--- conflicted
+++ resolved
@@ -61,8 +61,5 @@
 %% issue332
 adding b/b
 reverting b/b
-<<<<<<< HEAD
 forgetting newdir/newfile
-=======
-reverting b/b
->>>>>>> b6192e76
+reverting b/b