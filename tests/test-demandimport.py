--- conflicted
+++ resolved
@@ -8,11 +8,7 @@
 import types
 
 # Don't import pycompat because it has too many side-effects.
-<<<<<<< HEAD
-=======
-ispy3 = sys.version_info[0] >= 3
 ispy311 = (sys.version_info.major, sys.version_info.minor) >= (3, 11)
->>>>>>> bdb629c9
 
 # Only run if demandimport is allowed
 if subprocess.call(
@@ -78,17 +74,8 @@
 assert 'mercurial.error' not in sys.modules
 from mercurial import error as errorproxy
 
-<<<<<<< HEAD
-# unsure why this isn't lazy.
-assert not isinstance(f, _LazyModule)
+assert isinstance(errorproxy, _LazyModule)
 assert f(errorproxy) == "<module 'mercurial.error' from '?'>", f(errorproxy)
-=======
-if ispy3:
-    assert isinstance(errorproxy, _LazyModule)
-    assert f(errorproxy) == "<module 'mercurial.error' from '?'>", f(errorproxy)
-else:
-    assert f(errorproxy) == "<unloaded module 'error'>", f(errorproxy)
->>>>>>> bdb629c9
 
 doc = ' '.join(errorproxy.__doc__.split()[:3])
 assert doc == 'Mercurial exceptions. This', doc
@@ -104,19 +91,11 @@
 
 import os
 
-<<<<<<< HEAD
 assert not isinstance(os, _LazyModule)
-assert f(os) == "<module 'os' from '?'>", f(os)
-=======
-if ispy3:
-    assert not isinstance(os, _LazyModule)
-    if ispy311:
-        assert f(os) == "<module 'os' (frozen)>", f(os)
-    else:
-        assert f(os) == "<module 'os' from '?'>", f(os)
+if ispy311:
+    assert f(os) == "<module 'os' (frozen)>", f(os)
 else:
-    assert f(os) == "<unloaded module 'os'>", f(os)
->>>>>>> bdb629c9
+    assert f(os) == "<module 'os' from '?'>", f(os)
 
 assert f(os.system) == '<built-in function system>', f(os.system)
 if ispy311:
