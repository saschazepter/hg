#!/usr/bin/env python
#
# run-tests.py - Run a set of tests on Mercurial
#
# Copyright 2006 Matt Mackall <mpm@selenic.com>
#
# This software may be used and distributed according to the terms of the
# GNU General Public License version 2 or any later version.

# Modifying this script is tricky because it has many modes:
#   - serial (default) vs parallel (-jN, N > 1)
#   - no coverage (default) vs coverage (-c, -C, -s)
#   - temp install (default) vs specific hg script (--with-hg, --local)
#   - tests are a mix of shell scripts and Python scripts
#
# If you change this script, it is recommended that you ensure you
# haven't broken it by running it in various modes with a representative
# sample of test scripts.  For example:
#
#  1) serial, no coverage, temp install:
#      ./run-tests.py test-s*
#  2) serial, no coverage, local hg:
#      ./run-tests.py --local test-s*
#  3) serial, coverage, temp install:
#      ./run-tests.py -c test-s*
#  4) serial, coverage, local hg:
#      ./run-tests.py -c --local test-s*      # unsupported
#  5) parallel, no coverage, temp install:
#      ./run-tests.py -j2 test-s*
#  6) parallel, no coverage, local hg:
#      ./run-tests.py -j2 --local test-s*
#  7) parallel, coverage, temp install:
#      ./run-tests.py -j2 -c test-s*          # currently broken
#  8) parallel, coverage, local install:
#      ./run-tests.py -j2 -c --local test-s*  # unsupported (and broken)
#  9) parallel, custom tmp dir:
#      ./run-tests.py -j2 --tmpdir /tmp/myhgtests
#  10) parallel, pure, tests that call run-tests:
#      ./run-tests.py --pure `grep -l run-tests.py *.t`
#
# (You could use any subset of the tests: test-s* happens to match
# enough that it's worth doing parallel runs, few enough that it
# completes fairly quickly, includes both shell and Python scripts, and
# includes some scripts that run daemon processes.)

from __future__ import absolute_import, print_function

import argparse
import collections
import difflib
import distutils.version as version
import errno
import json
import multiprocessing
import os
import platform
import random
import re
import shutil
import signal
import socket
import subprocess
import sys
import sysconfig
import tempfile
import threading
import time
import unittest
import uuid
import xml.dom.minidom as minidom

try:
    import Queue as queue
except ImportError:
    import queue

try:
    import shlex

    shellquote = shlex.quote
except (ImportError, AttributeError):
    import pipes

    shellquote = pipes.quote

processlock = threading.Lock()

pygmentspresent = False
# ANSI color is unsupported prior to Windows 10
if os.name != 'nt':
    try:  # is pygments installed
        import pygments
        import pygments.lexers as lexers
        import pygments.lexer as lexer
        import pygments.formatters as formatters
        import pygments.token as token
        import pygments.style as style

        pygmentspresent = True
        difflexer = lexers.DiffLexer()
        terminal256formatter = formatters.Terminal256Formatter()
    except ImportError:
        pass

if pygmentspresent:

    class TestRunnerStyle(style.Style):
        default_style = ""
        skipped = token.string_to_tokentype("Token.Generic.Skipped")
        failed = token.string_to_tokentype("Token.Generic.Failed")
        skippedname = token.string_to_tokentype("Token.Generic.SName")
        failedname = token.string_to_tokentype("Token.Generic.FName")
        styles = {
            skipped: '#e5e5e5',
            skippedname: '#00ffff',
            failed: '#7f0000',
            failedname: '#ff0000',
        }

    class TestRunnerLexer(lexer.RegexLexer):
        testpattern = r'[\w-]+\.(t|py)(#[a-zA-Z0-9_\-\.]+)?'
        tokens = {
            'root': [
                (r'^Skipped', token.Generic.Skipped, 'skipped'),
                (r'^Failed ', token.Generic.Failed, 'failed'),
                (r'^ERROR: ', token.Generic.Failed, 'failed'),
            ],
            'skipped': [
                (testpattern, token.Generic.SName),
                (r':.*', token.Generic.Skipped),
            ],
            'failed': [
                (testpattern, token.Generic.FName),
                (r'(:| ).*', token.Generic.Failed),
            ],
        }

    runnerformatter = formatters.Terminal256Formatter(style=TestRunnerStyle)
    runnerlexer = TestRunnerLexer()

origenviron = os.environ.copy()

if sys.version_info > (3, 5, 0):
    PYTHON3 = True
    xrange = range  # we use xrange in one place, and we'd rather not use range

    def _sys2bytes(p):
        if p is None:
            return p
        return p.encode('utf-8')

    def _bytes2sys(p):
        if p is None:
            return p
        return p.decode('utf-8')

    osenvironb = getattr(os, 'environb', None)
    if osenvironb is None:
        # Windows lacks os.environb, for instance.  A proxy over the real thing
        # instead of a copy allows the environment to be updated via bytes on
        # all platforms.
        class environbytes(object):
            def __init__(self, strenv):
                self.__len__ = strenv.__len__
                self.clear = strenv.clear
                self._strenv = strenv

            def __getitem__(self, k):
                v = self._strenv.__getitem__(_bytes2sys(k))
                return _sys2bytes(v)

            def __setitem__(self, k, v):
                self._strenv.__setitem__(_bytes2sys(k), _bytes2sys(v))

            def __delitem__(self, k):
                self._strenv.__delitem__(_bytes2sys(k))

            def __contains__(self, k):
                return self._strenv.__contains__(_bytes2sys(k))

            def __iter__(self):
                return iter([_sys2bytes(k) for k in iter(self._strenv)])

            def get(self, k, default=None):
                v = self._strenv.get(_bytes2sys(k), _bytes2sys(default))
                return _sys2bytes(v)

            def pop(self, k, default=None):
                v = self._strenv.pop(_bytes2sys(k), _bytes2sys(default))
                return _sys2bytes(v)

        osenvironb = environbytes(os.environ)

    getcwdb = getattr(os, 'getcwdb')
    if not getcwdb or os.name == 'nt':
        getcwdb = lambda: _sys2bytes(os.getcwd())

elif sys.version_info >= (3, 0, 0):
    print(
        '%s is only supported on Python 3.5+ and 2.7, not %s'
        % (sys.argv[0], '.'.join(str(v) for v in sys.version_info[:3]))
    )
    sys.exit(70)  # EX_SOFTWARE from `man 3 sysexit`
else:
    PYTHON3 = False

    # In python 2.x, path operations are generally done using
    # bytestrings by default, so we don't have to do any extra
    # fiddling there. We define the wrapper functions anyway just to
    # help keep code consistent between platforms.
    def _sys2bytes(p):
        return p

    _bytes2sys = _sys2bytes
    osenvironb = os.environ
    getcwdb = os.getcwd

# For Windows support
wifexited = getattr(os, "WIFEXITED", lambda x: False)

# Whether to use IPv6
def checksocketfamily(name, port=20058):
    """return true if we can listen on localhost using family=name

    name should be either 'AF_INET', or 'AF_INET6'.
    port being used is okay - EADDRINUSE is considered as successful.
    """
    family = getattr(socket, name, None)
    if family is None:
        return False
    try:
        s = socket.socket(family, socket.SOCK_STREAM)
        s.bind(('localhost', port))
        s.close()
        return True
    except socket.error as exc:
        if exc.errno == errno.EADDRINUSE:
            return True
        elif exc.errno in (errno.EADDRNOTAVAIL, errno.EPROTONOSUPPORT):
            return False
        else:
            raise
    else:
        return False


# useipv6 will be set by parseargs
useipv6 = None


def checkportisavailable(port):
    """return true if a port seems free to bind on localhost"""
    if useipv6:
        family = socket.AF_INET6
    else:
        family = socket.AF_INET
    try:
        s = socket.socket(family, socket.SOCK_STREAM)
        s.bind(('localhost', port))
        s.close()
        return True
    except socket.error as exc:
        if exc.errno not in (
            errno.EADDRINUSE,
            errno.EADDRNOTAVAIL,
            errno.EPROTONOSUPPORT,
        ):
            raise
    return False


closefds = os.name == 'posix'


def Popen4(cmd, wd, timeout, env=None):
    processlock.acquire()
    p = subprocess.Popen(
        _bytes2sys(cmd),
        shell=True,
        bufsize=-1,
        cwd=_bytes2sys(wd),
        env=env,
        close_fds=closefds,
        stdin=subprocess.PIPE,
        stdout=subprocess.PIPE,
        stderr=subprocess.STDOUT,
    )
    processlock.release()

    p.fromchild = p.stdout
    p.tochild = p.stdin
    p.childerr = p.stderr

    p.timeout = False
    if timeout:

        def t():
            start = time.time()
            while time.time() - start < timeout and p.returncode is None:
                time.sleep(0.1)
            p.timeout = True
            if p.returncode is None:
                terminate(p)

        threading.Thread(target=t).start()

    return p


if sys.executable:
    sysexecutable = sys.executable
elif os.environ.get('PYTHONEXECUTABLE'):
    sysexecutable = os.environ['PYTHONEXECUTABLE']
elif os.environ.get('PYTHON'):
    sysexecutable = os.environ['PYTHON']
else:
    raise AssertionError('Could not find Python interpreter')

PYTHON = _sys2bytes(sysexecutable.replace('\\', '/'))
IMPL_PATH = b'PYTHONPATH'
if 'java' in sys.platform:
    IMPL_PATH = b'JYTHONPATH'

defaults = {
    'jobs': ('HGTEST_JOBS', multiprocessing.cpu_count()),
    'timeout': ('HGTEST_TIMEOUT', 180),
    'slowtimeout': ('HGTEST_SLOWTIMEOUT', 1500),
    'port': ('HGTEST_PORT', 20059),
    'shell': ('HGTEST_SHELL', 'sh'),
}


def canonpath(path):
    return os.path.realpath(os.path.expanduser(path))


def parselistfiles(files, listtype, warn=True):
    entries = dict()
    for filename in files:
        try:
            path = os.path.expanduser(os.path.expandvars(filename))
            f = open(path, "rb")
        except IOError as err:
            if err.errno != errno.ENOENT:
                raise
            if warn:
                print("warning: no such %s file: %s" % (listtype, filename))
            continue

        for line in f.readlines():
            line = line.split(b'#', 1)[0].strip()
            if line:
                entries[line] = filename

        f.close()
    return entries


def parsettestcases(path):
    """read a .t test file, return a set of test case names

    If path does not exist, return an empty set.
    """
    cases = []
    try:
        with open(path, 'rb') as f:
            for l in f:
                if l.startswith(b'#testcases '):
                    cases.append(sorted(l[11:].split()))
    except IOError as ex:
        if ex.errno != errno.ENOENT:
            raise
    return cases


def getparser():
    """Obtain the OptionParser used by the CLI."""
    parser = argparse.ArgumentParser(usage='%(prog)s [options] [tests]')

    selection = parser.add_argument_group('Test Selection')
    selection.add_argument(
        '--allow-slow-tests',
        action='store_true',
        help='allow extremely slow tests',
    )
    selection.add_argument(
        "--blacklist",
        action="append",
        help="skip tests listed in the specified blacklist file",
    )
    selection.add_argument(
        "--changed",
        help="run tests that are changed in parent rev or working directory",
    )
    selection.add_argument(
        "-k", "--keywords", help="run tests matching keywords"
    )
    selection.add_argument(
        "-r", "--retest", action="store_true", help="retest failed tests"
    )
    selection.add_argument(
        "--test-list",
        action="append",
        help="read tests to run from the specified file",
    )
    selection.add_argument(
        "--whitelist",
        action="append",
        help="always run tests listed in the specified whitelist file",
    )
    selection.add_argument(
        'tests', metavar='TESTS', nargs='*', help='Tests to run'
    )

    harness = parser.add_argument_group('Test Harness Behavior')
    harness.add_argument(
        '--bisect-repo',
        metavar='bisect_repo',
        help=(
            "Path of a repo to bisect. Use together with " "--known-good-rev"
        ),
    )
    harness.add_argument(
        "-d",
        "--debug",
        action="store_true",
        help="debug mode: write output of test scripts to console"
        " rather than capturing and diffing it (disables timeout)",
    )
    harness.add_argument(
        "-f",
        "--first",
        action="store_true",
        help="exit on the first test failure",
    )
    harness.add_argument(
        "-i",
        "--interactive",
        action="store_true",
        help="prompt to accept changed output",
    )
    harness.add_argument(
        "-j",
        "--jobs",
        type=int,
        help="number of jobs to run in parallel"
        " (default: $%s or %d)" % defaults['jobs'],
    )
    harness.add_argument(
        "--keep-tmpdir",
        action="store_true",
        help="keep temporary directory after running tests",
    )
    harness.add_argument(
        '--known-good-rev',
        metavar="known_good_rev",
        help=(
            "Automatically bisect any failures using this "
            "revision as a known-good revision."
        ),
    )
    harness.add_argument(
        "--list-tests",
        action="store_true",
        help="list tests instead of running them",
    )
    harness.add_argument(
        "--loop", action="store_true", help="loop tests repeatedly"
    )
    harness.add_argument(
        '--random', action="store_true", help='run tests in random order'
    )
    harness.add_argument(
        '--order-by-runtime',
        action="store_true",
        help='run slowest tests first, according to .testtimes',
    )
    harness.add_argument(
        "-p",
        "--port",
        type=int,
        help="port on which servers should listen"
        " (default: $%s or %d)" % defaults['port'],
    )
    harness.add_argument(
        '--profile-runner',
        action='store_true',
        help='run statprof on run-tests',
    )
    harness.add_argument(
        "-R", "--restart", action="store_true", help="restart at last error"
    )
    harness.add_argument(
        "--runs-per-test",
        type=int,
        dest="runs_per_test",
        help="run each test N times (default=1)",
        default=1,
    )
    harness.add_argument(
        "--shell", help="shell to use (default: $%s or %s)" % defaults['shell']
    )
    harness.add_argument(
        '--showchannels', action='store_true', help='show scheduling channels'
    )
    harness.add_argument(
        "--slowtimeout",
        type=int,
        help="kill errant slow tests after SLOWTIMEOUT seconds"
        " (default: $%s or %d)" % defaults['slowtimeout'],
    )
    harness.add_argument(
        "-t",
        "--timeout",
        type=int,
        help="kill errant tests after TIMEOUT seconds"
        " (default: $%s or %d)" % defaults['timeout'],
    )
    harness.add_argument(
        "--tmpdir",
        help="run tests in the given temporary directory"
        " (implies --keep-tmpdir)",
    )
    harness.add_argument(
        "-v", "--verbose", action="store_true", help="output verbose messages"
    )

    hgconf = parser.add_argument_group('Mercurial Configuration')
    hgconf.add_argument(
        "--chg",
        action="store_true",
        help="install and use chg wrapper in place of hg",
    )
    hgconf.add_argument("--compiler", help="compiler to build with")
    hgconf.add_argument(
        '--extra-config-opt',
        action="append",
        default=[],
        help='set the given config opt in the test hgrc',
    )
    hgconf.add_argument(
        "-l",
        "--local",
        action="store_true",
        help="shortcut for --with-hg=<testdir>/../hg, "
        "and --with-chg=<testdir>/../contrib/chg/chg if --chg is set",
    )
    hgconf.add_argument(
        "--ipv6",
        action="store_true",
        help="prefer IPv6 to IPv4 for network related tests",
    )
    hgconf.add_argument(
        "--pure",
        action="store_true",
        help="use pure Python code instead of C extensions",
    )
    hgconf.add_argument(
        "--rust",
        action="store_true",
        help="use Rust code alongside C extensions",
    )
    hgconf.add_argument(
        "--no-rust",
        action="store_true",
        help="do not use Rust code even if compiled",
    )
    hgconf.add_argument(
        "--with-chg",
        metavar="CHG",
        help="use specified chg wrapper in place of hg",
    )
    hgconf.add_argument(
        "--with-hg",
        metavar="HG",
        help="test using specified hg script rather than a "
        "temporary installation",
    )

    reporting = parser.add_argument_group('Results Reporting')
    reporting.add_argument(
        "-C",
        "--annotate",
        action="store_true",
        help="output files annotated with coverage",
    )
    reporting.add_argument(
        "--color",
        choices=["always", "auto", "never"],
        default=os.environ.get('HGRUNTESTSCOLOR', 'auto'),
        help="colorisation: always|auto|never (default: auto)",
    )
    reporting.add_argument(
        "-c",
        "--cover",
        action="store_true",
        help="print a test coverage report",
    )
    reporting.add_argument(
        '--exceptions',
        action='store_true',
        help='log all exceptions and generate an exception report',
    )
    reporting.add_argument(
        "-H",
        "--htmlcov",
        action="store_true",
        help="create an HTML report of the coverage of the files",
    )
    reporting.add_argument(
        "--json",
        action="store_true",
        help="store test result data in 'report.json' file",
    )
    reporting.add_argument(
        "--outputdir",
        help="directory to write error logs to (default=test directory)",
    )
    reporting.add_argument(
        "-n", "--nodiff", action="store_true", help="skip showing test changes"
    )
    reporting.add_argument(
        "-S",
        "--noskips",
        action="store_true",
        help="don't report skip tests verbosely",
    )
    reporting.add_argument(
        "--time", action="store_true", help="time how long each test takes"
    )
    reporting.add_argument("--view", help="external diff viewer")
    reporting.add_argument(
        "--xunit", help="record xunit results at specified path"
    )

    for option, (envvar, default) in defaults.items():
        defaults[option] = type(default)(os.environ.get(envvar, default))
    parser.set_defaults(**defaults)

    return parser


def parseargs(args, parser):
    """Parse arguments with our OptionParser and validate results."""
    options = parser.parse_args(args)

    # jython is always pure
    if 'java' in sys.platform or '__pypy__' in sys.modules:
        options.pure = True

    if platform.python_implementation() != 'CPython' and options.rust:
        parser.error('Rust extensions are only available with CPython')

    if options.pure and options.rust:
        parser.error('--rust cannot be used with --pure')

    if options.rust and options.no_rust:
        parser.error('--rust cannot be used with --no-rust')

    if options.local:
        if options.with_hg or options.with_chg:
            parser.error('--local cannot be used with --with-hg or --with-chg')
        testdir = os.path.dirname(_sys2bytes(canonpath(sys.argv[0])))
        reporootdir = os.path.dirname(testdir)
        pathandattrs = [(b'hg', 'with_hg')]
        if options.chg:
            pathandattrs.append((b'contrib/chg/chg', 'with_chg'))
        for relpath, attr in pathandattrs:
            binpath = os.path.join(reporootdir, relpath)
            if os.name != 'nt' and not os.access(binpath, os.X_OK):
                parser.error(
                    '--local specified, but %r not found or '
                    'not executable' % binpath
                )
            setattr(options, attr, _bytes2sys(binpath))

    if options.with_hg:
        options.with_hg = canonpath(_sys2bytes(options.with_hg))
        if not (
            os.path.isfile(options.with_hg)
            and os.access(options.with_hg, os.X_OK)
        ):
            parser.error('--with-hg must specify an executable hg script')
        if os.path.basename(options.with_hg) not in [b'hg', b'hg.exe']:
            sys.stderr.write('warning: --with-hg should specify an hg script\n')
            sys.stderr.flush()

    if (options.chg or options.with_chg) and os.name == 'nt':
        parser.error('chg does not work on %s' % os.name)
    if options.with_chg:
        options.chg = False  # no installation to temporary location
        options.with_chg = canonpath(_sys2bytes(options.with_chg))
        if not (
            os.path.isfile(options.with_chg)
            and os.access(options.with_chg, os.X_OK)
        ):
            parser.error('--with-chg must specify a chg executable')
    if options.chg and options.with_hg:
        # chg shares installation location with hg
        parser.error(
            '--chg does not work when --with-hg is specified '
            '(use --with-chg instead)'
        )

    if options.color == 'always' and not pygmentspresent:
        sys.stderr.write(
            'warning: --color=always ignored because '
            'pygments is not installed\n'
        )

    if options.bisect_repo and not options.known_good_rev:
        parser.error("--bisect-repo cannot be used without --known-good-rev")

    global useipv6
    if options.ipv6:
        useipv6 = checksocketfamily('AF_INET6')
    else:
        # only use IPv6 if IPv4 is unavailable and IPv6 is available
        useipv6 = (not checksocketfamily('AF_INET')) and checksocketfamily(
            'AF_INET6'
        )

    options.anycoverage = options.cover or options.annotate or options.htmlcov
    if options.anycoverage:
        try:
            import coverage

            covver = version.StrictVersion(coverage.__version__).version
            if covver < (3, 3):
                parser.error('coverage options require coverage 3.3 or later')
        except ImportError:
            parser.error('coverage options now require the coverage package')

    if options.anycoverage and options.local:
        # this needs some path mangling somewhere, I guess
        parser.error(
            "sorry, coverage options do not work when --local " "is specified"
        )

    if options.anycoverage and options.with_hg:
        parser.error(
            "sorry, coverage options do not work when --with-hg " "is specified"
        )

    global verbose
    if options.verbose:
        verbose = ''

    if options.tmpdir:
        options.tmpdir = canonpath(options.tmpdir)

    if options.jobs < 1:
        parser.error('--jobs must be positive')
    if options.interactive and options.debug:
        parser.error("-i/--interactive and -d/--debug are incompatible")
    if options.debug:
        if options.timeout != defaults['timeout']:
            sys.stderr.write('warning: --timeout option ignored with --debug\n')
        if options.slowtimeout != defaults['slowtimeout']:
            sys.stderr.write(
                'warning: --slowtimeout option ignored with --debug\n'
            )
        options.timeout = 0
        options.slowtimeout = 0

    if options.blacklist:
        options.blacklist = parselistfiles(options.blacklist, 'blacklist')
    if options.whitelist:
        options.whitelisted = parselistfiles(options.whitelist, 'whitelist')
    else:
        options.whitelisted = {}

    if options.showchannels:
        options.nodiff = True

    return options


def rename(src, dst):
    """Like os.rename(), trade atomicity and opened files friendliness
    for existing destination support.
    """
    shutil.copy(src, dst)
    os.remove(src)


def makecleanable(path):
    """Try to fix directory permission recursively so that the entire tree
    can be deleted"""
    for dirpath, dirnames, _filenames in os.walk(path, topdown=True):
        for d in dirnames:
            p = os.path.join(dirpath, d)
            try:
                os.chmod(p, os.stat(p).st_mode & 0o777 | 0o700)  # chmod u+rwx
            except OSError:
                pass


_unified_diff = difflib.unified_diff
if PYTHON3:
    import functools

    _unified_diff = functools.partial(difflib.diff_bytes, difflib.unified_diff)


def getdiff(expected, output, ref, err):
    servefail = False
    lines = []
    for line in _unified_diff(expected, output, ref, err):
        if line.startswith(b'+++') or line.startswith(b'---'):
            line = line.replace(b'\\', b'/')
            if line.endswith(b' \n'):
                line = line[:-2] + b'\n'
        lines.append(line)
        if not servefail and line.startswith(
            b'+  abort: child process failed to start'
        ):
            servefail = True

    return servefail, lines


verbose = False


def vlog(*msg):
    """Log only when in verbose mode."""
    if verbose is False:
        return

    return log(*msg)


# Bytes that break XML even in a CDATA block: control characters 0-31
# sans \t, \n and \r
CDATA_EVIL = re.compile(br"[\000-\010\013\014\016-\037]")

# Match feature conditionalized output lines in the form, capturing the feature
# list in group 2, and the preceeding line output in group 1:
#
#   output..output (feature !)\n
optline = re.compile(br'(.*) \((.+?) !\)\n$')


def cdatasafe(data):
    """Make a string safe to include in a CDATA block.

    Certain control characters are illegal in a CDATA block, and
    there's no way to include a ]]> in a CDATA either. This function
    replaces illegal bytes with ? and adds a space between the ]] so
    that it won't break the CDATA block.
    """
    return CDATA_EVIL.sub(b'?', data).replace(b']]>', b'] ]>')


def log(*msg):
    """Log something to stdout.

    Arguments are strings to print.
    """
    with iolock:
        if verbose:
            print(verbose, end=' ')
        for m in msg:
            print(m, end=' ')
        print()
        sys.stdout.flush()


def highlightdiff(line, color):
    if not color:
        return line
    assert pygmentspresent
    return pygments.highlight(
        line.decode('latin1'), difflexer, terminal256formatter
    ).encode('latin1')


def highlightmsg(msg, color):
    if not color:
        return msg
    assert pygmentspresent
    return pygments.highlight(msg, runnerlexer, runnerformatter)


def terminate(proc):
    """Terminate subprocess"""
    vlog('# Terminating process %d' % proc.pid)
    try:
        proc.terminate()
    except OSError:
        pass


def killdaemons(pidfile):
    import killdaemons as killmod

    return killmod.killdaemons(pidfile, tryhard=False, remove=True, logfn=vlog)


class Test(unittest.TestCase):
    """Encapsulates a single, runnable test.

    While this class conforms to the unittest.TestCase API, it differs in that
    instances need to be instantiated manually. (Typically, unittest.TestCase
    classes are instantiated automatically by scanning modules.)
    """

    # Status code reserved for skipped tests (used by hghave).
    SKIPPED_STATUS = 80

    def __init__(
        self,
        path,
        outputdir,
        tmpdir,
        keeptmpdir=False,
        debug=False,
        first=False,
        timeout=None,
        startport=None,
        extraconfigopts=None,
        shell=None,
        hgcommand=None,
        slowtimeout=None,
        usechg=False,
        useipv6=False,
    ):
        """Create a test from parameters.

        path is the full path to the file defining the test.

        tmpdir is the main temporary directory to use for this test.

        keeptmpdir determines whether to keep the test's temporary directory
        after execution. It defaults to removal (False).

        debug mode will make the test execute verbosely, with unfiltered
        output.

        timeout controls the maximum run time of the test. It is ignored when
        debug is True. See slowtimeout for tests with #require slow.

        slowtimeout overrides timeout if the test has #require slow.

        startport controls the starting port number to use for this test. Each
        test will reserve 3 port numbers for execution. It is the caller's
        responsibility to allocate a non-overlapping port range to Test
        instances.

        extraconfigopts is an iterable of extra hgrc config options. Values
        must have the form "key=value" (something understood by hgrc). Values
        of the form "foo.key=value" will result in "[foo] key=value".

        shell is the shell to execute tests in.
        """
        if timeout is None:
            timeout = defaults['timeout']
        if startport is None:
            startport = defaults['port']
        if slowtimeout is None:
            slowtimeout = defaults['slowtimeout']
        self.path = path
        self.bname = os.path.basename(path)
        self.name = _bytes2sys(self.bname)
        self._testdir = os.path.dirname(path)
        self._outputdir = outputdir
        self._tmpname = os.path.basename(path)
        self.errpath = os.path.join(self._outputdir, b'%s.err' % self.bname)

        self._threadtmp = tmpdir
        self._keeptmpdir = keeptmpdir
        self._debug = debug
        self._first = first
        self._timeout = timeout
        self._slowtimeout = slowtimeout
        self._startport = startport
        self._extraconfigopts = extraconfigopts or []
        self._shell = _sys2bytes(shell)
        self._hgcommand = hgcommand or b'hg'
        self._usechg = usechg
        self._useipv6 = useipv6

        self._aborted = False
        self._daemonpids = []
        self._finished = None
        self._ret = None
        self._out = None
        self._skipped = None
        self._testtmp = None
        self._chgsockdir = None

        self._refout = self.readrefout()

    def readrefout(self):
        """read reference output"""
        # If we're not in --debug mode and reference output file exists,
        # check test output against it.
        if self._debug:
            return None  # to match "out is None"
        elif os.path.exists(self.refpath):
            with open(self.refpath, 'rb') as f:
                return f.read().splitlines(True)
        else:
            return []

    # needed to get base class __repr__ running
    @property
    def _testMethodName(self):
        return self.name

    def __str__(self):
        return self.name

    def shortDescription(self):
        return self.name

    def setUp(self):
        """Tasks to perform before run()."""
        self._finished = False
        self._ret = None
        self._out = None
        self._skipped = None

        try:
            os.mkdir(self._threadtmp)
        except OSError as e:
            if e.errno != errno.EEXIST:
                raise

        name = self._tmpname
        self._testtmp = os.path.join(self._threadtmp, name)
        os.mkdir(self._testtmp)

        # Remove any previous output files.
        if os.path.exists(self.errpath):
            try:
                os.remove(self.errpath)
            except OSError as e:
                # We might have raced another test to clean up a .err
                # file, so ignore ENOENT when removing a previous .err
                # file.
                if e.errno != errno.ENOENT:
                    raise

        if self._usechg:
            self._chgsockdir = os.path.join(
                self._threadtmp, b'%s.chgsock' % name
            )
            os.mkdir(self._chgsockdir)

    def run(self, result):
        """Run this test and report results against a TestResult instance."""
        # This function is extremely similar to unittest.TestCase.run(). Once
        # we require Python 2.7 (or at least its version of unittest), this
        # function can largely go away.
        self._result = result
        result.startTest(self)
        try:
            try:
                self.setUp()
            except (KeyboardInterrupt, SystemExit):
                self._aborted = True
                raise
            except Exception:
                result.addError(self, sys.exc_info())
                return

            success = False
            try:
                self.runTest()
            except KeyboardInterrupt:
                self._aborted = True
                raise
            except unittest.SkipTest as e:
                result.addSkip(self, str(e))
                # The base class will have already counted this as a
                # test we "ran", but we want to exclude skipped tests
                # from those we count towards those run.
                result.testsRun -= 1
            except self.failureException as e:
                # This differs from unittest in that we don't capture
                # the stack trace. This is for historical reasons and
                # this decision could be revisited in the future,
                # especially for PythonTest instances.
                if result.addFailure(self, str(e)):
                    success = True
            except Exception:
                result.addError(self, sys.exc_info())
            else:
                success = True

            try:
                self.tearDown()
            except (KeyboardInterrupt, SystemExit):
                self._aborted = True
                raise
            except Exception:
                result.addError(self, sys.exc_info())
                success = False

            if success:
                result.addSuccess(self)
        finally:
            result.stopTest(self, interrupted=self._aborted)

    def runTest(self):
        """Run this test instance.

        This will return a tuple describing the result of the test.
        """
        env = self._getenv()
        self._genrestoreenv(env)
        self._daemonpids.append(env['DAEMON_PIDS'])
        self._createhgrc(env['HGRCPATH'])

        vlog('# Test', self.name)

        ret, out = self._run(env)
        self._finished = True
        self._ret = ret
        self._out = out

        def describe(ret):
            if ret < 0:
                return 'killed by signal: %d' % -ret
            return 'returned error code %d' % ret

        self._skipped = False

        if ret == self.SKIPPED_STATUS:
            if out is None:  # Debug mode, nothing to parse.
                missing = ['unknown']
                failed = None
            else:
                missing, failed = TTest.parsehghaveoutput(out)

            if not missing:
                missing = ['skipped']

            if failed:
                self.fail('hg have failed checking for %s' % failed[-1])
            else:
                self._skipped = True
                raise unittest.SkipTest(missing[-1])
        elif ret == 'timeout':
            self.fail('timed out')
        elif ret is False:
            self.fail('no result code from test')
        elif out != self._refout:
            # Diff generation may rely on written .err file.
            if (
                (ret != 0 or out != self._refout)
                and not self._skipped
                and not self._debug
            ):
                with open(self.errpath, 'wb') as f:
                    for line in out:
                        f.write(line)

            # The result object handles diff calculation for us.
            with firstlock:
                if self._result.addOutputMismatch(self, ret, out, self._refout):
                    # change was accepted, skip failing
                    return
                if self._first:
                    global firsterror
                    firsterror = True

            if ret:
                msg = 'output changed and ' + describe(ret)
            else:
                msg = 'output changed'

            self.fail(msg)
        elif ret:
            self.fail(describe(ret))

    def tearDown(self):
        """Tasks to perform after run()."""
        for entry in self._daemonpids:
            killdaemons(entry)
        self._daemonpids = []

        if self._keeptmpdir:
            log(
                '\nKeeping testtmp dir: %s\nKeeping threadtmp dir: %s'
                % (_bytes2sys(self._testtmp), _bytes2sys(self._threadtmp),)
            )
        else:
            try:
                shutil.rmtree(self._testtmp)
            except OSError:
                # unreadable directory may be left in $TESTTMP; fix permission
                # and try again
                makecleanable(self._testtmp)
                shutil.rmtree(self._testtmp, True)
            shutil.rmtree(self._threadtmp, True)

        if self._usechg:
            # chgservers will stop automatically after they find the socket
            # files are deleted
            shutil.rmtree(self._chgsockdir, True)

        if (
            (self._ret != 0 or self._out != self._refout)
            and not self._skipped
            and not self._debug
            and self._out
        ):
            with open(self.errpath, 'wb') as f:
                for line in self._out:
                    f.write(line)

        vlog("# Ret was:", self._ret, '(%s)' % self.name)

    def _run(self, env):
        # This should be implemented in child classes to run tests.
        raise unittest.SkipTest('unknown test type')

    def abort(self):
        """Terminate execution of this test."""
        self._aborted = True

    def _portmap(self, i):
        offset = b'' if i == 0 else b'%d' % i
        return (br':%d\b' % (self._startport + i), b':$HGPORT%s' % offset)

    def _getreplacements(self):
        """Obtain a mapping of text replacements to apply to test output.

        Test output needs to be normalized so it can be compared to expected
        output. This function defines how some of that normalization will
        occur.
        """
        r = [
            # This list should be parallel to defineport in _getenv
            self._portmap(0),
            self._portmap(1),
            self._portmap(2),
            (br'([^0-9])%s' % re.escape(self._localip()), br'\1$LOCALIP'),
            (br'\bHG_TXNID=TXN:[a-f0-9]{40}\b', br'HG_TXNID=TXN:$ID$'),
        ]
        r.append((self._escapepath(self._testtmp), b'$TESTTMP'))

        replacementfile = os.path.join(self._testdir, b'common-pattern.py')

        if os.path.exists(replacementfile):
            data = {}
            with open(replacementfile, mode='rb') as source:
                # the intermediate 'compile' step help with debugging
                code = compile(source.read(), replacementfile, 'exec')
                exec(code, data)
                for value in data.get('substitutions', ()):
                    if len(value) != 2:
                        msg = 'malformatted substitution in %s: %r'
                        msg %= (replacementfile, value)
                        raise ValueError(msg)
                    r.append(value)
        return r

    def _escapepath(self, p):
        if os.name == 'nt':
            return b''.join(
                c.isalpha()
                and b'[%s%s]' % (c.lower(), c.upper())
                or c in b'/\\'
                and br'[/\\]'
                or c.isdigit()
                and c
                or b'\\' + c
                for c in [p[i : i + 1] for i in range(len(p))]
            )
        else:
            return re.escape(p)

    def _localip(self):
        if self._useipv6:
            return b'::1'
        else:
            return b'127.0.0.1'

    def _genrestoreenv(self, testenv):
        """Generate a script that can be used by tests to restore the original
        environment."""
        # Put the restoreenv script inside self._threadtmp
        scriptpath = os.path.join(self._threadtmp, b'restoreenv.sh')
        testenv['HGTEST_RESTOREENV'] = _bytes2sys(scriptpath)

        # Only restore environment variable names that the shell allows
        # us to export.
        name_regex = re.compile('^[a-zA-Z][a-zA-Z0-9_]*$')

        # Do not restore these variables; otherwise tests would fail.
        reqnames = {'PYTHON', 'TESTDIR', 'TESTTMP'}

        with open(scriptpath, 'w') as envf:
            for name, value in origenviron.items():
                if not name_regex.match(name):
                    # Skip environment variables with unusual names not
                    # allowed by most shells.
                    continue
                if name in reqnames:
                    continue
                envf.write('%s=%s\n' % (name, shellquote(value)))

            for name in testenv:
                if name in origenviron or name in reqnames:
                    continue
                envf.write('unset %s\n' % (name,))

    def _getenv(self):
        """Obtain environment variables to use during test execution."""

        def defineport(i):
            offset = '' if i == 0 else '%s' % i
            env["HGPORT%s" % offset] = '%s' % (self._startport + i)

        env = os.environ.copy()
        env['PYTHONUSERBASE'] = sysconfig.get_config_var('userbase') or ''
        env['HGEMITWARNINGS'] = '1'
        env['TESTTMP'] = _bytes2sys(self._testtmp)
        env['TESTNAME'] = self.name
        env['HOME'] = _bytes2sys(self._testtmp)
        # This number should match portneeded in _getport
        for port in xrange(3):
            # This list should be parallel to _portmap in _getreplacements
            defineport(port)
        env["HGRCPATH"] = _bytes2sys(os.path.join(self._threadtmp, b'.hgrc'))
        env["DAEMON_PIDS"] = _bytes2sys(
            os.path.join(self._threadtmp, b'daemon.pids')
        )
        env["HGEDITOR"] = (
            '"' + sysexecutable + '"' + ' -c "import sys; sys.exit(0)"'
        )
        env["HGUSER"] = "test"
        env["HGENCODING"] = "ascii"
        env["HGENCODINGMODE"] = "strict"
        env["HGHOSTNAME"] = "test-hostname"
        env['HGIPV6'] = str(int(self._useipv6))
        # See contrib/catapipe.py for how to use this functionality.
        if 'HGTESTCATAPULTSERVERPIPE' not in env:
            # If we don't have HGTESTCATAPULTSERVERPIPE explicitly set, pull the
            # non-test one in as a default, otherwise set to devnull
            env['HGTESTCATAPULTSERVERPIPE'] = env.get(
                'HGCATAPULTSERVERPIPE', os.devnull
            )

        extraextensions = []
        for opt in self._extraconfigopts:
            section, key = _sys2bytes(opt).split(b'.', 1)
            if section != 'extensions':
                continue
            name = key.split(b'=', 1)[0]
            extraextensions.append(name)

        if extraextensions:
            env['HGTESTEXTRAEXTENSIONS'] = b' '.join(extraextensions)

        # LOCALIP could be ::1 or 127.0.0.1. Useful for tests that require raw
        # IP addresses.
        env['LOCALIP'] = _bytes2sys(self._localip())

        # This has the same effect as Py_LegacyWindowsStdioFlag in exewrapper.c,
        # but this is needed for testing python instances like dummyssh,
        # dummysmtpd.py, and dumbhttp.py.
        if PYTHON3 and os.name == 'nt':
            env['PYTHONLEGACYWINDOWSSTDIO'] = '1'

        # Modified HOME in test environment can confuse Rust tools. So set
        # CARGO_HOME and RUSTUP_HOME automatically if a Rust toolchain is
        # present and these variables aren't already defined.
        cargo_home_path = os.path.expanduser('~/.cargo')
        rustup_home_path = os.path.expanduser('~/.rustup')

        if os.path.exists(cargo_home_path) and b'CARGO_HOME' not in osenvironb:
            env['CARGO_HOME'] = cargo_home_path
        if (
            os.path.exists(rustup_home_path)
            and b'RUSTUP_HOME' not in osenvironb
        ):
            env['RUSTUP_HOME'] = rustup_home_path

        # Reset some environment variables to well-known values so that
        # the tests produce repeatable output.
        env['LANG'] = env['LC_ALL'] = env['LANGUAGE'] = 'C'
        env['TZ'] = 'GMT'
        env["EMAIL"] = "Foo Bar <foo.bar@example.com>"
        env['COLUMNS'] = '80'
        env['TERM'] = 'xterm'

        dropped = [
            'CDPATH',
            'CHGDEBUG',
            'EDITOR',
            'GREP_OPTIONS',
            'HG',
            'HGMERGE',
            'HGPLAIN',
            'HGPLAINEXCEPT',
            'HGPROF',
            'http_proxy',
            'no_proxy',
            'NO_PROXY',
            'PAGER',
            'VISUAL',
        ]

        for k in dropped:
            if k in env:
                del env[k]

        # unset env related to hooks
        for k in list(env):
            if k.startswith('HG_'):
                del env[k]

        if self._usechg:
            env['CHGSOCKNAME'] = os.path.join(self._chgsockdir, b'server')

        return env

    def _createhgrc(self, path):
        """Create an hgrc file for this test."""
        with open(path, 'wb') as hgrc:
            hgrc.write(b'[ui]\n')
            hgrc.write(b'slash = True\n')
            hgrc.write(b'interactive = False\n')
            hgrc.write(b'merge = internal:merge\n')
            hgrc.write(b'mergemarkers = detailed\n')
            hgrc.write(b'promptecho = True\n')
            hgrc.write(b'[defaults]\n')
            hgrc.write(b'[devel]\n')
            hgrc.write(b'all-warnings = true\n')
            hgrc.write(b'default-date = 0 0\n')
            hgrc.write(b'[largefiles]\n')
            hgrc.write(
                b'usercache = %s\n'
                % (os.path.join(self._testtmp, b'.cache/largefiles'))
            )
            hgrc.write(b'[lfs]\n')
            hgrc.write(
                b'usercache = %s\n'
                % (os.path.join(self._testtmp, b'.cache/lfs'))
            )
            hgrc.write(b'[web]\n')
            hgrc.write(b'address = localhost\n')
            hgrc.write(b'ipv6 = %r\n' % self._useipv6)
            hgrc.write(b'server-header = testing stub value\n')

            for opt in self._extraconfigopts:
                section, key = _sys2bytes(opt).split(b'.', 1)
                assert b'=' in key, (
                    'extra config opt %s must ' 'have an = for assignment' % opt
                )
                hgrc.write(b'[%s]\n%s\n' % (section, key))

    def fail(self, msg):
        # unittest differentiates between errored and failed.
        # Failed is denoted by AssertionError (by default at least).
        raise AssertionError(msg)

    def _runcommand(self, cmd, env, normalizenewlines=False):
        """Run command in a sub-process, capturing the output (stdout and
        stderr).

        Return a tuple (exitcode, output). output is None in debug mode.
        """
        if self._debug:
            proc = subprocess.Popen(
                _bytes2sys(cmd),
                shell=True,
                cwd=_bytes2sys(self._testtmp),
                env=env,
            )
            ret = proc.wait()
            return (ret, None)

        proc = Popen4(cmd, self._testtmp, self._timeout, env)

        def cleanup():
            terminate(proc)
            ret = proc.wait()
            if ret == 0:
                ret = signal.SIGTERM << 8
            killdaemons(env['DAEMON_PIDS'])
            return ret

        proc.tochild.close()

        try:
            output = proc.fromchild.read()
        except KeyboardInterrupt:
            vlog('# Handling keyboard interrupt')
            cleanup()
            raise

        ret = proc.wait()
        if wifexited(ret):
            ret = os.WEXITSTATUS(ret)

        if proc.timeout:
            ret = 'timeout'

        if ret:
            killdaemons(env['DAEMON_PIDS'])

        for s, r in self._getreplacements():
            output = re.sub(s, r, output)

        if normalizenewlines:
            output = output.replace(b'\r\n', b'\n')

        return ret, output.splitlines(True)


class PythonTest(Test):
    """A Python-based test."""

    @property
    def refpath(self):
        return os.path.join(self._testdir, b'%s.out' % self.bname)

    def _run(self, env):
        # Quote the python(3) executable for Windows
        cmd = b'"%s" "%s"' % (PYTHON, self.path)
        vlog("# Running", cmd.decode("utf-8"))
        normalizenewlines = os.name == 'nt'
        result = self._runcommand(cmd, env, normalizenewlines=normalizenewlines)
        if self._aborted:
            raise KeyboardInterrupt()

        return result


# Some glob patterns apply only in some circumstances, so the script
# might want to remove (glob) annotations that otherwise should be
# retained.
checkcodeglobpats = [
    # On Windows it looks like \ doesn't require a (glob), but we know
    # better.
    re.compile(br'^pushing to \$TESTTMP/.*[^)]$'),
    re.compile(br'^moving \S+/.*[^)]$'),
    re.compile(br'^pulling from \$TESTTMP/.*[^)]$'),
    # Not all platforms have 127.0.0.1 as loopback (though most do),
    # so we always glob that too.
    re.compile(br'.*\$LOCALIP.*$'),
]

bchr = chr
if PYTHON3:
    bchr = lambda x: bytes([x])

WARN_UNDEFINED = 1
WARN_YES = 2
WARN_NO = 3

MARK_OPTIONAL = b" (?)\n"


def isoptional(line):
    return line.endswith(MARK_OPTIONAL)


class TTest(Test):
    """A "t test" is a test backed by a .t file."""

    SKIPPED_PREFIX = b'skipped: '
    FAILED_PREFIX = b'hghave check failed: '
    NEEDESCAPE = re.compile(br'[\x00-\x08\x0b-\x1f\x7f-\xff]').search

    ESCAPESUB = re.compile(br'[\x00-\x08\x0b-\x1f\\\x7f-\xff]').sub
    ESCAPEMAP = {bchr(i): br'\x%02x' % i for i in range(256)}
    ESCAPEMAP.update({b'\\': b'\\\\', b'\r': br'\r'})

    def __init__(self, path, *args, **kwds):
        # accept an extra "case" parameter
        case = kwds.pop('case', [])
        self._case = case
        self._allcases = {x for y in parsettestcases(path) for x in y}
        super(TTest, self).__init__(path, *args, **kwds)
        if case:
            casepath = b'#'.join(case)
            self.name = '%s#%s' % (self.name, _bytes2sys(casepath))
            self.errpath = b'%s#%s.err' % (self.errpath[:-4], casepath)
            self._tmpname += b'-%s' % casepath
        self._have = {}

    @property
    def refpath(self):
        return os.path.join(self._testdir, self.bname)

    def _run(self, env):
        with open(self.path, 'rb') as f:
            lines = f.readlines()

        # .t file is both reference output and the test input, keep reference
        # output updated with the the test input. This avoids some race
        # conditions where the reference output does not match the actual test.
        if self._refout is not None:
            self._refout = lines

        salt, script, after, expected = self._parsetest(lines)

        # Write out the generated script.
        fname = b'%s.sh' % self._testtmp
        with open(fname, 'wb') as f:
            for l in script:
                f.write(l)

        cmd = b'%s "%s"' % (self._shell, fname)
        vlog("# Running", cmd.decode("utf-8"))

        exitcode, output = self._runcommand(cmd, env)

        if self._aborted:
            raise KeyboardInterrupt()

        # Do not merge output if skipped. Return hghave message instead.
        # Similarly, with --debug, output is None.
        if exitcode == self.SKIPPED_STATUS or output is None:
            return exitcode, output

        return self._processoutput(exitcode, output, salt, after, expected)

    def _hghave(self, reqs):
        allreqs = b' '.join(reqs)

        self._detectslow(reqs)

        if allreqs in self._have:
            return self._have.get(allreqs)

        # TODO do something smarter when all other uses of hghave are gone.
<<<<<<< HEAD
        runtestdir = os.path.abspath(os.path.dirname(_sys2bytes(__file__)))
=======
        runtestdir = osenvironb[b'RUNTESTDIR']
>>>>>>> edc812ec
        tdir = runtestdir.replace(b'\\', b'/')
        proc = Popen4(
            b'%s -c "%s/hghave %s"' % (self._shell, tdir, allreqs),
            self._testtmp,
            0,
            self._getenv(),
        )
        stdout, stderr = proc.communicate()
        ret = proc.wait()
        if wifexited(ret):
            ret = os.WEXITSTATUS(ret)
        if ret == 2:
            print(stdout.decode('utf-8'))
            sys.exit(1)

        if ret != 0:
            self._have[allreqs] = (False, stdout)
            return False, stdout

        self._have[allreqs] = (True, None)
        return True, None

    def _detectslow(self, reqs):
        """update the timeout of slow test when appropriate"""
        if b'slow' in reqs:
            self._timeout = self._slowtimeout

    def _iftest(self, args):
        # implements "#if"
        reqs = []
        for arg in args:
            if arg.startswith(b'no-') and arg[3:] in self._allcases:
                if arg[3:] in self._case:
                    return False
            elif arg in self._allcases:
                if arg not in self._case:
                    return False
            else:
                reqs.append(arg)
        self._detectslow(reqs)
        return self._hghave(reqs)[0]

    def _parsetest(self, lines):
        # We generate a shell script which outputs unique markers to line
        # up script results with our source. These markers include input
        # line number and the last return code.
        salt = b"SALT%d" % time.time()

        def addsalt(line, inpython):
            if inpython:
                script.append(b'%s %d 0\n' % (salt, line))
            else:
                script.append(b'echo %s %d $?\n' % (salt, line))

        activetrace = []
        session = str(uuid.uuid4())
        if PYTHON3:
            session = session.encode('ascii')
        hgcatapult = os.getenv('HGTESTCATAPULTSERVERPIPE') or os.getenv(
            'HGCATAPULTSERVERPIPE'
        )

        def toggletrace(cmd=None):
            if not hgcatapult or hgcatapult == os.devnull:
                return

            if activetrace:
                script.append(
                    b'echo END %s %s >> "$HGTESTCATAPULTSERVERPIPE"\n'
                    % (session, activetrace[0])
                )
            if cmd is None:
                return

            if isinstance(cmd, str):
                quoted = shellquote(cmd.strip())
            else:
                quoted = shellquote(cmd.strip().decode('utf8')).encode('utf8')
            quoted = quoted.replace(b'\\', b'\\\\')
            script.append(
                b'echo START %s %s >> "$HGTESTCATAPULTSERVERPIPE"\n'
                % (session, quoted)
            )
            activetrace[0:] = [quoted]

        script = []

        # After we run the shell script, we re-unify the script output
        # with non-active parts of the source, with synchronization by our
        # SALT line number markers. The after table contains the non-active
        # components, ordered by line number.
        after = {}

        # Expected shell script output.
        expected = {}

        pos = prepos = -1

        # True or False when in a true or false conditional section
        skipping = None

        # We keep track of whether or not we're in a Python block so we
        # can generate the surrounding doctest magic.
        inpython = False

        if self._debug:
            script.append(b'set -x\n')
        if self._hgcommand != b'hg':
            script.append(b'alias hg="%s"\n' % self._hgcommand)
        if os.getenv('MSYSTEM'):
            script.append(b'alias pwd="pwd -W"\n')

        if hgcatapult and hgcatapult != os.devnull:
            if PYTHON3:
                hgcatapult = hgcatapult.encode('utf8')
                cataname = self.name.encode('utf8')
            else:
                cataname = self.name

            # Kludge: use a while loop to keep the pipe from getting
            # closed by our echo commands. The still-running file gets
            # reaped at the end of the script, which causes the while
            # loop to exit and closes the pipe. Sigh.
            script.append(
                b'rtendtracing() {\n'
                b'  echo END %(session)s %(name)s >> %(catapult)s\n'
                b'  rm -f "$TESTTMP/.still-running"\n'
                b'}\n'
                b'trap "rtendtracing" 0\n'
                b'touch "$TESTTMP/.still-running"\n'
                b'while [ -f "$TESTTMP/.still-running" ]; do sleep 1; done '
                b'> %(catapult)s &\n'
                b'HGCATAPULTSESSION=%(session)s ; export HGCATAPULTSESSION\n'
                b'echo START %(session)s %(name)s >> %(catapult)s\n'
                % {
                    b'name': cataname,
                    b'session': session,
                    b'catapult': hgcatapult,
                }
            )

        if self._case:
            casestr = b'#'.join(self._case)
            if isinstance(casestr, str):
                quoted = shellquote(casestr)
            else:
                quoted = shellquote(casestr.decode('utf8')).encode('utf8')
            script.append(b'TESTCASE=%s\n' % quoted)
            script.append(b'export TESTCASE\n')

        n = 0
        for n, l in enumerate(lines):
            if not l.endswith(b'\n'):
                l += b'\n'
            if l.startswith(b'#require'):
                lsplit = l.split()
                if len(lsplit) < 2 or lsplit[0] != b'#require':
                    after.setdefault(pos, []).append(
                        b'  !!! invalid #require\n'
                    )
                if not skipping:
                    haveresult, message = self._hghave(lsplit[1:])
                    if not haveresult:
                        script = [b'echo "%s"\nexit 80\n' % message]
                        break
                after.setdefault(pos, []).append(l)
            elif l.startswith(b'#if'):
                lsplit = l.split()
                if len(lsplit) < 2 or lsplit[0] != b'#if':
                    after.setdefault(pos, []).append(b'  !!! invalid #if\n')
                if skipping is not None:
                    after.setdefault(pos, []).append(b'  !!! nested #if\n')
                skipping = not self._iftest(lsplit[1:])
                after.setdefault(pos, []).append(l)
            elif l.startswith(b'#else'):
                if skipping is None:
                    after.setdefault(pos, []).append(b'  !!! missing #if\n')
                skipping = not skipping
                after.setdefault(pos, []).append(l)
            elif l.startswith(b'#endif'):
                if skipping is None:
                    after.setdefault(pos, []).append(b'  !!! missing #if\n')
                skipping = None
                after.setdefault(pos, []).append(l)
            elif skipping:
                after.setdefault(pos, []).append(l)
            elif l.startswith(b'  >>> '):  # python inlines
                after.setdefault(pos, []).append(l)
                prepos = pos
                pos = n
                if not inpython:
                    # We've just entered a Python block. Add the header.
                    inpython = True
                    addsalt(prepos, False)  # Make sure we report the exit code.
                    script.append(b'"%s" -m heredoctest <<EOF\n' % PYTHON)
                addsalt(n, True)
                script.append(l[2:])
            elif l.startswith(b'  ... '):  # python inlines
                after.setdefault(prepos, []).append(l)
                script.append(l[2:])
            elif l.startswith(b'  $ '):  # commands
                if inpython:
                    script.append(b'EOF\n')
                    inpython = False
                after.setdefault(pos, []).append(l)
                prepos = pos
                pos = n
                addsalt(n, False)
                rawcmd = l[4:]
                cmd = rawcmd.split()
                toggletrace(rawcmd)
                if len(cmd) == 2 and cmd[0] == b'cd':
                    rawcmd = b'cd %s || exit 1\n' % cmd[1]
                script.append(rawcmd)
            elif l.startswith(b'  > '):  # continuations
                after.setdefault(prepos, []).append(l)
                script.append(l[4:])
            elif l.startswith(b'  '):  # results
                # Queue up a list of expected results.
                expected.setdefault(pos, []).append(l[2:])
            else:
                if inpython:
                    script.append(b'EOF\n')
                    inpython = False
                # Non-command/result. Queue up for merged output.
                after.setdefault(pos, []).append(l)

        if inpython:
            script.append(b'EOF\n')
        if skipping is not None:
            after.setdefault(pos, []).append(b'  !!! missing #endif\n')
        addsalt(n + 1, False)
        # Need to end any current per-command trace
        if activetrace:
            toggletrace()
        return salt, script, after, expected

    def _processoutput(self, exitcode, output, salt, after, expected):
        # Merge the script output back into a unified test.
        warnonly = WARN_UNDEFINED  # 1: not yet; 2: yes; 3: for sure not
        if exitcode != 0:
            warnonly = WARN_NO

        pos = -1
        postout = []
        for out_rawline in output:
            out_line, cmd_line = out_rawline, None
            if salt in out_rawline:
                out_line, cmd_line = out_rawline.split(salt, 1)

            pos, postout, warnonly = self._process_out_line(
                out_line, pos, postout, expected, warnonly
            )
            pos, postout = self._process_cmd_line(cmd_line, pos, postout, after)

        if pos in after:
            postout += after.pop(pos)

        if warnonly == WARN_YES:
            exitcode = False  # Set exitcode to warned.

        return exitcode, postout

    def _process_out_line(self, out_line, pos, postout, expected, warnonly):
        while out_line:
            if not out_line.endswith(b'\n'):
                out_line += b' (no-eol)\n'

            # Find the expected output at the current position.
            els = [None]
            if expected.get(pos, None):
                els = expected[pos]

            optional = []
            for i, el in enumerate(els):
                r = False
                if el:
                    r, exact = self.linematch(el, out_line)
                if isinstance(r, str):
                    if r == '-glob':
                        out_line = ''.join(el.rsplit(' (glob)', 1))
                        r = ''  # Warn only this line.
                    elif r == "retry":
                        postout.append(b'  ' + el)
                    else:
                        log('\ninfo, unknown linematch result: %r\n' % r)
                        r = False
                if r:
                    els.pop(i)
                    break
                if el:
                    if isoptional(el):
                        optional.append(i)
                    else:
                        m = optline.match(el)
                        if m:
                            conditions = [c for c in m.group(2).split(b' ')]

                            if not self._iftest(conditions):
                                optional.append(i)
                    if exact:
                        # Don't allow line to be matches against a later
                        # line in the output
                        els.pop(i)
                        break

            if r:
                if r == "retry":
                    continue
                # clean up any optional leftovers
                for i in optional:
                    postout.append(b'  ' + els[i])
                for i in reversed(optional):
                    del els[i]
                postout.append(b'  ' + el)
            else:
                if self.NEEDESCAPE(out_line):
                    out_line = TTest._stringescape(
                        b'%s (esc)\n' % out_line.rstrip(b'\n')
                    )
                postout.append(b'  ' + out_line)  # Let diff deal with it.
                if r != '':  # If line failed.
                    warnonly = WARN_NO
                elif warnonly == WARN_UNDEFINED:
                    warnonly = WARN_YES
            break
        else:
            # clean up any optional leftovers
            while expected.get(pos, None):
                el = expected[pos].pop(0)
                if el:
                    if not isoptional(el):
                        m = optline.match(el)
                        if m:
                            conditions = [c for c in m.group(2).split(b' ')]

                            if self._iftest(conditions):
                                # Don't append as optional line
                                continue
                        else:
                            continue
                postout.append(b'  ' + el)
        return pos, postout, warnonly

    def _process_cmd_line(self, cmd_line, pos, postout, after):
        """process a "command" part of a line from unified test output"""
        if cmd_line:
            # Add on last return code.
            ret = int(cmd_line.split()[1])
            if ret != 0:
                postout.append(b'  [%d]\n' % ret)
            if pos in after:
                # Merge in non-active test bits.
                postout += after.pop(pos)
            pos = int(cmd_line.split()[0])
        return pos, postout

    @staticmethod
    def rematch(el, l):
        try:
            # parse any flags at the beginning of the regex. Only 'i' is
            # supported right now, but this should be easy to extend.
            flags, el = re.match(br'^(\(\?i\))?(.*)', el).groups()[0:2]
            flags = flags or b''
            el = flags + b'(?:' + el + b')'
            # use \Z to ensure that the regex matches to the end of the string
            if os.name == 'nt':
                return re.match(el + br'\r?\n\Z', l)
            return re.match(el + br'\n\Z', l)
        except re.error:
            # el is an invalid regex
            return False

    @staticmethod
    def globmatch(el, l):
        # The only supported special characters are * and ? plus / which also
        # matches \ on windows. Escaping of these characters is supported.
        if el + b'\n' == l:
            if os.altsep:
                # matching on "/" is not needed for this line
                for pat in checkcodeglobpats:
                    if pat.match(el):
                        return True
                return b'-glob'
            return True
        el = el.replace(b'$LOCALIP', b'*')
        i, n = 0, len(el)
        res = b''
        while i < n:
            c = el[i : i + 1]
            i += 1
            if c == b'\\' and i < n and el[i : i + 1] in b'*?\\/':
                res += el[i - 1 : i + 1]
                i += 1
            elif c == b'*':
                res += b'.*'
            elif c == b'?':
                res += b'.'
            elif c == b'/' and os.altsep:
                res += b'[/\\\\]'
            else:
                res += re.escape(c)
        return TTest.rematch(res, l)

    def linematch(self, el, l):
        if el == l:  # perfect match (fast)
            return True, True
        retry = False
        if isoptional(el):
            retry = "retry"
            el = el[: -len(MARK_OPTIONAL)] + b"\n"
        else:
            m = optline.match(el)
            if m:
                conditions = [c for c in m.group(2).split(b' ')]

                el = m.group(1) + b"\n"
                if not self._iftest(conditions):
                    # listed feature missing, should not match
                    return "retry", False

        if el.endswith(b" (esc)\n"):
            if PYTHON3:
                el = el[:-7].decode('unicode_escape') + '\n'
                el = el.encode('utf-8')
            else:
                el = el[:-7].decode('string-escape') + '\n'
        if el == l or os.name == 'nt' and el[:-1] + b'\r\n' == l:
            return True, True
        if el.endswith(b" (re)\n"):
            return (TTest.rematch(el[:-6], l) or retry), False
        if el.endswith(b" (glob)\n"):
            # ignore '(glob)' added to l by 'replacements'
            if l.endswith(b" (glob)\n"):
                l = l[:-8] + b"\n"
            return (TTest.globmatch(el[:-8], l) or retry), False
        if os.altsep:
            _l = l.replace(b'\\', b'/')
            if el == _l or os.name == 'nt' and el[:-1] + b'\r\n' == _l:
                return True, True
        return retry, True

    @staticmethod
    def parsehghaveoutput(lines):
        '''Parse hghave log lines.

        Return tuple of lists (missing, failed):
          * the missing/unknown features
          * the features for which existence check failed'''
        missing = []
        failed = []
        for line in lines:
            if line.startswith(TTest.SKIPPED_PREFIX):
                line = line.splitlines()[0]
                missing.append(_bytes2sys(line[len(TTest.SKIPPED_PREFIX) :]))
            elif line.startswith(TTest.FAILED_PREFIX):
                line = line.splitlines()[0]
                failed.append(_bytes2sys(line[len(TTest.FAILED_PREFIX) :]))

        return missing, failed

    @staticmethod
    def _escapef(m):
        return TTest.ESCAPEMAP[m.group(0)]

    @staticmethod
    def _stringescape(s):
        return TTest.ESCAPESUB(TTest._escapef, s)


iolock = threading.RLock()
firstlock = threading.RLock()
firsterror = False


class TestResult(unittest._TextTestResult):
    """Holds results when executing via unittest."""

    # Don't worry too much about accessing the non-public _TextTestResult.
    # It is relatively common in Python testing tools.
    def __init__(self, options, *args, **kwargs):
        super(TestResult, self).__init__(*args, **kwargs)

        self._options = options

        # unittest.TestResult didn't have skipped until 2.7. We need to
        # polyfill it.
        self.skipped = []

        # We have a custom "ignored" result that isn't present in any Python
        # unittest implementation. It is very similar to skipped. It may make
        # sense to map it into skip some day.
        self.ignored = []

        self.times = []
        self._firststarttime = None
        # Data stored for the benefit of generating xunit reports.
        self.successes = []
        self.faildata = {}

        if options.color == 'auto':
            self.color = pygmentspresent and self.stream.isatty()
        elif options.color == 'never':
            self.color = False
        else:  # 'always', for testing purposes
            self.color = pygmentspresent

    def onStart(self, test):
        """ Can be overriden by custom TestResult
        """

    def onEnd(self):
        """ Can be overriden by custom TestResult
        """

    def addFailure(self, test, reason):
        self.failures.append((test, reason))

        if self._options.first:
            self.stop()
        else:
            with iolock:
                if reason == "timed out":
                    self.stream.write('t')
                else:
                    if not self._options.nodiff:
                        self.stream.write('\n')
                        # Exclude the '\n' from highlighting to lex correctly
                        formatted = 'ERROR: %s output changed\n' % test
                        self.stream.write(highlightmsg(formatted, self.color))
                    self.stream.write('!')

                self.stream.flush()

    def addSuccess(self, test):
        with iolock:
            super(TestResult, self).addSuccess(test)
        self.successes.append(test)

    def addError(self, test, err):
        super(TestResult, self).addError(test, err)
        if self._options.first:
            self.stop()

    # Polyfill.
    def addSkip(self, test, reason):
        self.skipped.append((test, reason))
        with iolock:
            if self.showAll:
                self.stream.writeln('skipped %s' % reason)
            else:
                self.stream.write('s')
                self.stream.flush()

    def addIgnore(self, test, reason):
        self.ignored.append((test, reason))
        with iolock:
            if self.showAll:
                self.stream.writeln('ignored %s' % reason)
            else:
                if reason not in ('not retesting', "doesn't match keyword"):
                    self.stream.write('i')
                else:
                    self.testsRun += 1
                self.stream.flush()

    def addOutputMismatch(self, test, ret, got, expected):
        """Record a mismatch in test output for a particular test."""
        if self.shouldStop or firsterror:
            # don't print, some other test case already failed and
            # printed, we're just stale and probably failed due to our
            # temp dir getting cleaned up.
            return

        accepted = False
        lines = []

        with iolock:
            if self._options.nodiff:
                pass
            elif self._options.view:
                v = self._options.view
                subprocess.call(
                    r'"%s" "%s" "%s"'
                    % (v, _bytes2sys(test.refpath), _bytes2sys(test.errpath)),
                    shell=True,
                )
            else:
                servefail, lines = getdiff(
                    expected, got, test.refpath, test.errpath
                )
                self.stream.write('\n')
                for line in lines:
                    line = highlightdiff(line, self.color)
                    if PYTHON3:
                        self.stream.flush()
                        self.stream.buffer.write(line)
                        self.stream.buffer.flush()
                    else:
                        self.stream.write(line)
                        self.stream.flush()

                if servefail:
                    raise test.failureException(
                        'server failed to start (HGPORT=%s)' % test._startport
                    )

            # handle interactive prompt without releasing iolock
            if self._options.interactive:
                if test.readrefout() != expected:
                    self.stream.write(
                        'Reference output has changed (run again to prompt '
                        'changes)'
                    )
                else:
                    self.stream.write('Accept this change? [n] ')
                    self.stream.flush()
                    answer = sys.stdin.readline().strip()
                    if answer.lower() in ('y', 'yes'):
                        if test.path.endswith(b'.t'):
                            rename(test.errpath, test.path)
                        else:
                            rename(test.errpath, '%s.out' % test.path)
                        accepted = True
            if not accepted:
                self.faildata[test.name] = b''.join(lines)

        return accepted

    def startTest(self, test):
        super(TestResult, self).startTest(test)

        # os.times module computes the user time and system time spent by
        # child's processes along with real elapsed time taken by a process.
        # This module has one limitation. It can only work for Linux user
        # and not for Windows. Hence why we fall back to another function
        # for wall time calculations.
        test.started_times = os.times()
        # TODO use a monotonic clock once support for Python 2.7 is dropped.
        test.started_time = time.time()
        if self._firststarttime is None:  # thread racy but irrelevant
            self._firststarttime = test.started_time

    def stopTest(self, test, interrupted=False):
        super(TestResult, self).stopTest(test)

        test.stopped_times = os.times()
        stopped_time = time.time()

        starttime = test.started_times
        endtime = test.stopped_times
        origin = self._firststarttime
        self.times.append(
            (
                test.name,
                endtime[2] - starttime[2],  # user space CPU time
                endtime[3] - starttime[3],  # sys  space CPU time
                stopped_time - test.started_time,  # real time
                test.started_time - origin,  # start date in run context
                stopped_time - origin,  # end date in run context
            )
        )

        if interrupted:
            with iolock:
                self.stream.writeln(
                    'INTERRUPTED: %s (after %d seconds)'
                    % (test.name, self.times[-1][3])
                )


def getTestResult():
    """
    Returns the relevant test result
    """
    if "CUSTOM_TEST_RESULT" in os.environ:
        testresultmodule = __import__(os.environ["CUSTOM_TEST_RESULT"])
        return testresultmodule.TestResult
    else:
        return TestResult


class TestSuite(unittest.TestSuite):
    """Custom unittest TestSuite that knows how to execute Mercurial tests."""

    def __init__(
        self,
        testdir,
        jobs=1,
        whitelist=None,
        blacklist=None,
        retest=False,
        keywords=None,
        loop=False,
        runs_per_test=1,
        loadtest=None,
        showchannels=False,
        *args,
        **kwargs
    ):
        """Create a new instance that can run tests with a configuration.

        testdir specifies the directory where tests are executed from. This
        is typically the ``tests`` directory from Mercurial's source
        repository.

        jobs specifies the number of jobs to run concurrently. Each test
        executes on its own thread. Tests actually spawn new processes, so
        state mutation should not be an issue.

        If there is only one job, it will use the main thread.

        whitelist and blacklist denote tests that have been whitelisted and
        blacklisted, respectively. These arguments don't belong in TestSuite.
        Instead, whitelist and blacklist should be handled by the thing that
        populates the TestSuite with tests. They are present to preserve
        backwards compatible behavior which reports skipped tests as part
        of the results.

        retest denotes whether to retest failed tests. This arguably belongs
        outside of TestSuite.

        keywords denotes key words that will be used to filter which tests
        to execute. This arguably belongs outside of TestSuite.

        loop denotes whether to loop over tests forever.
        """
        super(TestSuite, self).__init__(*args, **kwargs)

        self._jobs = jobs
        self._whitelist = whitelist
        self._blacklist = blacklist
        self._retest = retest
        self._keywords = keywords
        self._loop = loop
        self._runs_per_test = runs_per_test
        self._loadtest = loadtest
        self._showchannels = showchannels

    def run(self, result):
        # We have a number of filters that need to be applied. We do this
        # here instead of inside Test because it makes the running logic for
        # Test simpler.
        tests = []
        num_tests = [0]
        for test in self._tests:

            def get():
                num_tests[0] += 1
                if getattr(test, 'should_reload', False):
                    return self._loadtest(test, num_tests[0])
                return test

            if not os.path.exists(test.path):
                result.addSkip(test, "Doesn't exist")
                continue

            if not (self._whitelist and test.bname in self._whitelist):
                if self._blacklist and test.bname in self._blacklist:
                    result.addSkip(test, 'blacklisted')
                    continue

                if self._retest and not os.path.exists(test.errpath):
                    result.addIgnore(test, 'not retesting')
                    continue

                if self._keywords:
                    with open(test.path, 'rb') as f:
                        t = f.read().lower() + test.bname.lower()
                    ignored = False
                    for k in self._keywords.lower().split():
                        if k not in t:
                            result.addIgnore(test, "doesn't match keyword")
                            ignored = True
                            break

                    if ignored:
                        continue
            for _ in xrange(self._runs_per_test):
                tests.append(get())

        runtests = list(tests)
        done = queue.Queue()
        running = 0

        channels = [""] * self._jobs

        def job(test, result):
            for n, v in enumerate(channels):
                if not v:
                    channel = n
                    break
            else:
                raise ValueError('Could not find output channel')
            channels[channel] = "=" + test.name[5:].split(".")[0]
            try:
                test(result)
                done.put(None)
            except KeyboardInterrupt:
                pass
            except:  # re-raises
                done.put(('!', test, 'run-test raised an error, see traceback'))
                raise
            finally:
                try:
                    channels[channel] = ''
                except IndexError:
                    pass

        def stat():
            count = 0
            while channels:
                d = '\n%03s  ' % count
                for n, v in enumerate(channels):
                    if v:
                        d += v[0]
                        channels[n] = v[1:] or '.'
                    else:
                        d += ' '
                    d += ' '
                with iolock:
                    sys.stdout.write(d + '  ')
                    sys.stdout.flush()
                for x in xrange(10):
                    if channels:
                        time.sleep(0.1)
                count += 1

        stoppedearly = False

        if self._showchannels:
            statthread = threading.Thread(target=stat, name="stat")
            statthread.start()

        try:
            while tests or running:
                if not done.empty() or running == self._jobs or not tests:
                    try:
                        done.get(True, 1)
                        running -= 1
                        if result and result.shouldStop:
                            stoppedearly = True
                            break
                    except queue.Empty:
                        continue
                if tests and not running == self._jobs:
                    test = tests.pop(0)
                    if self._loop:
                        if getattr(test, 'should_reload', False):
                            num_tests[0] += 1
                            tests.append(self._loadtest(test, num_tests[0]))
                        else:
                            tests.append(test)
                    if self._jobs == 1:
                        job(test, result)
                    else:
                        t = threading.Thread(
                            target=job, name=test.name, args=(test, result)
                        )
                        t.start()
                    running += 1

            # If we stop early we still need to wait on started tests to
            # finish. Otherwise, there is a race between the test completing
            # and the test's cleanup code running. This could result in the
            # test reporting incorrect.
            if stoppedearly:
                while running:
                    try:
                        done.get(True, 1)
                        running -= 1
                    except queue.Empty:
                        continue
        except KeyboardInterrupt:
            for test in runtests:
                test.abort()

        channels = []

        return result


# Save the most recent 5 wall-clock runtimes of each test to a
# human-readable text file named .testtimes. Tests are sorted
# alphabetically, while times for each test are listed from oldest to
# newest.


def loadtimes(outputdir):
    times = []
    try:
        with open(os.path.join(outputdir, b'.testtimes')) as fp:
            for line in fp:
                m = re.match('(.*?) ([0-9. ]+)', line)
                times.append(
                    (m.group(1), [float(t) for t in m.group(2).split()])
                )
    except IOError as err:
        if err.errno != errno.ENOENT:
            raise
    return times


def savetimes(outputdir, result):
    saved = dict(loadtimes(outputdir))
    maxruns = 5
    skipped = {str(t[0]) for t in result.skipped}
    for tdata in result.times:
        test, real = tdata[0], tdata[3]
        if test not in skipped:
            ts = saved.setdefault(test, [])
            ts.append(real)
            ts[:] = ts[-maxruns:]

    fd, tmpname = tempfile.mkstemp(
        prefix=b'.testtimes', dir=outputdir, text=True
    )
    with os.fdopen(fd, 'w') as fp:
        for name, ts in sorted(saved.items()):
            fp.write('%s %s\n' % (name, ' '.join(['%.3f' % (t,) for t in ts])))
    timepath = os.path.join(outputdir, b'.testtimes')
    try:
        os.unlink(timepath)
    except OSError:
        pass
    try:
        os.rename(tmpname, timepath)
    except OSError:
        pass


class TextTestRunner(unittest.TextTestRunner):
    """Custom unittest test runner that uses appropriate settings."""

    def __init__(self, runner, *args, **kwargs):
        super(TextTestRunner, self).__init__(*args, **kwargs)

        self._runner = runner

        self._result = getTestResult()(
            self._runner.options, self.stream, self.descriptions, self.verbosity
        )

    def listtests(self, test):
        test = sorted(test, key=lambda t: t.name)

        self._result.onStart(test)

        for t in test:
            print(t.name)
            self._result.addSuccess(t)

        if self._runner.options.xunit:
            with open(self._runner.options.xunit, "wb") as xuf:
                self._writexunit(self._result, xuf)

        if self._runner.options.json:
            jsonpath = os.path.join(self._runner._outputdir, b'report.json')
            with open(jsonpath, 'w') as fp:
                self._writejson(self._result, fp)

        return self._result

    def run(self, test):
        self._result.onStart(test)
        test(self._result)

        failed = len(self._result.failures)
        skipped = len(self._result.skipped)
        ignored = len(self._result.ignored)

        with iolock:
            self.stream.writeln('')

            if not self._runner.options.noskips:
                for test, msg in sorted(
                    self._result.skipped, key=lambda s: s[0].name
                ):
                    formatted = 'Skipped %s: %s\n' % (test.name, msg)
                    msg = highlightmsg(formatted, self._result.color)
                    self.stream.write(msg)
            for test, msg in sorted(
                self._result.failures, key=lambda f: f[0].name
            ):
                formatted = 'Failed %s: %s\n' % (test.name, msg)
                self.stream.write(highlightmsg(formatted, self._result.color))
            for test, msg in sorted(
                self._result.errors, key=lambda e: e[0].name
            ):
                self.stream.writeln('Errored %s: %s' % (test.name, msg))

            if self._runner.options.xunit:
                with open(self._runner.options.xunit, "wb") as xuf:
                    self._writexunit(self._result, xuf)

            if self._runner.options.json:
                jsonpath = os.path.join(self._runner._outputdir, b'report.json')
                with open(jsonpath, 'w') as fp:
                    self._writejson(self._result, fp)

            self._runner._checkhglib('Tested')

            savetimes(self._runner._outputdir, self._result)

            if failed and self._runner.options.known_good_rev:
                self._bisecttests(t for t, m in self._result.failures)
            self.stream.writeln(
                '# Ran %d tests, %d skipped, %d failed.'
                % (self._result.testsRun, skipped + ignored, failed)
            )
            if failed:
                self.stream.writeln(
                    'python hash seed: %s' % os.environ['PYTHONHASHSEED']
                )
            if self._runner.options.time:
                self.printtimes(self._result.times)

            if self._runner.options.exceptions:
                exceptions = aggregateexceptions(
                    os.path.join(self._runner._outputdir, b'exceptions')
                )

                self.stream.writeln('Exceptions Report:')
                self.stream.writeln(
                    '%d total from %d frames'
                    % (exceptions['total'], len(exceptions['exceptioncounts']))
                )
                combined = exceptions['combined']
                for key in sorted(combined, key=combined.get, reverse=True):
                    frame, line, exc = key
                    totalcount, testcount, leastcount, leasttest = combined[key]

                    self.stream.writeln(
                        '%d (%d tests)\t%s: %s (%s - %d total)'
                        % (
                            totalcount,
                            testcount,
                            frame,
                            exc,
                            leasttest,
                            leastcount,
                        )
                    )

            self.stream.flush()

        return self._result

    def _bisecttests(self, tests):
        bisectcmd = ['hg', 'bisect']
        bisectrepo = self._runner.options.bisect_repo
        if bisectrepo:
            bisectcmd.extend(['-R', os.path.abspath(bisectrepo)])

        def pread(args):
            env = os.environ.copy()
            env['HGPLAIN'] = '1'
            p = subprocess.Popen(
                args, stderr=subprocess.STDOUT, stdout=subprocess.PIPE, env=env
            )
            data = p.stdout.read()
            p.wait()
            return data

        for test in tests:
            pread(bisectcmd + ['--reset']),
            pread(bisectcmd + ['--bad', '.'])
            pread(bisectcmd + ['--good', self._runner.options.known_good_rev])
            # TODO: we probably need to forward more options
            # that alter hg's behavior inside the tests.
            opts = ''
            withhg = self._runner.options.with_hg
            if withhg:
                opts += ' --with-hg=%s ' % shellquote(_bytes2sys(withhg))
            rtc = '%s %s %s %s' % (sysexecutable, sys.argv[0], opts, test)
            data = pread(bisectcmd + ['--command', rtc])
            m = re.search(
                (
                    br'\nThe first (?P<goodbad>bad|good) revision '
                    br'is:\nchangeset: +\d+:(?P<node>[a-f0-9]+)\n.*\n'
                    br'summary: +(?P<summary>[^\n]+)\n'
                ),
                data,
                (re.MULTILINE | re.DOTALL),
            )
            if m is None:
                self.stream.writeln(
                    'Failed to identify failure point for %s' % test
                )
                continue
            dat = m.groupdict()
            verb = 'broken' if dat['goodbad'] == b'bad' else 'fixed'
            self.stream.writeln(
                '%s %s by %s (%s)'
                % (
                    test,
                    verb,
                    dat['node'].decode('ascii'),
                    dat['summary'].decode('utf8', 'ignore'),
                )
            )

    def printtimes(self, times):
        # iolock held by run
        self.stream.writeln('# Producing time report')
        times.sort(key=lambda t: (t[3]))
        cols = '%7.3f %7.3f %7.3f %7.3f %7.3f   %s'
        self.stream.writeln(
            '%-7s %-7s %-7s %-7s %-7s   %s'
            % ('start', 'end', 'cuser', 'csys', 'real', 'Test')
        )
        for tdata in times:
            test = tdata[0]
            cuser, csys, real, start, end = tdata[1:6]
            self.stream.writeln(cols % (start, end, cuser, csys, real, test))

    @staticmethod
    def _writexunit(result, outf):
        # See http://llg.cubic.org/docs/junit/ for a reference.
        timesd = {t[0]: t[3] for t in result.times}
        doc = minidom.Document()
        s = doc.createElement('testsuite')
        s.setAttribute('errors', "0")  # TODO
        s.setAttribute('failures', str(len(result.failures)))
        s.setAttribute('name', 'run-tests')
        s.setAttribute(
            'skipped', str(len(result.skipped) + len(result.ignored))
        )
        s.setAttribute('tests', str(result.testsRun))
        doc.appendChild(s)
        for tc in result.successes:
            t = doc.createElement('testcase')
            t.setAttribute('name', tc.name)
            tctime = timesd.get(tc.name)
            if tctime is not None:
                t.setAttribute('time', '%.3f' % tctime)
            s.appendChild(t)
        for tc, err in sorted(result.faildata.items()):
            t = doc.createElement('testcase')
            t.setAttribute('name', tc)
            tctime = timesd.get(tc)
            if tctime is not None:
                t.setAttribute('time', '%.3f' % tctime)
            # createCDATASection expects a unicode or it will
            # convert using default conversion rules, which will
            # fail if string isn't ASCII.
            err = cdatasafe(err).decode('utf-8', 'replace')
            cd = doc.createCDATASection(err)
            # Use 'failure' here instead of 'error' to match errors = 0,
            # failures = len(result.failures) in the testsuite element.
            failelem = doc.createElement('failure')
            failelem.setAttribute('message', 'output changed')
            failelem.setAttribute('type', 'output-mismatch')
            failelem.appendChild(cd)
            t.appendChild(failelem)
            s.appendChild(t)
        for tc, message in result.skipped:
            # According to the schema, 'skipped' has no attributes. So store
            # the skip message as a text node instead.
            t = doc.createElement('testcase')
            t.setAttribute('name', tc.name)
            binmessage = message.encode('utf-8')
            message = cdatasafe(binmessage).decode('utf-8', 'replace')
            cd = doc.createCDATASection(message)
            skipelem = doc.createElement('skipped')
            skipelem.appendChild(cd)
            t.appendChild(skipelem)
            s.appendChild(t)
        outf.write(doc.toprettyxml(indent='  ', encoding='utf-8'))

    @staticmethod
    def _writejson(result, outf):
        timesd = {}
        for tdata in result.times:
            test = tdata[0]
            timesd[test] = tdata[1:]

        outcome = {}
        groups = [
            ('success', ((tc, None) for tc in result.successes)),
            ('failure', result.failures),
            ('skip', result.skipped),
        ]
        for res, testcases in groups:
            for tc, __ in testcases:
                if tc.name in timesd:
                    diff = result.faildata.get(tc.name, b'')
                    try:
                        diff = diff.decode('unicode_escape')
                    except UnicodeDecodeError as e:
                        diff = '%r decoding diff, sorry' % e
                    tres = {
                        'result': res,
                        'time': ('%0.3f' % timesd[tc.name][2]),
                        'cuser': ('%0.3f' % timesd[tc.name][0]),
                        'csys': ('%0.3f' % timesd[tc.name][1]),
                        'start': ('%0.3f' % timesd[tc.name][3]),
                        'end': ('%0.3f' % timesd[tc.name][4]),
                        'diff': diff,
                    }
                else:
                    # blacklisted test
                    tres = {'result': res}

                outcome[tc.name] = tres
        jsonout = json.dumps(
            outcome, sort_keys=True, indent=4, separators=(',', ': ')
        )
        outf.writelines(("testreport =", jsonout))


def sorttests(testdescs, previoustimes, shuffle=False):
    """Do an in-place sort of tests."""
    if shuffle:
        random.shuffle(testdescs)
        return

    if previoustimes:

        def sortkey(f):
            f = f['path']
            if f in previoustimes:
                # Use most recent time as estimate
                return -(previoustimes[f][-1])
            else:
                # Default to a rather arbitrary value of 1 second for new tests
                return -1.0

    else:
        # keywords for slow tests
        slow = {
            b'svn': 10,
            b'cvs': 10,
            b'hghave': 10,
            b'largefiles-update': 10,
            b'run-tests': 10,
            b'corruption': 10,
            b'race': 10,
            b'i18n': 10,
            b'check': 100,
            b'gendoc': 100,
            b'contrib-perf': 200,
            b'merge-combination': 100,
        }
        perf = {}

        def sortkey(f):
            # run largest tests first, as they tend to take the longest
            f = f['path']
            try:
                return perf[f]
            except KeyError:
                try:
                    val = -os.stat(f).st_size
                except OSError as e:
                    if e.errno != errno.ENOENT:
                        raise
                    perf[f] = -1e9  # file does not exist, tell early
                    return -1e9
                for kw, mul in slow.items():
                    if kw in f:
                        val *= mul
                if f.endswith(b'.py'):
                    val /= 10.0
                perf[f] = val / 1000.0
                return perf[f]

    testdescs.sort(key=sortkey)


class TestRunner(object):
    """Holds context for executing tests.

    Tests rely on a lot of state. This object holds it for them.
    """

    # Programs required to run tests.
    REQUIREDTOOLS = [
        b'diff',
        b'grep',
        b'unzip',
        b'gunzip',
        b'bunzip2',
        b'sed',
    ]

    # Maps file extensions to test class.
    TESTTYPES = [
        (b'.py', PythonTest),
        (b'.t', TTest),
    ]

    def __init__(self):
        self.options = None
        self._hgroot = None
        self._testdir = None
        self._outputdir = None
        self._hgtmp = None
        self._installdir = None
        self._bindir = None
        self._tmpbinddir = None
        self._pythondir = None
        self._coveragefile = None
        self._createdfiles = []
        self._hgcommand = None
        self._hgpath = None
        self._portoffset = 0
        self._ports = {}

    def run(self, args, parser=None):
        """Run the test suite."""
        oldmask = os.umask(0o22)
        try:
            parser = parser or getparser()
            options = parseargs(args, parser)
            tests = [_sys2bytes(a) for a in options.tests]
            if options.test_list is not None:
                for listfile in options.test_list:
                    with open(listfile, 'rb') as f:
                        tests.extend(t for t in f.read().splitlines() if t)
            self.options = options

            self._checktools()
            testdescs = self.findtests(tests)
            if options.profile_runner:
                import statprof

                statprof.start()
            result = self._run(testdescs)
            if options.profile_runner:
                statprof.stop()
                statprof.display()
            return result

        finally:
            os.umask(oldmask)

    def _run(self, testdescs):
        testdir = getcwdb()
        self._testdir = osenvironb[b'TESTDIR'] = getcwdb()
        # assume all tests in same folder for now
        if testdescs:
            pathname = os.path.dirname(testdescs[0]['path'])
            if pathname:
                testdir = os.path.join(testdir, pathname)
        self._testdir = osenvironb[b'TESTDIR'] = testdir
        if self.options.outputdir:
            self._outputdir = canonpath(_sys2bytes(self.options.outputdir))
        else:
            self._outputdir = getcwdb()
            if testdescs and pathname:
                self._outputdir = os.path.join(self._outputdir, pathname)
        previoustimes = {}
        if self.options.order_by_runtime:
            previoustimes = dict(loadtimes(self._outputdir))
        sorttests(testdescs, previoustimes, shuffle=self.options.random)

        if 'PYTHONHASHSEED' not in os.environ:
            # use a random python hash seed all the time
            # we do the randomness ourself to know what seed is used
            os.environ['PYTHONHASHSEED'] = str(random.getrandbits(32))

        # Rayon (Rust crate for multi-threading) will use all logical CPU cores
        # by default, causing thrashing on high-cpu-count systems.
        # Setting its limit to 3 during tests should still let us uncover
        # multi-threading bugs while keeping the thrashing reasonable.
        os.environ.setdefault("RAYON_NUM_THREADS", "3")

        if self.options.tmpdir:
            self.options.keep_tmpdir = True
            tmpdir = _sys2bytes(self.options.tmpdir)
            if os.path.exists(tmpdir):
                # Meaning of tmpdir has changed since 1.3: we used to create
                # HGTMP inside tmpdir; now HGTMP is tmpdir.  So fail if
                # tmpdir already exists.
                print("error: temp dir %r already exists" % tmpdir)
                return 1

            os.makedirs(tmpdir)
        else:
            d = None
            if os.name == 'nt':
                # without this, we get the default temp dir location, but
                # in all lowercase, which causes troubles with paths (issue3490)
                d = osenvironb.get(b'TMP', None)
            tmpdir = tempfile.mkdtemp(b'', b'hgtests.', d)

        self._hgtmp = osenvironb[b'HGTMP'] = os.path.realpath(tmpdir)

        if self.options.with_hg:
            self._installdir = None
            whg = self.options.with_hg
            self._bindir = os.path.dirname(os.path.realpath(whg))
            assert isinstance(self._bindir, bytes)
            self._hgcommand = os.path.basename(whg)
            self._tmpbindir = os.path.join(self._hgtmp, b'install', b'bin')
            os.makedirs(self._tmpbindir)

            normbin = os.path.normpath(os.path.abspath(whg))
            normbin = normbin.replace(_sys2bytes(os.sep), b'/')

            # Other Python scripts in the test harness need to
            # `import mercurial`. If `hg` is a Python script, we assume
            # the Mercurial modules are relative to its path and tell the tests
            # to load Python modules from its directory.
            with open(whg, 'rb') as fh:
                initial = fh.read(1024)

            if re.match(b'#!.*python', initial):
                self._pythondir = self._bindir
            # If it looks like our in-repo Rust binary, use the source root.
            # This is a bit hacky. But rhg is still not supported outside the
            # source directory. So until it is, do the simple thing.
            elif re.search(b'/rust/target/[^/]+/hg', normbin):
                self._pythondir = os.path.dirname(self._testdir)
            # Fall back to the legacy behavior.
            else:
                self._pythondir = self._bindir

        else:
            self._installdir = os.path.join(self._hgtmp, b"install")
            self._bindir = os.path.join(self._installdir, b"bin")
            self._hgcommand = b'hg'
            self._tmpbindir = self._bindir
            self._pythondir = os.path.join(self._installdir, b"lib", b"python")

        # Force the use of hg.exe instead of relying on MSYS to recognize hg is
        # a python script and feed it to python.exe.  Legacy stdio is force
        # enabled by hg.exe, and this is a more realistic way to launch hg
        # anyway.
        if os.name == 'nt' and not self._hgcommand.endswith(b'.exe'):
            self._hgcommand += b'.exe'

        # set CHGHG, then replace "hg" command by "chg"
        chgbindir = self._bindir
        if self.options.chg or self.options.with_chg:
            osenvironb[b'CHGHG'] = os.path.join(self._bindir, self._hgcommand)
        else:
            osenvironb.pop(b'CHGHG', None)  # drop flag for hghave
        if self.options.chg:
            self._hgcommand = b'chg'
        elif self.options.with_chg:
            chgbindir = os.path.dirname(os.path.realpath(self.options.with_chg))
            self._hgcommand = os.path.basename(self.options.with_chg)

        osenvironb[b"BINDIR"] = self._bindir
        osenvironb[b"PYTHON"] = PYTHON

        fileb = _sys2bytes(__file__)
        runtestdir = os.path.abspath(os.path.dirname(fileb))
        osenvironb[b'RUNTESTDIR'] = runtestdir
        if PYTHON3:
            sepb = _sys2bytes(os.pathsep)
        else:
            sepb = os.pathsep
        path = [self._bindir, runtestdir] + osenvironb[b"PATH"].split(sepb)
        if os.path.islink(__file__):
            # test helper will likely be at the end of the symlink
            realfile = os.path.realpath(fileb)
            realdir = os.path.abspath(os.path.dirname(realfile))
            path.insert(2, realdir)
        if chgbindir != self._bindir:
            path.insert(1, chgbindir)
        if self._testdir != runtestdir:
            path = [self._testdir] + path
        if self._tmpbindir != self._bindir:
            path = [self._tmpbindir] + path
        osenvironb[b"PATH"] = sepb.join(path)

        # Include TESTDIR in PYTHONPATH so that out-of-tree extensions
        # can run .../tests/run-tests.py test-foo where test-foo
        # adds an extension to HGRC. Also include run-test.py directory to
        # import modules like heredoctest.
        pypath = [self._pythondir, self._testdir, runtestdir]
        # We have to augment PYTHONPATH, rather than simply replacing
        # it, in case external libraries are only available via current
        # PYTHONPATH.  (In particular, the Subversion bindings on OS X
        # are in /opt/subversion.)
        oldpypath = osenvironb.get(IMPL_PATH)
        if oldpypath:
            pypath.append(oldpypath)
        osenvironb[IMPL_PATH] = sepb.join(pypath)

        if self.options.pure:
            os.environ["HGTEST_RUN_TESTS_PURE"] = "--pure"
            os.environ["HGMODULEPOLICY"] = "py"
        if self.options.rust:
            os.environ["HGMODULEPOLICY"] = "rust+c"
        if self.options.no_rust:
            current_policy = os.environ.get("HGMODULEPOLICY", "")
            if current_policy.startswith("rust+"):
                os.environ["HGMODULEPOLICY"] = current_policy[len("rust+") :]
            os.environ.pop("HGWITHRUSTEXT", None)

        if self.options.allow_slow_tests:
            os.environ["HGTEST_SLOW"] = "slow"
        elif 'HGTEST_SLOW' in os.environ:
            del os.environ['HGTEST_SLOW']

        self._coveragefile = os.path.join(self._testdir, b'.coverage')

        if self.options.exceptions:
            exceptionsdir = os.path.join(self._outputdir, b'exceptions')
            try:
                os.makedirs(exceptionsdir)
            except OSError as e:
                if e.errno != errno.EEXIST:
                    raise

            # Remove all existing exception reports.
            for f in os.listdir(exceptionsdir):
                os.unlink(os.path.join(exceptionsdir, f))

            osenvironb[b'HGEXCEPTIONSDIR'] = exceptionsdir
            logexceptions = os.path.join(self._testdir, b'logexceptions.py')
            self.options.extra_config_opt.append(
                'extensions.logexceptions=%s' % logexceptions.decode('utf-8')
            )

        vlog("# Using TESTDIR", _bytes2sys(self._testdir))
        vlog("# Using RUNTESTDIR", _bytes2sys(osenvironb[b'RUNTESTDIR']))
        vlog("# Using HGTMP", _bytes2sys(self._hgtmp))
        vlog("# Using PATH", os.environ["PATH"])
        vlog(
            "# Using", _bytes2sys(IMPL_PATH), _bytes2sys(osenvironb[IMPL_PATH]),
        )
        vlog("# Writing to directory", _bytes2sys(self._outputdir))

        try:
            return self._runtests(testdescs) or 0
        finally:
            time.sleep(0.1)
            self._cleanup()

    def findtests(self, args):
        """Finds possible test files from arguments.

        If you wish to inject custom tests into the test harness, this would
        be a good function to monkeypatch or override in a derived class.
        """
        if not args:
            if self.options.changed:
                proc = Popen4(
                    b'hg st --rev "%s" -man0 .'
                    % _sys2bytes(self.options.changed),
                    None,
                    0,
                )
                stdout, stderr = proc.communicate()
                args = stdout.strip(b'\0').split(b'\0')
            else:
                args = os.listdir(b'.')

        expanded_args = []
        for arg in args:
            if os.path.isdir(arg):
                if not arg.endswith(b'/'):
                    arg += b'/'
                expanded_args.extend([arg + a for a in os.listdir(arg)])
            else:
                expanded_args.append(arg)
        args = expanded_args

        testcasepattern = re.compile(br'([\w-]+\.t|py)(?:#([a-zA-Z0-9_\-.#]+))')
        tests = []
        for t in args:
            case = []

            if not (
                os.path.basename(t).startswith(b'test-')
                and (t.endswith(b'.py') or t.endswith(b'.t'))
            ):

                m = testcasepattern.match(os.path.basename(t))
                if m is not None:
                    t_basename, casestr = m.groups()
                    t = os.path.join(os.path.dirname(t), t_basename)
                    if casestr:
                        case = casestr.split(b'#')
                else:
                    continue

            if t.endswith(b'.t'):
                # .t file may contain multiple test cases
                casedimensions = parsettestcases(t)
                if casedimensions:
                    cases = []

                    def addcases(case, casedimensions):
                        if not casedimensions:
                            cases.append(case)
                        else:
                            for c in casedimensions[0]:
                                addcases(case + [c], casedimensions[1:])

                    addcases([], casedimensions)
                    if case and case in cases:
                        cases = [case]
                    elif case:
                        # Ignore invalid cases
                        cases = []
                    else:
                        pass
                    tests += [{'path': t, 'case': c} for c in sorted(cases)]
                else:
                    tests.append({'path': t})
            else:
                tests.append({'path': t})
        return tests

    def _runtests(self, testdescs):
        def _reloadtest(test, i):
            # convert a test back to its description dict
            desc = {'path': test.path}
            case = getattr(test, '_case', [])
            if case:
                desc['case'] = case
            return self._gettest(desc, i)

        try:
            if self.options.restart:
                orig = list(testdescs)
                while testdescs:
                    desc = testdescs[0]
                    # desc['path'] is a relative path
                    if 'case' in desc:
                        casestr = b'#'.join(desc['case'])
                        errpath = b'%s#%s.err' % (desc['path'], casestr)
                    else:
                        errpath = b'%s.err' % desc['path']
                    errpath = os.path.join(self._outputdir, errpath)
                    if os.path.exists(errpath):
                        break
                    testdescs.pop(0)
                if not testdescs:
                    print("running all tests")
                    testdescs = orig

            tests = [self._gettest(d, i) for i, d in enumerate(testdescs)]
            num_tests = len(tests) * self.options.runs_per_test

            jobs = min(num_tests, self.options.jobs)

            failed = False
            kws = self.options.keywords
            if kws is not None and PYTHON3:
                kws = kws.encode('utf-8')

            suite = TestSuite(
                self._testdir,
                jobs=jobs,
                whitelist=self.options.whitelisted,
                blacklist=self.options.blacklist,
                retest=self.options.retest,
                keywords=kws,
                loop=self.options.loop,
                runs_per_test=self.options.runs_per_test,
                showchannels=self.options.showchannels,
                tests=tests,
                loadtest=_reloadtest,
            )
            verbosity = 1
            if self.options.list_tests:
                verbosity = 0
            elif self.options.verbose:
                verbosity = 2
            runner = TextTestRunner(self, verbosity=verbosity)

            if self.options.list_tests:
                result = runner.listtests(suite)
            else:
                if self._installdir:
                    self._installhg()
                    self._checkhglib("Testing")
                else:
                    self._usecorrectpython()
                if self.options.chg:
                    assert self._installdir
                    self._installchg()

                log(
                    'running %d tests using %d parallel processes'
                    % (num_tests, jobs)
                )

                result = runner.run(suite)

            if result.failures or result.errors:
                failed = True

            result.onEnd()

            if self.options.anycoverage:
                self._outputcoverage()
        except KeyboardInterrupt:
            failed = True
            print("\ninterrupted!")

        if failed:
            return 1

    def _getport(self, count):
        port = self._ports.get(count)  # do we have a cached entry?
        if port is None:
            portneeded = 3
            # above 100 tries we just give up and let test reports failure
            for tries in xrange(100):
                allfree = True
                port = self.options.port + self._portoffset
                for idx in xrange(portneeded):
                    if not checkportisavailable(port + idx):
                        allfree = False
                        break
                self._portoffset += portneeded
                if allfree:
                    break
            self._ports[count] = port
        return port

    def _gettest(self, testdesc, count):
        """Obtain a Test by looking at its filename.

        Returns a Test instance. The Test may not be runnable if it doesn't
        map to a known type.
        """
        path = testdesc['path']
        lctest = path.lower()
        testcls = Test

        for ext, cls in self.TESTTYPES:
            if lctest.endswith(ext):
                testcls = cls
                break

        refpath = os.path.join(getcwdb(), path)
        tmpdir = os.path.join(self._hgtmp, b'child%d' % count)

        # extra keyword parameters. 'case' is used by .t tests
        kwds = {k: testdesc[k] for k in ['case'] if k in testdesc}

        t = testcls(
            refpath,
            self._outputdir,
            tmpdir,
            keeptmpdir=self.options.keep_tmpdir,
            debug=self.options.debug,
            first=self.options.first,
            timeout=self.options.timeout,
            startport=self._getport(count),
            extraconfigopts=self.options.extra_config_opt,
            shell=self.options.shell,
            hgcommand=self._hgcommand,
            usechg=bool(self.options.with_chg or self.options.chg),
            useipv6=useipv6,
            **kwds
        )
        t.should_reload = True
        return t

    def _cleanup(self):
        """Clean up state from this test invocation."""
        if self.options.keep_tmpdir:
            return

        vlog("# Cleaning up HGTMP", _bytes2sys(self._hgtmp))
        shutil.rmtree(self._hgtmp, True)
        for f in self._createdfiles:
            try:
                os.remove(f)
            except OSError:
                pass

    def _usecorrectpython(self):
        """Configure the environment to use the appropriate Python in tests."""
        # Tests must use the same interpreter as us or bad things will happen.
        pyexename = sys.platform == 'win32' and b'python.exe' or b'python'

        # os.symlink() is a thing with py3 on Windows, but it requires
        # Administrator rights.
        if getattr(os, 'symlink', None) and os.name != 'nt':
            vlog(
                "# Making python executable in test path a symlink to '%s'"
                % sysexecutable
            )
            mypython = os.path.join(self._tmpbindir, pyexename)
            try:
                if os.readlink(mypython) == sysexecutable:
                    return
                os.unlink(mypython)
            except OSError as err:
                if err.errno != errno.ENOENT:
                    raise
            if self._findprogram(pyexename) != sysexecutable:
                try:
                    os.symlink(sysexecutable, mypython)
                    self._createdfiles.append(mypython)
                except OSError as err:
                    # child processes may race, which is harmless
                    if err.errno != errno.EEXIST:
                        raise
        else:
            exedir, exename = os.path.split(sysexecutable)
            vlog(
                "# Modifying search path to find %s as %s in '%s'"
                % (exename, pyexename, exedir)
            )
            path = os.environ['PATH'].split(os.pathsep)
            while exedir in path:
                path.remove(exedir)
            os.environ['PATH'] = os.pathsep.join([exedir] + path)
            if not self._findprogram(pyexename):
                print("WARNING: Cannot find %s in search path" % pyexename)

    def _installhg(self):
        """Install hg into the test environment.

        This will also configure hg with the appropriate testing settings.
        """
        vlog("# Performing temporary installation of HG")
        installerrs = os.path.join(self._hgtmp, b"install.err")
        compiler = ''
        if self.options.compiler:
            compiler = '--compiler ' + self.options.compiler
        setup_opts = b""
        if self.options.pure:
            setup_opts = b"--pure"
        elif self.options.rust:
            setup_opts = b"--rust"
        elif self.options.no_rust:
            setup_opts = b"--no-rust"

        # Run installer in hg root
        script = os.path.realpath(sys.argv[0])
        exe = sysexecutable
        if PYTHON3:
            compiler = _sys2bytes(compiler)
            script = _sys2bytes(script)
            exe = _sys2bytes(exe)
        hgroot = os.path.dirname(os.path.dirname(script))
        self._hgroot = hgroot
        os.chdir(hgroot)
        nohome = b'--home=""'
        if os.name == 'nt':
            # The --home="" trick works only on OS where os.sep == '/'
            # because of a distutils convert_path() fast-path. Avoid it at
            # least on Windows for now, deal with .pydistutils.cfg bugs
            # when they happen.
            nohome = b''
        cmd = (
            b'"%(exe)s" setup.py %(setup_opts)s clean --all'
            b' build %(compiler)s --build-base="%(base)s"'
            b' install --force --prefix="%(prefix)s"'
            b' --install-lib="%(libdir)s"'
            b' --install-scripts="%(bindir)s" %(nohome)s >%(logfile)s 2>&1'
            % {
                b'exe': exe,
                b'setup_opts': setup_opts,
                b'compiler': compiler,
                b'base': os.path.join(self._hgtmp, b"build"),
                b'prefix': self._installdir,
                b'libdir': self._pythondir,
                b'bindir': self._bindir,
                b'nohome': nohome,
                b'logfile': installerrs,
            }
        )

        # setuptools requires install directories to exist.
        def makedirs(p):
            try:
                os.makedirs(p)
            except OSError as e:
                if e.errno != errno.EEXIST:
                    raise

        makedirs(self._pythondir)
        makedirs(self._bindir)

        vlog("# Running", cmd.decode("utf-8"))
        if subprocess.call(_bytes2sys(cmd), shell=True) == 0:
            if not self.options.verbose:
                try:
                    os.remove(installerrs)
                except OSError as e:
                    if e.errno != errno.ENOENT:
                        raise
        else:
            with open(installerrs, 'rb') as f:
                for line in f:
                    if PYTHON3:
                        sys.stdout.buffer.write(line)
                    else:
                        sys.stdout.write(line)
            sys.exit(1)
        os.chdir(self._testdir)

        self._usecorrectpython()

        hgbat = os.path.join(self._bindir, b'hg.bat')
        if os.path.isfile(hgbat):
            # hg.bat expects to be put in bin/scripts while run-tests.py
            # installation layout put it in bin/ directly. Fix it
            with open(hgbat, 'rb') as f:
                data = f.read()
            if br'"%~dp0..\python" "%~dp0hg" %*' in data:
                data = data.replace(
                    br'"%~dp0..\python" "%~dp0hg" %*',
                    b'"%~dp0python" "%~dp0hg" %*',
                )
                with open(hgbat, 'wb') as f:
                    f.write(data)
            else:
                print('WARNING: cannot fix hg.bat reference to python.exe')

        if self.options.anycoverage:
            custom = os.path.join(
                osenvironb[b'RUNTESTDIR'], b'sitecustomize.py'
            )
            target = os.path.join(self._pythondir, b'sitecustomize.py')
            vlog('# Installing coverage trigger to %s' % target)
            shutil.copyfile(custom, target)
            rc = os.path.join(self._testdir, b'.coveragerc')
            vlog('# Installing coverage rc to %s' % rc)
            osenvironb[b'COVERAGE_PROCESS_START'] = rc
            covdir = os.path.join(self._installdir, b'..', b'coverage')
            try:
                os.mkdir(covdir)
            except OSError as e:
                if e.errno != errno.EEXIST:
                    raise

            osenvironb[b'COVERAGE_DIR'] = covdir

    def _checkhglib(self, verb):
        """Ensure that the 'mercurial' package imported by python is
        the one we expect it to be.  If not, print a warning to stderr."""
        if (self._bindir == self._pythondir) and (
            self._bindir != self._tmpbindir
        ):
            # The pythondir has been inferred from --with-hg flag.
            # We cannot expect anything sensible here.
            return
        expecthg = os.path.join(self._pythondir, b'mercurial')
        actualhg = self._gethgpath()
        if os.path.abspath(actualhg) != os.path.abspath(expecthg):
            sys.stderr.write(
                'warning: %s with unexpected mercurial lib: %s\n'
                '         (expected %s)\n' % (verb, actualhg, expecthg)
            )

    def _gethgpath(self):
        """Return the path to the mercurial package that is actually found by
        the current Python interpreter."""
        if self._hgpath is not None:
            return self._hgpath

        cmd = b'"%s" -c "import mercurial; print (mercurial.__path__[0])"'
        cmd = cmd % PYTHON
        if PYTHON3:
            cmd = _bytes2sys(cmd)

        p = subprocess.Popen(cmd, stdout=subprocess.PIPE, shell=True)
        out, err = p.communicate()

        self._hgpath = out.strip()

        return self._hgpath

    def _installchg(self):
        """Install chg into the test environment"""
        vlog('# Performing temporary installation of CHG')
        assert os.path.dirname(self._bindir) == self._installdir
        assert self._hgroot, 'must be called after _installhg()'
        cmd = b'"%(make)s" clean install PREFIX="%(prefix)s"' % {
            b'make': b'make',  # TODO: switch by option or environment?
            b'prefix': self._installdir,
        }
        cwd = os.path.join(self._hgroot, b'contrib', b'chg')
        vlog("# Running", cmd)
        proc = subprocess.Popen(
            cmd,
            shell=True,
            cwd=cwd,
            stdin=subprocess.PIPE,
            stdout=subprocess.PIPE,
            stderr=subprocess.STDOUT,
        )
        out, _err = proc.communicate()
        if proc.returncode != 0:
            if PYTHON3:
                sys.stdout.buffer.write(out)
            else:
                sys.stdout.write(out)
            sys.exit(1)

    def _outputcoverage(self):
        """Produce code coverage output."""
        import coverage

        coverage = coverage.coverage

        vlog('# Producing coverage report')
        # chdir is the easiest way to get short, relative paths in the
        # output.
        os.chdir(self._hgroot)
        covdir = os.path.join(_bytes2sys(self._installdir), '..', 'coverage')
        cov = coverage(data_file=os.path.join(covdir, 'cov'))

        # Map install directory paths back to source directory.
        cov.config.paths['srcdir'] = ['.', _bytes2sys(self._pythondir)]

        cov.combine()

        omit = [
            _bytes2sys(os.path.join(x, b'*'))
            for x in [self._bindir, self._testdir]
        ]
        cov.report(ignore_errors=True, omit=omit)

        if self.options.htmlcov:
            htmldir = os.path.join(_bytes2sys(self._outputdir), 'htmlcov')
            cov.html_report(directory=htmldir, omit=omit)
        if self.options.annotate:
            adir = os.path.join(_bytes2sys(self._outputdir), 'annotated')
            if not os.path.isdir(adir):
                os.mkdir(adir)
            cov.annotate(directory=adir, omit=omit)

    def _findprogram(self, program):
        """Search PATH for a executable program"""
        dpb = _sys2bytes(os.defpath)
        sepb = _sys2bytes(os.pathsep)
        for p in osenvironb.get(b'PATH', dpb).split(sepb):
            name = os.path.join(p, program)
            if os.name == 'nt' or os.access(name, os.X_OK):
                return name
        return None

    def _checktools(self):
        """Ensure tools required to run tests are present."""
        for p in self.REQUIREDTOOLS:
            if os.name == 'nt' and not p.endswith(b'.exe'):
                p += b'.exe'
            found = self._findprogram(p)
            p = p.decode("utf-8")
            if found:
                vlog("# Found prerequisite", p, "at", _bytes2sys(found))
            else:
                print("WARNING: Did not find prerequisite tool: %s " % p)


def aggregateexceptions(path):
    exceptioncounts = collections.Counter()
    testsbyfailure = collections.defaultdict(set)
    failuresbytest = collections.defaultdict(set)

    for f in os.listdir(path):
        with open(os.path.join(path, f), 'rb') as fh:
            data = fh.read().split(b'\0')
            if len(data) != 5:
                continue

            exc, mainframe, hgframe, hgline, testname = data
            exc = exc.decode('utf-8')
            mainframe = mainframe.decode('utf-8')
            hgframe = hgframe.decode('utf-8')
            hgline = hgline.decode('utf-8')
            testname = testname.decode('utf-8')

            key = (hgframe, hgline, exc)
            exceptioncounts[key] += 1
            testsbyfailure[key].add(testname)
            failuresbytest[testname].add(key)

    # Find test having fewest failures for each failure.
    leastfailing = {}
    for key, tests in testsbyfailure.items():
        fewesttest = None
        fewestcount = 99999999
        for test in sorted(tests):
            if len(failuresbytest[test]) < fewestcount:
                fewesttest = test
                fewestcount = len(failuresbytest[test])

        leastfailing[key] = (fewestcount, fewesttest)

    # Create a combined counter so we can sort by total occurrences and
    # impacted tests.
    combined = {}
    for key in exceptioncounts:
        combined[key] = (
            exceptioncounts[key],
            len(testsbyfailure[key]),
            leastfailing[key][0],
            leastfailing[key][1],
        )

    return {
        'exceptioncounts': exceptioncounts,
        'total': sum(exceptioncounts.values()),
        'combined': combined,
        'leastfailing': leastfailing,
        'byfailure': testsbyfailure,
        'bytest': failuresbytest,
    }


if __name__ == '__main__':
    runner = TestRunner()

    try:
        import msvcrt

        msvcrt.setmode(sys.stdin.fileno(), os.O_BINARY)
        msvcrt.setmode(sys.stdout.fileno(), os.O_BINARY)
        msvcrt.setmode(sys.stderr.fileno(), os.O_BINARY)
    except ImportError:
        pass

    sys.exit(runner.run(sys.argv[1:]))<|MERGE_RESOLUTION|>--- conflicted
+++ resolved
@@ -1632,11 +1632,7 @@
             return self._have.get(allreqs)
 
         # TODO do something smarter when all other uses of hghave are gone.
-<<<<<<< HEAD
-        runtestdir = os.path.abspath(os.path.dirname(_sys2bytes(__file__)))
-=======
         runtestdir = osenvironb[b'RUNTESTDIR']
->>>>>>> edc812ec
         tdir = runtestdir.replace(b'\\', b'/')
         proc = Popen4(
             b'%s -c "%s/hghave %s"' % (self._shell, tdir, allreqs),
