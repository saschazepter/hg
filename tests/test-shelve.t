#testcases stripbased phasebased

  $ cat <<EOF >> $HGRCPATH
  > [extensions]
  > mq =
  > [defaults]
  > diff = --nodates --git
  > qnew = --date '0 0'
  > [shelve]
  > maxbackups = 2
  > EOF

#if phasebased

  $ cat <<EOF >> $HGRCPATH
  > [format]
  > internal-phase = yes
  > EOF

#endif

  $ hg init repo
  $ cd repo
  $ mkdir a b
  $ echo a > a/a
  $ echo b > b/b
  $ echo c > c
  $ echo d > d
  $ echo x > x
  $ hg addremove -q

shelve has a help message
  $ hg shelve -h
  hg shelve [OPTION]... [FILE]...
  
  save and set aside changes from the working directory
  
      Shelving takes files that "hg status" reports as not clean, saves the
      modifications to a bundle (a shelved change), and reverts the files so
      that their state in the working directory becomes clean.
  
      To restore these changes to the working directory, using "hg unshelve";
      this will work even if you switch to a different commit.
  
      When no files are specified, "hg shelve" saves all not-clean files. If
      specific files or directories are named, only changes to those files are
      shelved.
  
      In bare shelve (when no files are specified, without interactive, include
      and exclude option), shelving remembers information if the working
      directory was on newly created branch, in other words working directory
      was on different branch than its first parent. In this situation
      unshelving restores branch information to the working directory.
  
      Each shelved change has a name that makes it easier to find later. The
      name of a shelved change defaults to being based on the active bookmark,
      or if there is no active bookmark, the current named branch.  To specify a
      different name, use "--name".
  
      To see a list of existing shelved changes, use the "--list" option. For
      each shelved change, this will print its name, age, and description; use "
      --patch" or "--stat" for more details.
  
      To delete specific shelved changes, use "--delete". To delete all shelved
      changes, use "--cleanup".
  
  options ([+] can be repeated):
  
   -A --addremove           mark new/missing files as added/removed before
                            shelving
   -u --unknown             store unknown files in the shelve
      --cleanup             delete all shelved changes
      --date DATE           shelve with the specified commit date
   -d --delete              delete the named shelved change(s)
   -e --edit                invoke editor on commit messages
   -k --keep                shelve, but keep changes in the working directory
   -l --list                list current shelves
   -m --message TEXT        use text as shelve message
   -n --name NAME           use the given name for the shelved commit
   -p --patch               output patches for changes (provide the names of the
                            shelved changes as positional arguments)
   -i --interactive         interactive mode
      --stat                output diffstat-style summary of changes (provide
                            the names of the shelved changes as positional
                            arguments)
   -I --include PATTERN [+] include names matching the given patterns
   -X --exclude PATTERN [+] exclude names matching the given patterns
      --mq                  operate on patch repository
  
  (some details hidden, use --verbose to show complete help)

shelving in an empty repo should be possible
(this tests also that editor is not invoked, if '--edit' is not
specified)

  $ HGEDITOR=cat hg shelve
  shelved as default
  0 files updated, 0 files merged, 5 files removed, 0 files unresolved

  $ hg unshelve
  unshelving change 'default'

  $ hg commit -q -m 'initial commit'

  $ hg shelve
  nothing changed
  [1]

make sure shelve files were backed up

  $ ls .hg/shelve-backup
  default.hg
  default.patch
  default.shelve

checks to make sure we dont create a directory or
hidden file while choosing a new shelve name

when we are given a name

  $ hg shelve -n foo/bar
  abort: shelved change names can not contain slashes
  [255]
  $ hg shelve -n .baz
  abort: shelved change names can not start with '.'
  [255]
  $ hg shelve -n foo\\bar
  abort: shelved change names can not contain slashes
  [255]

when shelve has to choose itself

  $ hg branch x/y -q
  $ hg commit -q -m "Branch commit 0"
  $ hg shelve
  nothing changed
  [1]
  $ hg branch .x -q
  $ hg commit -q -m "Branch commit 1"
  $ hg shelve
  nothing changed
  [1]
  $ hg branch x\\y -q
  $ hg commit -q -m "Branch commit 2"
  $ hg shelve
  nothing changed
  [1]

cleaning the branches made for name checking tests

  $ hg up default -q
  $ hg strip e9177275307e+6a6d231f43d+882bae7c62c2 -q

create an mq patch - shelving should work fine with a patch applied

  $ echo n > n
  $ hg add n
  $ hg commit n -m second
  $ hg qnew second.patch

shelve a change that we will delete later

  $ echo a >> a/a
  $ hg shelve
  shelved as default
  1 files updated, 0 files merged, 0 files removed, 0 files unresolved

set up some more complex changes to shelve

  $ echo a >> a/a
  $ hg mv b b.rename
  moving b/b to b.rename/b
  $ hg cp c c.copy
  $ hg mv d ghost
  $ rm ghost
  $ hg status -C
  M a/a
  A b.rename/b
    b/b
  A c.copy
    c
  R b/b
  R d
  ! ghost
    d

the common case - no options or filenames

  $ hg shelve
  shelved as default-01
  3 files updated, 0 files merged, 2 files removed, 0 files unresolved
  $ hg status -C

ensure that our shelved changes exist

  $ hg shelve -l
  default-01      (*)* changes to: [mq]: second.patch (glob)
  default         (*)* changes to: [mq]: second.patch (glob)

  $ hg shelve -l -p default
  default         (*)* changes to: [mq]: second.patch (glob)
  
  diff --git a/a/a b/a/a
  --- a/a/a
  +++ b/a/a
  @@ -1,1 +1,2 @@
   a
  +a

  $ hg shelve --list --addremove
  abort: options '--list' and '--addremove' may not be used together
  [255]

delete our older shelved change

  $ hg shelve -d default
  $ hg qfinish -a -q

ensure shelve backups aren't overwritten

  $ ls .hg/shelve-backup/
  default-1.hg
  default-1.patch
  default-1.shelve
  default.hg
  default.patch
  default.shelve

local edits should not prevent a shelved change from applying

  $ printf "z\na\n" > a/a
  $ hg unshelve --keep
  unshelving change 'default-01'
  temporarily committing pending changes (restore with 'hg unshelve --abort')
  rebasing shelved changes
  merging a/a

  $ hg revert --all -q
  $ rm a/a.orig b.rename/b c.copy

apply it and make sure our state is as expected

(this also tests that same timestamp prevents backups from being
removed, even though there are more than 'maxbackups' backups)

  $ f -t .hg/shelve-backup/default.patch
  .hg/shelve-backup/default.patch: file
  $ touch -t 200001010000 .hg/shelve-backup/default.patch
  $ f -t .hg/shelve-backup/default-1.patch
  .hg/shelve-backup/default-1.patch: file
  $ touch -t 200001010000 .hg/shelve-backup/default-1.patch

  $ hg unshelve
  unshelving change 'default-01'
  $ hg status -C
  M a/a
  A b.rename/b
    b/b
  A c.copy
    c
  R b/b
  R d
  $ hg shelve -l

(both of default.hg and default-1.hg should be still kept, because it
is difficult to decide actual order of them from same timestamp)

  $ ls .hg/shelve-backup/
  default-01.hg
  default-01.patch
  default-01.shelve
  default-1.hg
  default-1.patch
  default-1.shelve
  default.hg
  default.patch
  default.shelve

  $ hg unshelve
  abort: no shelved changes to apply!
  [255]
  $ hg unshelve foo
  abort: shelved change 'foo' not found
  [255]

named shelves, specific filenames, and "commit messages" should all work
(this tests also that editor is invoked, if '--edit' is specified)

  $ hg status -C
  M a/a
  A b.rename/b
    b/b
  A c.copy
    c
  R b/b
  R d
  $ HGEDITOR=cat hg shelve -q -n wibble -m wat -e a
  wat
  
  
  HG: Enter commit message.  Lines beginning with 'HG:' are removed.
  HG: Leave message empty to abort commit.
  HG: --
  HG: user: shelve@localhost
  HG: branch 'default'
  HG: changed a/a

expect "a" to no longer be present, but status otherwise unchanged

  $ hg status -C
  A b.rename/b
    b/b
  A c.copy
    c
  R b/b
  R d
  $ hg shelve -l --stat
  wibble          (*)    wat (glob)
   a/a |  1 +
   1 files changed, 1 insertions(+), 0 deletions(-)

and now "a/a" should reappear

  $ cd a
  $ hg unshelve -q wibble
  $ cd ..
  $ hg status -C
  M a/a
  A b.rename/b
    b/b
  A c.copy
    c
  R b/b
  R d

ensure old shelve backups are being deleted automatically

  $ ls .hg/shelve-backup/
  default-01.hg
  default-01.patch
  default-01.shelve
  wibble.hg
  wibble.patch
  wibble.shelve

cause unshelving to result in a merge with 'a' conflicting

  $ hg shelve -q
  $ echo c>>a/a
  $ hg commit -m second
  $ hg tip --template '{files}\n'
  a/a

add an unrelated change that should be preserved

  $ mkdir foo
  $ echo foo > foo/foo
  $ hg add foo/foo

force a conflicted merge to occur

  $ hg unshelve
  unshelving change 'default'
  temporarily committing pending changes (restore with 'hg unshelve --abort')
  rebasing shelved changes
  merging a/a
  warning: conflicts while merging a/a! (edit, then use 'hg resolve --mark')
  unresolved conflicts (see 'hg resolve', then 'hg unshelve --continue')
  [1]
  $ hg status -v
  M a/a
  M b.rename/b
  M c.copy
  R b/b
  R d
  ? a/a.orig
  # The repository is in an unfinished *unshelve* state.
  
  # Unresolved merge conflicts:
  # 
  #     a/a
  # 
  # To mark files as resolved:  hg resolve --mark FILE
  
  # To continue:    hg unshelve --continue
  # To abort:       hg unshelve --abort
  

ensure that we have a merge with unresolved conflicts

#if phasebased
  $ hg heads -q --template '{rev}\n'
  8
  5
  $ hg parents -q --template '{rev}\n'
  8
  5
#endif

#if stripbased
  $ hg heads -q --template '{rev}\n'
  5
  4
  $ hg parents -q --template '{rev}\n'
  4
  5
#endif

  $ hg status
  M a/a
  M b.rename/b
  M c.copy
  R b/b
  R d
  ? a/a.orig
  $ hg diff
  diff --git a/a/a b/a/a
  --- a/a/a
  +++ b/a/a
  @@ -1,2 +1,6 @@
   a
  +<<<<<<< working-copy: 2377350b6337 - shelve: pending changes temporary commit
   c
  +=======
  +a
<<<<<<< HEAD
  +>>>>>>> working-copy: 203c9f771d2b - shelve: changes to: [mq]: second.patch
=======
  +>>>>>>> shelve:       a68ec3400638 - shelve: changes to: [mq]: second.patch
>>>>>>> 8c2af50c
  diff --git a/b/b b/b.rename/b
  rename from b/b
  rename to b.rename/b
  diff --git a/c b/c.copy
  copy from c
  copy to c.copy
  diff --git a/d b/d
  deleted file mode 100644
  --- a/d
  +++ /dev/null
  @@ -1,1 +0,0 @@
  -d
  $ hg resolve -l
  U a/a

  $ hg shelve
  abort: unshelve already in progress
  (use 'hg unshelve --continue' or 'hg unshelve --abort')
  [255]

abort the unshelve and be happy

  $ hg status
  M a/a
  M b.rename/b
  M c.copy
  R b/b
  R d
  ? a/a.orig
  $ hg unshelve -a
  unshelve of 'default' aborted
  $ hg heads -q
  [37]:2e69b451d1ea (re)
  $ hg parents
  changeset:   [37]:2e69b451d1ea (re)
  tag:         tip
  parent:      3:509104101065 (?)
  user:        test
  date:        Thu Jan 01 00:00:00 1970 +0000
  summary:     second
  
  $ hg resolve -l
  $ hg status
  A foo/foo
  ? a/a.orig

try to continue with no unshelve underway

  $ hg unshelve -c
  abort: no unshelve in progress
  [255]
  $ hg status
  A foo/foo
  ? a/a.orig

redo the unshelve to get a conflict

  $ hg unshelve -q
  warning: conflicts while merging a/a! (edit, then use 'hg resolve --mark')
  unresolved conflicts (see 'hg resolve', then 'hg unshelve --continue')
  [1]

attempt to continue

  $ hg unshelve -c
  abort: unresolved conflicts, can't continue
  (see 'hg resolve', then 'hg unshelve --continue')
  [255]

  $ hg revert -r . a/a
  $ hg resolve -m a/a
  (no more unresolved files)
  continue: hg unshelve --continue

  $ hg commit -m 'commit while unshelve in progress'
  abort: unshelve already in progress
  (use 'hg unshelve --continue' or 'hg unshelve --abort')
  [255]

  $ hg graft --continue
  abort: no graft in progress
  (continue: hg unshelve --continue)
  [255]
  $ hg unshelve -c
  unshelve of 'default' complete

ensure the repo is as we hope

  $ hg parents
  changeset:   [37]:2e69b451d1ea (re)
  tag:         tip
  parent:      3:509104101065 (?)
  user:        test
  date:        Thu Jan 01 00:00:00 1970 +0000
  summary:     second
  
  $ hg heads -q
  [37]:2e69b451d1ea (re)

  $ hg status -C
  A b.rename/b
    b/b
  A c.copy
    c
  A foo/foo
  R b/b
  R d
  ? a/a.orig

there should be no shelves left

  $ hg shelve -l

#if execbit

ensure that metadata-only changes are shelved

  $ chmod +x a/a
  $ hg shelve -q -n execbit a/a
  $ hg status a/a
  $ hg unshelve -q execbit
  $ hg status a/a
  M a/a
  $ hg revert a/a

#else

Dummy shelve op, to keep rev numbers aligned

  $ echo foo > a/a
  $ hg shelve -q -n dummy a/a
  $ hg unshelve -q dummy
  $ hg revert a/a

#endif

#if symlink

  $ rm a/a
  $ ln -s foo a/a
  $ hg shelve -q -n symlink a/a
  $ hg status a/a
  $ hg unshelve -q -n symlink
  $ hg status a/a
  M a/a
  $ hg revert a/a

#else

Dummy shelve op, to keep rev numbers aligned

  $ echo bar > a/a
  $ hg shelve -q -n dummy a/a
  $ hg unshelve -q dummy
  $ hg revert a/a

#endif

set up another conflict between a commit and a shelved change

  $ hg revert -q -C -a
  $ rm a/a.orig b.rename/b c.copy
  $ echo a >> a/a
  $ hg shelve -q
  $ echo x >> a/a
  $ hg ci -m 'create conflict'
  $ hg add foo/foo

if we resolve a conflict while unshelving, the unshelve should succeed

  $ hg unshelve --tool :merge-other --keep
  unshelving change 'default'
  temporarily committing pending changes (restore with 'hg unshelve --abort')
  rebasing shelved changes
  merging a/a
  $ hg parents -q
  (4|13):33f7f61e6c5e (re)
  $ hg shelve -l
  default         (*)* changes to: second (glob)
  $ hg status
  M a/a
  A foo/foo
  $ cat a/a
  a
  c
  a
  $ cat > a/a << EOF
  > a
  > c
  > x
  > EOF

  $ HGMERGE=true hg unshelve
  unshelving change 'default'
  temporarily committing pending changes (restore with 'hg unshelve --abort')
  rebasing shelved changes
  merging a/a
  note: unshelved changes already existed in the working copy
  $ hg parents -q
  (4|13):33f7f61e6c5e (re)
  $ hg shelve -l
  $ hg status
  A foo/foo
  $ cat a/a
  a
  c
  x

test keep and cleanup

  $ hg shelve
  shelved as default
  0 files updated, 0 files merged, 1 files removed, 0 files unresolved
  $ hg shelve --list
  default         (*)* changes to: create conflict (glob)
  $ hg unshelve -k
  unshelving change 'default'
  $ hg shelve --list
  default         (*)* changes to: create conflict (glob)
  $ hg shelve --cleanup
  $ hg shelve --list

  $ hg shelve --cleanup --delete
  abort: options '--cleanup' and '--delete' may not be used together
  [255]
  $ hg shelve --cleanup --patch
  abort: options '--cleanup' and '--patch' may not be used together
  [255]
  $ hg shelve --cleanup --message MESSAGE
  abort: options '--cleanup' and '--message' may not be used together
  [255]

test bookmarks

  $ hg bookmark test
  $ hg bookmark
   \* test                      (4|13):33f7f61e6c5e (re)
  $ hg shelve
  shelved as test
  0 files updated, 0 files merged, 1 files removed, 0 files unresolved
  $ hg bookmark
   \* test                      (4|13):33f7f61e6c5e (re)
  $ hg unshelve
  unshelving change 'test'
  $ hg bookmark
   \* test                      (4|13):33f7f61e6c5e (re)

shelve should still work even if mq is disabled

  $ hg --config extensions.mq=! shelve
  shelved as test
  0 files updated, 0 files merged, 1 files removed, 0 files unresolved
  $ hg --config extensions.mq=! shelve --list
  test            (*)* changes to: create conflict (glob)
  $ hg bookmark
   \* test                      (4|13):33f7f61e6c5e (re)
  $ hg --config extensions.mq=! unshelve
  unshelving change 'test'
  $ hg bookmark
   \* test                      (4|13):33f7f61e6c5e (re)

Recreate some conflict again

  $ hg up -C -r 2e69b451d1ea
  1 files updated, 0 files merged, 0 files removed, 0 files unresolved
  (leaving bookmark test)
  $ echo y >> a/a
  $ hg shelve
  shelved as default
  1 files updated, 0 files merged, 0 files removed, 0 files unresolved
  $ hg up test
  1 files updated, 0 files merged, 0 files removed, 0 files unresolved
  (activating bookmark test)
  $ hg bookmark
   \* test                      (4|13):33f7f61e6c5e (re)
  $ hg unshelve
  unshelving change 'default'
  rebasing shelved changes
  merging a/a
  warning: conflicts while merging a/a! (edit, then use 'hg resolve --mark')
  unresolved conflicts (see 'hg resolve', then 'hg unshelve --continue')
  [1]
  $ hg bookmark
     test                      (4|13):33f7f61e6c5e (re)

Test that resolving all conflicts in one direction (so that the rebase
is a no-op), works (issue4398)

  $ hg revert -a -r .
  reverting a/a
  $ hg resolve -m a/a
  (no more unresolved files)
  continue: hg unshelve --continue
  $ hg unshelve -c
  note: unshelved changes already existed in the working copy
  unshelve of 'default' complete
  $ hg bookmark
   \* test                      (4|13):33f7f61e6c5e (re)
  $ hg diff
  $ hg status
  ? a/a.orig
  ? foo/foo
  $ hg summary
  parent: (4|13):33f7f61e6c5e tip (re)
   create conflict
  branch: default
  bookmarks: *test
  commit: 2 unknown (clean)
  update: (current)
  phases: 5 draft

  $ hg shelve --delete --stat
  abort: options '--delete' and '--stat' may not be used together
  [255]
  $ hg shelve --delete --name NAME
  abort: options '--delete' and '--name' may not be used together
  [255]

Test interactive shelve
  $ cat <<EOF >> $HGRCPATH
  > [ui]
  > interactive = true
  > EOF
  $ echo 'a' >> a/b
  $ cat a/a >> a/b
  $ echo 'x' >> a/b
  $ mv a/b a/a
  $ echo 'a' >> foo/foo
  $ hg st
  M a/a
  ? a/a.orig
  ? foo/foo
  $ cat a/a
  a
  a
  c
  x
  x
  $ cat foo/foo
  foo
  a
  $ hg shelve --interactive --config ui.interactive=false
  abort: running non-interactively
  [255]
  $ hg shelve --interactive << EOF
  > y
  > y
  > n
  > EOF
  diff --git a/a/a b/a/a
  2 hunks, 2 lines changed
  examine changes to 'a/a'?
  (enter ? for help) [Ynesfdaq?] y
  
  @@ -1,3 +1,4 @@
  +a
   a
   c
   x
  record change 1/2 to 'a/a'?
  (enter ? for help) [Ynesfdaq?] y
  
  @@ -1,3 +2,4 @@
   a
   c
   x
  +x
  record change 2/2 to 'a/a'?
  (enter ? for help) [Ynesfdaq?] n
  
  shelved as test
  merging a/a
  0 files updated, 1 files merged, 0 files removed, 0 files unresolved
  $ cat a/a
  a
  c
  x
  x
  $ cat foo/foo
  foo
  a
  $ hg st
  M a/a
  ? foo/foo
  $ hg bookmark
   \* test                      (4|13):33f7f61e6c5e (re)
  $ hg unshelve
  unshelving change 'test'
  temporarily committing pending changes (restore with 'hg unshelve --abort')
  rebasing shelved changes
  merging a/a
  $ hg bookmark
   \* test                      (4|13):33f7f61e6c5e (re)
  $ cat a/a
  a
  a
  c
  x
  x

shelve --patch and shelve --stat should work with valid shelfnames

  $ hg up --clean .
  1 files updated, 0 files merged, 0 files removed, 0 files unresolved
  (leaving bookmark test)
  $ hg shelve --list
  $ echo 'patch a' > shelf-patch-a
  $ hg add shelf-patch-a
  $ hg shelve
  shelved as default
  0 files updated, 0 files merged, 1 files removed, 0 files unresolved
  $ echo 'patch b' > shelf-patch-b
  $ hg add shelf-patch-b
  $ hg shelve
  shelved as default-01
  0 files updated, 0 files merged, 1 files removed, 0 files unresolved
  $ hg shelve --patch default default-01
  default-01      (*)* changes to: create conflict (glob)
  
  diff --git a/shelf-patch-b b/shelf-patch-b
  new file mode 100644
  --- /dev/null
  +++ b/shelf-patch-b
  @@ -0,0 +1,1 @@
  +patch b
  default         (*)* changes to: create conflict (glob)
  
  diff --git a/shelf-patch-a b/shelf-patch-a
  new file mode 100644
  --- /dev/null
  +++ b/shelf-patch-a
  @@ -0,0 +1,1 @@
  +patch a
  $ hg shelve --stat default default-01
  default-01      (*)* changes to: create conflict (glob)
   shelf-patch-b |  1 +
   1 files changed, 1 insertions(+), 0 deletions(-)
  default         (*)* changes to: create conflict (glob)
   shelf-patch-a |  1 +
   1 files changed, 1 insertions(+), 0 deletions(-)
  $ hg shelve --patch default
  default         (*)* changes to: create conflict (glob)
  
  diff --git a/shelf-patch-a b/shelf-patch-a
  new file mode 100644
  --- /dev/null
  +++ b/shelf-patch-a
  @@ -0,0 +1,1 @@
  +patch a
  $ hg shelve --stat default
  default         (*)* changes to: create conflict (glob)
   shelf-patch-a |  1 +
   1 files changed, 1 insertions(+), 0 deletions(-)
  $ hg shelve --patch nonexistentshelf
  abort: cannot find shelf nonexistentshelf
  [255]
  $ hg shelve --stat nonexistentshelf
  abort: cannot find shelf nonexistentshelf
  [255]
  $ hg shelve --patch default nonexistentshelf
  abort: cannot find shelf nonexistentshelf
  [255]

when the user asks for a patch, we assume they want the most recent shelve if
they don't provide a shelve name

  $ hg shelve --patch
  default-01      (*)* changes to: create conflict (glob)
  
  diff --git a/shelf-patch-b b/shelf-patch-b
  new file mode 100644
  --- /dev/null
  +++ b/shelf-patch-b
  @@ -0,0 +1,1 @@
  +patch b

  $ cd ..

Shelve from general delta repo uses bundle2 on disk
--------------------------------------------------

no general delta

  $ hg clone --pull repo bundle1 --config format.usegeneraldelta=0
  requesting all changes
  adding changesets
  adding manifests
  adding file changes
  added 5 changesets with 8 changes to 6 files
  new changesets cc01e2b0c59f:33f7f61e6c5e
  updating to branch default
  6 files updated, 0 files merged, 0 files removed, 0 files unresolved
  $ cd bundle1
  $ echo babar > jungle
  $ hg add jungle
  $ hg shelve
  shelved as default
  0 files updated, 0 files merged, 1 files removed, 0 files unresolved
  $ hg debugbundle .hg/shelved/*.hg
  330882a04d2ce8487636b1fb292e5beea77fa1e3
  $ cd ..

with general delta

  $ hg clone --pull repo bundle2 --config format.usegeneraldelta=1
  requesting all changes
  adding changesets
  adding manifests
  adding file changes
  added 5 changesets with 8 changes to 6 files
  new changesets cc01e2b0c59f:33f7f61e6c5e
  updating to branch default
  6 files updated, 0 files merged, 0 files removed, 0 files unresolved
  $ cd bundle2
  $ echo babar > jungle
  $ hg add jungle
  $ hg shelve
  shelved as default
  0 files updated, 0 files merged, 1 files removed, 0 files unresolved
  $ hg debugbundle .hg/shelved/*.hg
  Stream params: {Compression: BZ}
  changegroup -- {nbchanges: 1, version: 02} (mandatory: True)
      330882a04d2ce8487636b1fb292e5beea77fa1e3

Test shelve --keep

  $ hg unshelve
  unshelving change 'default'
  $ hg shelve --keep --list
  abort: options '--list' and '--keep' may not be used together
  [255]
  $ hg shelve --keep --patch
  abort: options '--patch' and '--keep' may not be used together
  [255]
  $ hg shelve --keep --delete
  abort: options '--delete' and '--keep' may not be used together
  [255]
  $ hg shelve --keep
  shelved as default
  $ hg diff
  diff --git a/jungle b/jungle
  new file mode 100644
  --- /dev/null
  +++ b/jungle
  @@ -0,0 +1,1 @@
  +babar

Test shelve --delete

  $ hg shelve --list
  default         (*s ago)    changes to: create conflict (glob)
  $ hg shelve --delete doesnotexist
  abort: shelved change 'doesnotexist' not found
  [255]
  $ hg shelve --delete default

  $ cd ..

Test visibility of in-memory changes inside transaction to external hook
------------------------------------------------------------------------

  $ cd repo

  $ echo xxxx >> x
  $ hg commit -m "#5: changes to invoke rebase"

  $ cat > $TESTTMP/checkvisibility.sh <<EOF
  > echo "==== \$1:"
  > hg parents --template "VISIBLE {rev}:{node|short}\n"
  > # test that pending changes are hidden
  > unset HG_PENDING
  > hg parents --template "ACTUAL  {rev}:{node|short}\n"
  > echo "===="
  > EOF

  $ cat >> .hg/hgrc <<EOF
  > [defaults]
  > # to fix hash id of temporary revisions
  > unshelve = --date '0 0'
  > EOF

"hg unshelve" at REV5 implies steps below:

(1) commit changes in the working directory (REV6)
(2) unbundle shelved revision (REV7)
(3) rebase: merge REV7 into REV6 (REV6 => REV6, REV7)
(4) rebase: commit merged revision (REV8)
(5) rebase: update to REV6 (REV8 => REV6)
(6) update to REV5 (REV6 => REV5)
(7) abort transaction

== test visibility to external preupdate hook

  $ cat >> .hg/hgrc <<EOF
  > [hooks]
  > preupdate.visibility = sh $TESTTMP/checkvisibility.sh preupdate
  > EOF

  $ echo nnnn >> n

  $ sh $TESTTMP/checkvisibility.sh before-unshelving
  ==== before-unshelving:
  VISIBLE (5|19):703117a2acfb (re)
  ACTUAL  (5|19):703117a2acfb (re)
  ====

  $ hg unshelve --keep default
  temporarily committing pending changes (restore with 'hg unshelve --abort')
  rebasing shelved changes
  ==== preupdate:
  VISIBLE (6|20):54c00d20fb3f (re)
  ACTUAL  (5|19):703117a2acfb (re)
  ====
  ==== preupdate:
  VISIBLE (8|21):8efe6f7537dc (re)
  ACTUAL  (5|19):703117a2acfb (re)
  ====
  ==== preupdate:
  VISIBLE (6|20):54c00d20fb3f (re)
  ACTUAL  (5|19):703117a2acfb (re)
  ====

  $ cat >> .hg/hgrc <<EOF
  > [hooks]
  > preupdate.visibility =
  > EOF

  $ sh $TESTTMP/checkvisibility.sh after-unshelving
  ==== after-unshelving:
  VISIBLE (5|19):703117a2acfb (re)
  ACTUAL  (5|19):703117a2acfb (re)
  ====

== test visibility to external update hook

  $ hg update -q -C 703117a2acfb

  $ cat >> .hg/hgrc <<EOF
  > [hooks]
  > update.visibility = sh $TESTTMP/checkvisibility.sh update
  > EOF

  $ echo nnnn >> n

  $ sh $TESTTMP/checkvisibility.sh before-unshelving
  ==== before-unshelving:
  VISIBLE (5|19):703117a2acfb (re)
  ACTUAL  (5|19):703117a2acfb (re)
  ====

  $ hg unshelve --keep default
  temporarily committing pending changes (restore with 'hg unshelve --abort')
  rebasing shelved changes
  ==== update:
  VISIBLE (6|20):54c00d20fb3f (re)
  VISIBLE 1?7:492ed9d705e5 (re)
  ACTUAL  (5|19):703117a2acfb (re)
  ====
  ==== update:
  VISIBLE (6|20):54c00d20fb3f (re)
  ACTUAL  (5|19):703117a2acfb (re)
  ====
  ==== update:
  VISIBLE (5|19):703117a2acfb (re)
  ACTUAL  (5|19):703117a2acfb (re)
  ====

  $ cat >> .hg/hgrc <<EOF
  > [hooks]
  > update.visibility =
  > EOF

  $ sh $TESTTMP/checkvisibility.sh after-unshelving
  ==== after-unshelving:
  VISIBLE (5|19):703117a2acfb (re)
  ACTUAL  (5|19):703117a2acfb (re)
  ====

  $ cd ..

Keep active bookmark while (un)shelving even on shared repo (issue4940)
-----------------------------------------------------------------------

  $ cat <<EOF >> $HGRCPATH
  > [extensions]
  > share =
  > EOF

  $ hg bookmarks -R repo
     test                      (4|13):33f7f61e6c5e (re)
  $ hg share -B repo share
  updating working directory
  6 files updated, 0 files merged, 0 files removed, 0 files unresolved
  $ cd share

  $ hg bookmarks
     test                      (4|13):33f7f61e6c5e (re)
  $ hg bookmarks foo
  $ hg bookmarks
   \* foo                       (5|19):703117a2acfb (re)
     test                      (4|13):33f7f61e6c5e (re)
  $ echo x >> x
  $ hg shelve
  shelved as foo
  1 files updated, 0 files merged, 0 files removed, 0 files unresolved
  $ hg bookmarks
   \* foo                       (5|19):703117a2acfb (re)
     test                      (4|13):33f7f61e6c5e (re)

  $ hg unshelve
  unshelving change 'foo'
  $ hg bookmarks
   \* foo                       (5|19):703117a2acfb (re)
     test                      (4|13):33f7f61e6c5e (re)

  $ cd ..

Abort unshelve while merging (issue5123)
----------------------------------------

  $ hg init issue5123
  $ cd issue5123
  $ echo > a
  $ hg ci -Am a
  adding a
  $ hg co null
  0 files updated, 0 files merged, 1 files removed, 0 files unresolved
  $ echo > b
  $ hg ci -Am b
  adding b
  created new head
  $ echo > c
  $ hg add c
  $ hg shelve
  shelved as default
  0 files updated, 0 files merged, 1 files removed, 0 files unresolved
  $ hg co 1
  0 files updated, 0 files merged, 0 files removed, 0 files unresolved
  $ hg merge 0
  1 files updated, 0 files merged, 0 files removed, 0 files unresolved
  (branch merge, don't forget to commit)
-- successful merge with two parents
  $ hg log -G
  @  changeset:   1:406bf70c274f
     tag:         tip
     parent:      -1:000000000000
     user:        test
     date:        Thu Jan 01 00:00:00 1970 +0000
     summary:     b
  
  @  changeset:   0:ada8c9eb8252
     user:        test
     date:        Thu Jan 01 00:00:00 1970 +0000
     summary:     a
  
-- trying to pull in the shelve bits
-- unshelve should abort otherwise, it'll eat my second parent.
  $ hg unshelve
  abort: outstanding uncommitted merge
  (use 'hg commit' or 'hg merge --abort')
  [255]

  $ cd ..

-- test for interactive mode on unshelve

  $ hg init a
  $ cd a
  $ echo > b
  $ hg ci -Am b
  adding b
  $ echo > c
  $ echo > d
  $ hg add .
  adding c
  adding d
  $ hg shelve
  shelved as default
  0 files updated, 0 files merged, 2 files removed, 0 files unresolved
  $ echo > e
  $ hg add e
  $ hg ci -m e
  $ hg shelve --patch
  default         (*s ago)    changes to: b (glob)
  
  diff --git a/c b/c
  new file mode 100644
  --- /dev/null
  +++ b/c
  @@ -0,0 +1,1 @@
  +
  diff --git a/d b/d
  new file mode 100644
  --- /dev/null
  +++ b/d
  @@ -0,0 +1,1 @@
  +
  $ hg unshelve -i <<EOF
  > y
  > y
  > y
  > n
  > EOF
  unshelving change 'default'
  rebasing shelved changes
  diff --git a/c b/c
  new file mode 100644
  examine changes to 'c'?
  (enter ? for help) [Ynesfdaq?] y
  
  @@ -0,0 +1,1 @@
  +
  record change 1/2 to 'c'?
  (enter ? for help) [Ynesfdaq?] y
  
  diff --git a/d b/d
  new file mode 100644
  examine changes to 'd'?
  (enter ? for help) [Ynesfdaq?] y
  
  @@ -0,0 +1,1 @@
  +
  record change 2/2 to 'd'?
  (enter ? for help) [Ynesfdaq?] n
  
  $ ls
  b
  c
  e
-- shelve should not contain `c` now
  $ hg shelve --patch
  default         (*s ago)    changes to: b (glob)
  
  diff --git a/d b/d
  new file mode 100644
  --- /dev/null
  +++ b/d
  @@ -0,0 +1,1 @@
  +
  $ hg unshelve -i <<EOF
  > y
  > y
  > EOF
  unshelving change 'default'
  temporarily committing pending changes (restore with 'hg unshelve --abort')
  rebasing shelved changes
  diff --git a/d b/d
  new file mode 100644
  examine changes to 'd'?
  (enter ? for help) [Ynesfdaq?] y
  
  @@ -0,0 +1,1 @@
  +
  record this change to 'd'?
  (enter ? for help) [Ynesfdaq?] y
  

  $ hg status -v
  A c
  A d
  $ ls
  b
  c
  d
  e
  $ hg shelve --list

-- now, unshelve selected changes from a file

  $ echo B > foo
  $ hg add foo
  $ hg ci -m 'add B to foo'
  $ cat > foo <<EOF
  > A
  > B
  > C
  > EOF
  $ echo > garbage
  $ hg st
  M foo
  ? garbage
  $ hg shelve --unknown
  shelved as default
  1 files updated, 0 files merged, 1 files removed, 0 files unresolved
  $ cat foo
  B
  $ hg unshelve -i <<EOF
  > y
  > y
  > n
  > y
  > y
  > EOF
  unshelving change 'default'
  rebasing shelved changes
  diff --git a/foo b/foo
  2 hunks, 2 lines changed
  examine changes to 'foo'?
  (enter ? for help) [Ynesfdaq?] y
  
  @@ -1,1 +1,2 @@
  +A
   B
  record change 1/3 to 'foo'?
  (enter ? for help) [Ynesfdaq?] y
  
  @@ -1,1 +2,2 @@
   B
  +C
  record change 2/3 to 'foo'?
  (enter ? for help) [Ynesfdaq?] n
  
  diff --git a/garbage b/garbage
  new file mode 100644
  examine changes to 'garbage'?
  (enter ? for help) [Ynesfdaq?] y
  
  @@ -0,0 +1,1 @@
  +
  record change 3/3 to 'garbage'?
  (enter ? for help) [Ynesfdaq?] y
  
  $ hg st
  M foo
  ? garbage
  $ cat foo
  A
  B
  $ hg shelve --patch
  default         (*s ago)    changes to: add B to foo (glob)
  
  diff --git a/foo b/foo
  --- a/foo
  +++ b/foo
  @@ -1,2 +1,3 @@
   A
   B
  +C

-- unshelve interactive on conflicts

  $ echo A >> bar1
  $ echo A >> bar2
  $ hg add bar1 bar2
  $ hg ci -m 'add A to bars'
  $ echo B >> bar1
  $ echo B >> bar2
  $ hg shelve
  shelved as default-01
  2 files updated, 0 files merged, 0 files removed, 0 files unresolved
  $ echo C >> bar1
  $ echo C >> bar2
  $ hg ci -m 'add C to bars'
  $ hg unshelve -i
  unshelving change 'default-01'
  rebasing shelved changes
  merging bar1
  merging bar2
  warning: conflicts while merging bar1! (edit, then use 'hg resolve --mark')
  warning: conflicts while merging bar2! (edit, then use 'hg resolve --mark')
  unresolved conflicts (see 'hg resolve', then 'hg unshelve --continue')
  [1]

  $ cat > bar1 <<EOF
  > A
  > B
  > C
  > EOF
  $ cat > bar2 <<EOF
  > A
  > B
  > C
  > EOF
  $ hg resolve -m bar1 bar2
  (no more unresolved files)
  continue: hg unshelve --continue

-- using --continue with --interactive should throw an error
  $ hg unshelve --continue -i
  abort: cannot use both continue and interactive
  [255]

  $ cat bar1
  A
  B
  C

#if stripbased
  $ hg log -r 3:: -G
  @  changeset:   5:f1d5f53e397b
  |  tag:         tip
  |  parent:      3:e28fd7fa7938
  |  user:        shelve@localhost
  |  date:        Thu Jan 01 00:00:00 1970 +0000
  |  summary:     changes to: add A to bars
  |
  | @  changeset:   4:fe451a778c81
  |/   user:        test
  |    date:        Thu Jan 01 00:00:00 1970 +0000
  |    summary:     add C to bars
  |
  o  changeset:   3:e28fd7fa7938
  |  user:        test
  ~  date:        Thu Jan 01 00:00:00 1970 +0000
     summary:     add A to bars
  
#endif

  $ hg unshelve --continue <<EOF
  > y
  > y
  > y
  > n
  > EOF
  diff --git a/bar1 b/bar1
  1 hunks, 1 lines changed
  examine changes to 'bar1'?
  (enter ? for help) [Ynesfdaq?] y
  
  @@ -1,2 +1,3 @@
   A
  +B
   C
  record change 1/2 to 'bar1'?
  (enter ? for help) [Ynesfdaq?] y
  
  diff --git a/bar2 b/bar2
  1 hunks, 1 lines changed
  examine changes to 'bar2'?
  (enter ? for help) [Ynesfdaq?] y
  
  @@ -1,2 +1,3 @@
   A
  +B
   C
  record change 2/2 to 'bar2'?
  (enter ? for help) [Ynesfdaq?] n
  
  unshelve of 'default-01' complete

#if stripbased
  $ hg log -r 3:: -G
  @  changeset:   4:fe451a778c81
  |  tag:         tip
  |  user:        test
  |  date:        Thu Jan 01 00:00:00 1970 +0000
  |  summary:     add C to bars
  |
  o  changeset:   3:e28fd7fa7938
  |  user:        test
  ~  date:        Thu Jan 01 00:00:00 1970 +0000
     summary:     add A to bars
  
#endif

  $ hg unshelve --continue
  abort: no unshelve in progress
  [255]

  $ hg shelve --list
  default-01      (*)* changes to: add A to bars (glob)
  default         (*)* changes to: add B to foo (glob)
  $ hg unshelve -n default-01 -i <<EOF
  > y
  > y
  > EOF
  temporarily committing pending changes (restore with 'hg unshelve --abort')
  rebasing shelved changes
  diff --git a/bar2 b/bar2
  1 hunks, 1 lines changed
  examine changes to 'bar2'?
  (enter ? for help) [Ynesfdaq?] y
  
  @@ -1,2 +1,3 @@
   A
  +B
   C
  record this change to 'bar2'?
  (enter ? for help) [Ynesfdaq?] y
  
-- test for --interactive --keep
  $ hg unshelve -i --keep
  abort: --keep on --interactive is not yet supported
  [255]<|MERGE_RESOLUTION|>--- conflicted
+++ resolved
@@ -423,11 +423,7 @@
    c
   +=======
   +a
-<<<<<<< HEAD
-  +>>>>>>> working-copy: 203c9f771d2b - shelve: changes to: [mq]: second.patch
-=======
-  +>>>>>>> shelve:       a68ec3400638 - shelve: changes to: [mq]: second.patch
->>>>>>> 8c2af50c
+  +>>>>>>> shelve:       203c9f771d2b - shelve: changes to: [mq]: second.patch
   diff --git a/b/b b/b.rename/b
   rename from b/b
   rename to b.rename/b
