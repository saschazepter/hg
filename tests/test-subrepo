--- conflicted
+++ resolved
@@ -105,11 +105,10 @@
 hg up # should pull t
 cat t/t
 
-<<<<<<< HEAD
 echo % bogus subrepo path aborts
 echo 'bogus=[boguspath' >> .hgsub
 hg ci -m 'bogus subrepo path'
-=======
+
 echo % issue 1986
 cd ..
 rm -rf sub
@@ -161,6 +160,5 @@
 
 hg up 5
 hg merge 4    # try to merge default into br again
->>>>>>> 3b05766b
 
 exit 0