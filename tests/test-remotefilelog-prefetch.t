--- conflicted
+++ resolved
@@ -23,19 +23,11 @@
   $ hgcloneshallow ssh://user@dummy/master shallow --noupdate
   streaming all changes
   3 files to transfer, 528 bytes of data (no-zstd !)
-<<<<<<< HEAD
   stream-cloned 3 files / 528 bytes in * seconds (* */sec) (glob) (no-zstd !)
-  3 files to transfer, 532 bytes of data (zstd no-rust !)
-  stream-cloned 3 files / 532 bytes in * seconds (* */sec) (glob) (zstd no-rust !)
+  3 files to transfer, 533 bytes of data (zstd no-rust !)
+  stream-cloned 3 files / 533 bytes in * seconds (* */sec) (glob) (zstd no-rust !)
   5 files to transfer, 659 bytes of data (zstd rust !)
   stream-cloned 5 files / 659 bytes in * seconds (*/sec) (glob) (zstd rust !)
-=======
-  transferred 528 bytes in * seconds (* */sec) (glob) (no-zstd !)
-  3 files to transfer, 533 bytes of data (zstd no-rust !)
-  transferred 533 bytes in * seconds (* */sec) (glob) (zstd no-rust !)
-  5 files to transfer, 659 bytes of data (zstd rust !)
-  transferred 659 bytes in * seconds (*/sec) (glob) (zstd rust !)
->>>>>>> 126c06c5
   searching for changes
   no changes found
   $ cd shallow
@@ -177,19 +169,11 @@
   $ hgcloneshallow ssh://user@dummy/master shallow2
   streaming all changes
   3 files to transfer, 528 bytes of data (no-zstd !)
-<<<<<<< HEAD
   stream-cloned 3 files / 528 bytes in * seconds * (glob) (no-zstd !)
-  3 files to transfer, 532 bytes of data (zstd no-rust !)
-  stream-cloned 3 files / 532 bytes in * seconds (* */sec) (glob) (zstd no-rust !)
+  3 files to transfer, 533 bytes of data (zstd no-rust !)
+  stream-cloned 3 files / 533 bytes in * seconds (* */sec) (glob) (zstd no-rust !)
   5 files to transfer, 659 bytes of data (zstd rust !)
   stream-cloned 5 files / 659 bytes in * seconds (*/sec) (glob) (zstd rust !)
-=======
-  transferred 528 bytes in * seconds * (glob) (no-zstd !)
-  3 files to transfer, 533 bytes of data (zstd no-rust !)
-  transferred 533 bytes in * seconds (* */sec) (glob) (zstd no-rust !)
-  5 files to transfer, 659 bytes of data (zstd rust !)
-  transferred 659 bytes in * seconds (*/sec) (glob) (zstd rust !)
->>>>>>> 126c06c5
   searching for changes
   no changes found
   updating to branch default
