--- conflicted
+++ resolved
@@ -30,19 +30,11 @@
   $ hgcloneshallow ssh://user@dummy/master shallow --noupdate
   streaming all changes
   3 files to transfer, 776 bytes of data (no-zstd !)
-<<<<<<< HEAD
   stream-cloned 3 files / 776 bytes in * seconds (*/sec) (glob) (no-zstd !)
-  3 files to transfer, 784 bytes of data (zstd no-rust !)
-  stream-cloned 3 files / 784 bytes in * seconds (*/sec) (glob) (zstd no-rust !)
+  3 files to transfer, 785 bytes of data (zstd no-rust !)
+  stream-cloned 3 files / 785 bytes in * seconds (*/sec) (glob) (zstd no-rust !)
   5 files to transfer, 911 bytes of data (rust !)
   stream-cloned 5 files / 911 bytes in * seconds (*/sec) (glob) (rust !)
-=======
-  transferred 776 bytes in * seconds (*/sec) (glob) (no-zstd !)
-  3 files to transfer, 785 bytes of data (zstd no-rust !)
-  transferred 785 bytes in * seconds (*/sec) (glob) (zstd no-rust !)
-  5 files to transfer, 911 bytes of data (rust !)
-  transferred 911 bytes in * seconds (*/sec) (glob) (rust !)
->>>>>>> 126c06c5
   searching for changes
   no changes found
 
