--- conflicted
+++ resolved
@@ -212,88 +212,14 @@
 
         if opts.get('bookmark'):
             if mark == repo._bookmarkcurrent:
-                bookmarks.setcurrent(repo, None)
+                bookmarks.unsetcurrent(repo)
             del marks[mark]
             marks.write()
             ui.write(_("bookmark '%s' deleted\n") % mark)
 
-<<<<<<< HEAD
-    if not revs:
-        raise util.Abort(_('empty revision set'))
-
-    descendants = set(cl.descendants(revs))
-    strippedrevs = revs.union(descendants)
-    roots = revs.difference(descendants)
-
-    update = False
-    # if one of the wdir parent is stripped we'll need
-    # to update away to an earlier revision
-    for p in repo.dirstate.parents():
-        if p != nullid and cl.rev(p) in strippedrevs:
-            update = True
-            break
-
-    rootnodes = set(cl.node(r) for r in roots)
-
-    q = getattr(repo, 'mq', None)
-    if q is not None and q.applied:
-        # refresh queue state if we're about to strip
-        # applied patches
-        if cl.rev(repo.lookup('qtip')) in strippedrevs:
-            q.applieddirty = True
-            start = 0
-            end = len(q.applied)
-            for i, statusentry in enumerate(q.applied):
-                if statusentry.node in rootnodes:
-                    # if one of the stripped roots is an applied
-                    # patch, only part of the queue is stripped
-                    start = i
-                    break
-            del q.applied[start:end]
-            q.savedirty()
-
-    revs = sorted(rootnodes)
-    if update and opts.get('keep'):
-        wlock = repo.wlock()
-        try:
-            urev, p2 = repo.changelog.parents(revs[0])
-            if (util.safehasattr(repo, 'mq') and p2 != nullid
-                and p2 in [x.node for x in repo.mq.applied]):
-                urev = p2
-            uctx = repo[urev]
-
-            # only reset the dirstate for files that would actually change
-            # between the working context and uctx
-            descendantrevs = repo.revs("%s::." % uctx.rev())
-            changedfiles = []
-            for rev in descendantrevs:
-                # blindly reset the files, regardless of what actually changed
-                changedfiles.extend(repo[rev].files())
-
-            # reset files that only changed in the dirstate too
-            dirstate = repo.dirstate
-            dirchanges = [f for f in dirstate if dirstate[f] != 'n']
-            changedfiles.extend(dirchanges)
-
-            repo.dirstate.rebuild(urev, uctx.manifest(), changedfiles)
-            repo.dirstate.write()
-            update = False
-        finally:
-            wlock.release()
-
-    if opts.get('bookmark'):
-        if mark == repo._bookmarkcurrent:
-            bookmarks.unsetcurrent(repo)
-        del marks[mark]
-        marks.write()
-        ui.write(_("bookmark '%s' deleted\n") % mark)
-
-    strip(ui, repo, revs, backup=backup, update=update, force=opts.get('force'))
-=======
         strip(ui, repo, revs, backup=backup, update=update,
               force=opts.get('force'))
     finally:
         wlock.release()
->>>>>>> 432bcd90
 
     return 0