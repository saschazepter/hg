# monotone support for the convert extension

import os, re
from mercurial import util
from common import NoRepo, commit, converter_source, checktool
from common import commandline
from mercurial.i18n import _

class monotone_source(converter_source, commandline):
    def __init__(self, ui, path=None, rev=None):
        converter_source.__init__(self, ui, path, rev)
        commandline.__init__(self, ui, 'mtn')

        self.ui = ui
        self.path = path

        norepo = NoRepo (_("%s does not look like a monotone repo") % path)
        if not os.path.exists(os.path.join(path, '_MTN')):
            raise norepo

        # regular expressions for parsing monotone output
        space    = r'\s*'
        name     = r'\s+"((?:\\"|[^"])*)"\s*'
        value    = name
        revision = r'\s+\[(\w+)\]\s*'
        lines    = r'(?:.|\n)+'

        self.dir_re      = re.compile(space + "dir" + name)
        self.file_re     = re.compile(space + "file" + name + "content" + revision)
        self.add_file_re = re.compile(space + "add_file" + name + "content" + revision)
        self.patch_re    = re.compile(space + "patch" + name + "from" + revision + "to" + revision)
        self.rename_re   = re.compile(space + "rename" + name + "to" + name)
        self.delete_re   = re.compile(space + "delete" + name)
        self.tag_re      = re.compile(space + "tag" + name + "revision" + revision)
        self.cert_re     = re.compile(lines + space + "name" + name + "value" + value)

        attr = space + "file" + lines + space + "attr" + space
        self.attr_execute_re = re.compile(attr  + '"mtn:execute"' + space + '"true"')

        # cached data
        self.manifest_rev = None
        self.manifest = None
        self.files = None
        self.dirs  = None

        checktool('mtn', abort=False)

        # test if there are any revisions
        self.rev = None
        try:
            self.getheads()
        except:
            raise norepo
        self.rev = rev

    def mtnrun(self, *args, **kwargs):
        kwargs['d'] = self.path
        return self.run0('automate', *args, **kwargs)

    def mtnloadmanifest(self, rev):
        if self.manifest_rev == rev:
            return
        self.manifest = self.mtnrun("get_manifest_of", rev).split("\n\n")
        self.manifest_rev = rev
        self.files = {}
        self.dirs = {}

        for e in self.manifest:
            m = self.file_re.match(e)
            if m:
                attr = ""
                name = m.group(1)
                node = m.group(2)
                if self.attr_execute_re.match(e):
                    attr += "x"
                self.files[name] = (node, attr)
            m = self.dir_re.match(e)
            if m:
                self.dirs[m.group(1)] = True

    def mtnisfile(self, name, rev):
        # a non-file could be a directory or a deleted or renamed file
        self.mtnloadmanifest(rev)
        try:
            self.files[name]
            return True
        except KeyError:
            return False

    def mtnisdir(self, name, rev):
        self.mtnloadmanifest(rev)
        try:
            self.dirs[name]
            return True
        except KeyError:
            return False

    def mtngetcerts(self, rev):
        certs = {"author":"<missing>", "date":"<missing>",
            "changelog":"<missing>", "branch":"<missing>"}
        cert_list = self.mtnrun("certs", rev).split('\n\n      key "')
        for e in cert_list:
            m = self.cert_re.match(e)
            if m:
                name, value = m.groups()
                value = value.replace(r'\"', '"')
                value = value.replace(r'\\', '\\')
                certs[name] = value
        return certs

    def mtnrenamefiles(self, files, fromdir, todir):
        renamed = {}
        for tofile in files:
<<<<<<< HEAD
            if tofile.startswith(todir):
=======
            if tofile.startswith(todir + '/'):
>>>>>>> 94315e59
                renamed[tofile] = fromdir + tofile[len(todir):]
        return renamed

    # implement the converter_source interface:

    def getheads(self):
        if not self.rev:
            return self.mtnrun("leaves").splitlines()
        else:
            return [self.rev]

    def getchanges(self, rev):
        #revision = self.mtncmd("get_revision %s" % rev).split("\n\n")
        revision = self.mtnrun("get_revision", rev).split("\n\n")
        files = {}
        copies = {}
        for e in revision:
            m = self.add_file_re.match(e)
            if m:
                files[m.group(1)] = rev
            m = self.patch_re.match(e)
            if m:
                files[m.group(1)] = rev

            # Delete/rename is handled later when the convert engine
            # discovers an IOError exception from getfile,
            # but only if we add the "from" file to the list of changes.
            m = self.delete_re.match(e)
            if m:
                files[m.group(1)] = rev
            m = self.rename_re.match(e)
            if m:
                toname = m.group(2)
                fromname = m.group(1)
                if self.mtnisfile(toname, rev):
                    copies[toname] = fromname
                    files[toname] = rev
                    files[fromname] = rev
                if self.mtnisdir(toname, rev):
                    renamed = self.mtnrenamefiles(self.files, fromname, toname)
                    for tofile, fromfile in renamed.items():
                        self.ui.debug (_("copying file in renamed directory "
                                         "from '%s' to '%s'")
                                       % (fromfile, tofile), '\n')
                        files[tofile] = rev
                        copies[tofile] = fromfile
                    for fromfile in renamed.values():
                        files[fromfile] = rev
        return (files.items(), copies)

    def getmode(self, name, rev):
        self.mtnloadmanifest(rev)
        try:
            node, attr = self.files[name]
            return attr
        except KeyError:
            return ""

    def getfile(self, name, rev):
        if not self.mtnisfile(name, rev):
            raise IOError() # file was deleted or renamed
        try:
            return self.mtnrun("get_file_of", name, r=rev)
        except:
            raise IOError() # file was deleted or renamed

    def getcommit(self, rev):
        certs   = self.mtngetcerts(rev)
        return commit(
            author=certs["author"],
            date=util.datestr(util.strdate(certs["date"], "%Y-%m-%dT%H:%M:%S")),
            desc=certs["changelog"],
            rev=rev,
            parents=self.mtnrun("parents", rev).splitlines(),
            branch=certs["branch"])

    def gettags(self):
        tags = {}
        for e in self.mtnrun("tags").split("\n\n"):
            m = self.tag_re.match(e)
            if m:
                tags[m.group(1)] = m.group(2)
        return tags

    def getchangedfiles(self, rev, i):
        # This function is only needed to support --filemap
        # ... and we don't support that
        raise NotImplementedError()<|MERGE_RESOLUTION|>--- conflicted
+++ resolved
@@ -111,11 +111,7 @@
     def mtnrenamefiles(self, files, fromdir, todir):
         renamed = {}
         for tofile in files:
-<<<<<<< HEAD
-            if tofile.startswith(todir):
-=======
             if tofile.startswith(todir + '/'):
->>>>>>> 94315e59
                 renamed[tofile] = fromdir + tofile[len(todir):]
         return renamed
 
