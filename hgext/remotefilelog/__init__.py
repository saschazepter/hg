--- conflicted
+++ resolved
@@ -1264,21 +1264,11 @@
     _(b'hg repack [OPTIONS]'),
 )
 def repack_(ui, repo, *pats, **opts):
-<<<<<<< HEAD
     if opts.get('background'):
-        ensurestart = repo.ui.configbool(b'devel', b'remotefilelog.ensurestart')
         repackmod.backgroundrepack(
             repo,
             incremental=opts.get('incremental'),
             packsonly=opts.get('packsonly', False),
-            ensurestart=ensurestart,
-=======
-    if opts.get(r'background'):
-        repackmod.backgroundrepack(
-            repo,
-            incremental=opts.get(r'incremental'),
-            packsonly=opts.get(r'packsonly', False),
->>>>>>> c2bec3a3
         )
         return
 
