from __future__ import absolute_import

from mercurial.i18n import _

from mercurial.node import (
    bin,
    hex,
    nullrev,
    sha1nodeconstants,
)
from mercurial import (
    ancestor,
    changelog as hgchangelog,
    dagop,
    encoding,
    error,
    manifest,
    pycompat,
)
from mercurial.interfaces import (
    repository,
    util as interfaceutil,
)
from mercurial.utils import stringutil
from . import (
    gitutil,
    index,
    manifest as gitmanifest,
)

pygit2 = gitutil.get_pygit2()


class baselog(object):  # revlog.revlog):
    """Common implementations between changelog and manifestlog."""

    def __init__(self, gr, db):
        self.gitrepo = gr
        self._db = db

    def __len__(self):
        return int(
            self._db.execute('SELECT COUNT(*) FROM changelog').fetchone()[0]
        )

    def rev(self, n):
        if n == sha1nodeconstants.nullid:
            return -1
        t = self._db.execute(
            'SELECT rev FROM changelog WHERE node = ?', (gitutil.togitnode(n),)
        ).fetchone()
        if t is None:
            raise error.LookupError(n, b'00changelog.i', _(b'no node %d'))
        return t[0]

    def node(self, r):
        if r == nullrev:
            return sha1nodeconstants.nullid
        t = self._db.execute(
            'SELECT node FROM changelog WHERE rev = ?', (r,)
        ).fetchone()
        if t is None:
            raise error.LookupError(r, b'00changelog.i', _(b'no node'))
        return bin(t[0])

    def hasnode(self, n):
        t = self._db.execute(
            'SELECT node FROM changelog WHERE node = ?',
            (pycompat.sysstr(n),),
        ).fetchone()
        return t is not None


class baselogindex(object):
    def __init__(self, log):
        self._log = log

    def has_node(self, n):
        return self._log.rev(n) != -1

    def __len__(self):
        return len(self._log)

    def __getitem__(self, idx):
        p1rev, p2rev = self._log.parentrevs(idx)
        # TODO: it's messy that the index leaks so far out of the
        # storage layer that we have to implement things like reading
        # this raw tuple, which exposes revlog internals.
        return (
            # Pretend offset is just the index, since we don't really care.
            idx,
            # Same with lengths
            idx,  # length
            idx,  # rawsize
            -1,  # delta base
            idx,  # linkrev TODO is this right?
            p1rev,
            p2rev,
            self._log.node(idx),
        )


# TODO: an interface for the changelog type?
class changelog(baselog):
    # TODO: this appears to be an enumerated type, and should probably
    # be part of the public changelog interface
    _copiesstorage = b'extra'

    def __contains__(self, rev):
        try:
            self.node(rev)
            return True
        except error.LookupError:
            return False

    def __iter__(self):
        return iter(pycompat.xrange(len(self)))

    @property
    def filteredrevs(self):
        # TODO: we should probably add a refs/hg/ namespace for hidden
        # heads etc, but that's an idea for later.
        return set()

    @property
    def index(self):
        return baselogindex(self)

    @property
    def nodemap(self):
        r = {
            bin(v[0]): v[1]
            for v in self._db.execute('SELECT node, rev FROM changelog')
        }
        r[sha1nodeconstants.nullid] = nullrev
        return r

    def tip(self):
        t = self._db.execute(
            'SELECT node FROM changelog ORDER BY rev DESC LIMIT 1'
        ).fetchone()
        if t:
            return bin(t[0])
        return sha1nodeconstants.nullid

    def revs(self, start=0, stop=None):
        if stop is None:
            stop = self.tiprev()
        t = self._db.execute(
            'SELECT rev FROM changelog '
            'WHERE rev >= ? AND rev <= ? '
            'ORDER BY REV ASC',
            (start, stop),
        )
        return (int(r[0]) for r in t)

    def tiprev(self):
        t = self._db.execute(
            'SELECT rev FROM changelog ' 'ORDER BY REV DESC ' 'LIMIT 1'
        ).fetchone()

        if t is not None:
            return t[0]
        return -1

    def _partialmatch(self, id):
        if sha1nodeconstants.wdirhex.startswith(id):
            raise error.WdirUnsupported
        candidates = [
            bin(x[0])
            for x in self._db.execute(
                'SELECT node FROM changelog WHERE node LIKE ?',
                (pycompat.sysstr(id + b'%'),),
            )
        ]
        if sha1nodeconstants.nullhex.startswith(id):
            candidates.append(sha1nodeconstants.nullid)
        if len(candidates) > 1:
            raise error.AmbiguousPrefixLookupError(
                id, b'00changelog.i', _(b'ambiguous identifier')
            )
        if candidates:
            return candidates[0]
        return None

    def flags(self, rev):
        return 0

    def shortest(self, node, minlength=1):
        nodehex = hex(node)
        for attempt in pycompat.xrange(minlength, len(nodehex) + 1):
            candidate = nodehex[:attempt]
            matches = int(
                self._db.execute(
                    'SELECT COUNT(*) FROM changelog WHERE node LIKE ?',
                    (pycompat.sysstr(candidate + b'%'),),
                ).fetchone()[0]
            )
            if matches == 1:
                return candidate
        return nodehex

    def headrevs(self, revs=None):
        realheads = [
            int(x[0])
            for x in self._db.execute(
                'SELECT rev FROM changelog '
                'INNER JOIN heads ON changelog.node = heads.node'
            )
        ]
        if revs:
            return sorted([r for r in revs if r in realheads])
        return sorted(realheads)

    def changelogrevision(self, nodeorrev):
        # Ensure we have a node id
        if isinstance(nodeorrev, int):
            n = self.node(nodeorrev)
        else:
            n = nodeorrev
        extra = {b'branch': b'default'}
        # handle looking up nullid
<<<<<<< HEAD
        if n == sha1nodeconstants.nullid:
            return hgchangelog._changelogrevision(
                extra={}, manifest=sha1nodeconstants.nullid
            )
=======
        if n == nullid:
            return hgchangelog._changelogrevision(extra=extra, manifest=nullid)
>>>>>>> f07c10c7
        hn = gitutil.togitnode(n)
        # We've got a real commit!
        files = [
            r[0]
            for r in self._db.execute(
                'SELECT filename FROM changedfiles '
                'WHERE node = ? and filenode != ?',
                (hn, gitutil.nullgit),
            )
        ]
        filesremoved = [
            r[0]
            for r in self._db.execute(
                'SELECT filename FROM changedfiles '
                'WHERE node = ? and filenode = ?',
<<<<<<< HEAD
                (hn, sha1nodeconstants.nullhex),
=======
                (hn, gitutil.nullgit),
>>>>>>> f07c10c7
            )
        ]
        c = self.gitrepo[hn]
        return hgchangelog._changelogrevision(
            manifest=n,  # pretend manifest the same as the commit node
            user=b'%s <%s>'
            % (c.author.name.encode('utf8'), c.author.email.encode('utf8')),
            date=(c.author.time, -c.author.offset * 60),
            files=files,
            # TODO filesadded in the index
            filesremoved=filesremoved,
            description=c.message.encode('utf8'),
            # TODO do we want to handle extra? how?
            extra=extra,
        )

    def ancestors(self, revs, stoprev=0, inclusive=False):
        revs = list(revs)
        tip = self.rev(self.tip())
        for r in revs:
            if r > tip:
                raise IndexError(b'Invalid rev %r' % r)
        return ancestor.lazyancestors(
            self.parentrevs, revs, stoprev=stoprev, inclusive=inclusive
        )

    # Cleanup opportunity: this is *identical* to the revlog.py version
    def descendants(self, revs):
        return dagop.descendantrevs(revs, self.revs, self.parentrevs)

    def incrementalmissingrevs(self, common=None):
        """Return an object that can be used to incrementally compute the
        revision numbers of the ancestors of arbitrary sets that are not
        ancestors of common. This is an ancestor.incrementalmissingancestors
        object.

        'common' is a list of revision numbers. If common is not supplied, uses
        nullrev.
        """
        if common is None:
            common = [nullrev]

        return ancestor.incrementalmissingancestors(self.parentrevs, common)

    def findmissing(self, common=None, heads=None):
        """Return the ancestors of heads that are not ancestors of common.

        More specifically, return a list of nodes N such that every N
        satisfies the following constraints:

          1. N is an ancestor of some node in 'heads'
          2. N is not an ancestor of any node in 'common'

        The list is sorted by revision number, meaning it is
        topologically sorted.

        'heads' and 'common' are both lists of node IDs.  If heads is
        not supplied, uses all of the revlog's heads.  If common is not
        supplied, uses nullid."""
        if common is None:
            common = [sha1nodeconstants.nullid]
        if heads is None:
            heads = self.heads()

        common = [self.rev(n) for n in common]
        heads = [self.rev(n) for n in heads]

        inc = self.incrementalmissingrevs(common=common)
        return [self.node(r) for r in inc.missingancestors(heads)]

    def children(self, node):
        """find the children of a given node"""
        c = []
        p = self.rev(node)
        for r in self.revs(start=p + 1):
            prevs = [pr for pr in self.parentrevs(r) if pr != nullrev]
            if prevs:
                for pr in prevs:
                    if pr == p:
                        c.append(self.node(r))
            elif p == nullrev:
                c.append(self.node(r))
        return c

    def reachableroots(self, minroot, heads, roots, includepath=False):
        return dagop._reachablerootspure(
            self.parentrevs, minroot, roots, heads, includepath
        )

    # Cleanup opportunity: this is *identical* to the revlog.py version
    def isancestor(self, a, b):
        a, b = self.rev(a), self.rev(b)
        return self.isancestorrev(a, b)

    # Cleanup opportunity: this is *identical* to the revlog.py version
    def isancestorrev(self, a, b):
        if a == nullrev:
            return True
        elif a == b:
            return True
        elif a > b:
            return False
        return bool(self.reachableroots(a, [b], [a], includepath=False))

    def parentrevs(self, rev):
        n = self.node(rev)
        hn = gitutil.togitnode(n)
        if hn != gitutil.nullgit:
            c = self.gitrepo[hn]
        else:
            return nullrev, nullrev
        p1 = p2 = nullrev
        if c.parents:
            p1 = self.rev(c.parents[0].id.raw)
            if len(c.parents) > 2:
                raise error.Abort(b'TODO octopus merge handling')
            if len(c.parents) == 2:
                p2 = self.rev(c.parents[1].id.raw)
        return p1, p2

    # Private method is used at least by the tags code.
    _uncheckedparentrevs = parentrevs

    def commonancestorsheads(self, a, b):
        # TODO the revlog verson of this has a C path, so we probably
        # need to optimize this...
        a, b = self.rev(a), self.rev(b)
        return [
            self.node(n)
            for n in ancestor.commonancestorsheads(self.parentrevs, a, b)
        ]

    def branchinfo(self, rev):
        """Git doesn't do named branches, so just put everything on default."""
        return b'default', False

    def delayupdate(self, tr):
        # TODO: I think we can elide this because we're just dropping
        # an object in the git repo?
        pass

    def add(
        self,
        manifest,
        files,
        desc,
        transaction,
        p1,
        p2,
        user,
        date=None,
        extra=None,
        p1copies=None,
        p2copies=None,
        filesadded=None,
        filesremoved=None,
    ):
        parents = []
        hp1, hp2 = gitutil.togitnode(p1), gitutil.togitnode(p2)
        if p1 != sha1nodeconstants.nullid:
            parents.append(hp1)
        if p2 and p2 != sha1nodeconstants.nullid:
            parents.append(hp2)
        assert date is not None
        timestamp, tz = date
        sig = pygit2.Signature(
            encoding.unifromlocal(stringutil.person(user)),
            encoding.unifromlocal(stringutil.email(user)),
            int(timestamp),
            -int(tz // 60),
        )
        oid = self.gitrepo.create_commit(
            None, sig, sig, desc, gitutil.togitnode(manifest), parents
        )
        # Set up an internal reference to force the commit into the
        # changelog. Hypothetically, we could even use this refs/hg/
        # namespace to allow for anonymous heads on git repos, which
        # would be neat.
        self.gitrepo.references.create(
            'refs/hg/internal/latest-commit', oid, force=True
        )
        # Reindex now to pick up changes. We omit the progress
        # and log callbacks because this will be very quick.
        index._index_repo(self.gitrepo, self._db)
        return oid.raw


class manifestlog(baselog):
    nodeconstants = sha1nodeconstants

    def __getitem__(self, node):
        return self.get(b'', node)

    def get(self, relpath, node):
        if node == sha1nodeconstants.nullid:
            # TODO: this should almost certainly be a memgittreemanifestctx
            return manifest.memtreemanifestctx(self, relpath)
        commit = self.gitrepo[gitutil.togitnode(node)]
        t = commit.tree
        if relpath:
            parts = relpath.split(b'/')
            for p in parts:
                te = t[p]
                t = self.gitrepo[te.id]
        return gitmanifest.gittreemanifestctx(self.gitrepo, t)


@interfaceutil.implementer(repository.ifilestorage)
class filelog(baselog):
    def __init__(self, gr, db, path):
        super(filelog, self).__init__(gr, db)
        assert isinstance(path, bytes)
        self.path = path
        self.nullid = sha1nodeconstants.nullid

    def read(self, node):
        if node == sha1nodeconstants.nullid:
            return b''
        return self.gitrepo[gitutil.togitnode(node)].data

    def lookup(self, node):
        if len(node) not in (20, 40):
            node = int(node)
        if isinstance(node, int):
            assert False, b'todo revnums for nodes'
        if len(node) == 40:
            node = bin(node)
        hnode = gitutil.togitnode(node)
        if hnode in self.gitrepo:
            return node
        raise error.LookupError(self.path, node, _(b'no match found'))

    def cmp(self, node, text):
        """Returns True if text is different than content at `node`."""
        return self.read(node) != text

    def add(self, text, meta, transaction, link, p1=None, p2=None):
        assert not meta  # Should we even try to handle this?
        return self.gitrepo.create_blob(text).raw

    def __iter__(self):
        for clrev in self._db.execute(
            '''
SELECT rev FROM changelog
INNER JOIN changedfiles ON changelog.node = changedfiles.node
WHERE changedfiles.filename = ? AND changedfiles.filenode != ?
        ''',
            (pycompat.fsdecode(self.path), gitutil.nullgit),
        ):
            yield clrev[0]

    def linkrev(self, fr):
        return fr

    def rev(self, node):
        row = self._db.execute(
            '''
SELECT rev FROM changelog
INNER JOIN changedfiles ON changelog.node = changedfiles.node
WHERE changedfiles.filename = ? AND changedfiles.filenode = ?''',
            (pycompat.fsdecode(self.path), gitutil.togitnode(node)),
        ).fetchone()
        if row is None:
            raise error.LookupError(self.path, node, _(b'no such node'))
        return int(row[0])

    def node(self, rev):
        maybe = self._db.execute(
            '''SELECT filenode FROM changedfiles
INNER JOIN changelog ON changelog.node = changedfiles.node
WHERE changelog.rev = ? AND filename = ?
''',
            (rev, pycompat.fsdecode(self.path)),
        ).fetchone()
        if maybe is None:
            raise IndexError('gitlog %r out of range %d' % (self.path, rev))
        return bin(maybe[0])

    def parents(self, node):
        gn = gitutil.togitnode(node)
        gp = pycompat.fsdecode(self.path)
        ps = []
        for p in self._db.execute(
            '''SELECT p1filenode, p2filenode FROM changedfiles
WHERE filenode = ? AND filename = ?
''',
            (gn, gp),
        ).fetchone():
            if p is None:
                commit = self._db.execute(
                    "SELECT node FROM changedfiles "
                    "WHERE filenode = ? AND filename = ?",
                    (gn, gp),
                ).fetchone()[0]
                # This filelog is missing some data. Build the
                # filelog, then recurse (which will always find data).
                if pycompat.ispy3:
                    commit = commit.decode('ascii')
                index.fill_in_filelog(self.gitrepo, self._db, commit, gp, gn)
                return self.parents(node)
            else:
                ps.append(bin(p))
        return ps

    def renamed(self, node):
        # TODO: renames/copies
        return False<|MERGE_RESOLUTION|>--- conflicted
+++ resolved
@@ -220,15 +220,10 @@
             n = nodeorrev
         extra = {b'branch': b'default'}
         # handle looking up nullid
-<<<<<<< HEAD
         if n == sha1nodeconstants.nullid:
             return hgchangelog._changelogrevision(
-                extra={}, manifest=sha1nodeconstants.nullid
-            )
-=======
-        if n == nullid:
-            return hgchangelog._changelogrevision(extra=extra, manifest=nullid)
->>>>>>> f07c10c7
+                extra=extra, manifest=sha1nodeconstants.nullid
+            )
         hn = gitutil.togitnode(n)
         # We've got a real commit!
         files = [
@@ -244,11 +239,7 @@
             for r in self._db.execute(
                 'SELECT filename FROM changedfiles '
                 'WHERE node = ? and filenode = ?',
-<<<<<<< HEAD
-                (hn, sha1nodeconstants.nullhex),
-=======
                 (hn, gitutil.nullgit),
->>>>>>> f07c10c7
             )
         ]
         c = self.gitrepo[hn]
