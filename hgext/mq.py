--- conflicted
+++ resolved
@@ -909,7 +909,6 @@
             self.ui.write("No patches applied\n")
             return 1
         wlock = repo.wlock()
-<<<<<<< HEAD
         try:
             self.check_toppatch(repo)
             (top, patchfn) = (self.applied[-1].rev, self.applied[-1].name)
@@ -925,8 +924,6 @@
                 if line.startswith('diff --git'):
                     self.diffopts().git = True
                     break
-            patchf.seek(0)
-            patchf.truncate()
 
             msg = opts.get('msg', '').rstrip()
             if msg:
@@ -941,46 +938,13 @@
                             ci += 1
                         del comments[ci]
                 comments.append(msg)
+
+            patchf.seek(0)
+            patchf.truncate()
+
             if comments:
                 comments = "\n".join(comments) + '\n\n'
                 patchf.write(comments)
-=======
-        self.check_toppatch(repo)
-        (top, patchfn) = (self.applied[-1].rev, self.applied[-1].name)
-        top = revlog.bin(top)
-        cparents = repo.changelog.parents(top)
-        patchparent = self.qparents(repo, top)
-        message, comments, user, date, patchfound = self.readheaders(patchfn)
-
-        patchf = self.opener(patchfn, 'r+')
-
-        # if the patch was a git patch, refresh it as a git patch
-        for line in patchf:
-            if line.startswith('diff --git'):
-                self.diffopts().git = True
-                break
-
-        msg = opts.get('msg', '').rstrip()
-        if msg:
-            if comments:
-                # Remove existing message.
-                ci = 0
-                subj = None
-                for mi in xrange(len(message)):
-                    if comments[ci].lower().startswith('subject: '):
-                        subj = comments[ci][9:]
-                    while message[mi] != comments[ci] and message[mi] != subj:
-                        ci += 1
-                    del comments[ci]
-            comments.append(msg)
-
-        patchf.seek(0)
-        patchf.truncate()
-
-        if comments:
-            comments = "\n".join(comments) + '\n\n'
-            patchf.write(comments)
->>>>>>> 9106cffa
 
             if opts.get('git'):
                 self.diffopts().git = True
