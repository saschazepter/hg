== New Features ==


 * The memory footprint per changeset and per file during pull/unbundle
   operations has been significantly reduced.


== New Experimental Features ==



== Bug Fixes ==



== Backwards Compatibility Changes ==



== Internal API Changes ==

<<<<<<< HEAD
 * `merge.update()` is now private (renamed to `_update()`). Hopefully
   the higher-level functions available in the same module cover your
   use cases.

 * `phases.registernew` now takes a set of revisions instead of a list
   of nodes. `phases.advanceboundary` takes an optional set of revisions
   in addition to the list of nodes. The corresponeding members of the
   `phasecache` class follow this change.

 * The `addgroup` member of `revlog` classes no longer keeps a list of
   all found nodes. It now returns True iff a node was found in the group.
   An optional callback for duplicated nodes can be used by callers to keep
   track of all nodes themselve.

 * The `_chaininfocache` of `revlog` classes has been changed from a dict
   to a LRU cache.
=======
>>>>>>> 9adc57a2
<|MERGE_RESOLUTION|>--- conflicted
+++ resolved
@@ -19,10 +19,6 @@
 
 == Internal API Changes ==
 
-<<<<<<< HEAD
- * `merge.update()` is now private (renamed to `_update()`). Hopefully
-   the higher-level functions available in the same module cover your
-   use cases.
 
  * `phases.registernew` now takes a set of revisions instead of a list
    of nodes. `phases.advanceboundary` takes an optional set of revisions
@@ -35,6 +31,4 @@
    track of all nodes themselve.
 
  * The `_chaininfocache` of `revlog` classes has been changed from a dict
-   to a LRU cache.
-=======
->>>>>>> 9adc57a2
+   to a LRU cache.