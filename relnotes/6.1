'''This is the last release to support Python 2. Mercurial is Python 3 only starting with 6.2'''

<<<<<<< HEAD
=======
= Mercurial 6.1.4 =

 * url: raise error if CONNECT request to proxy was unsuccessful
 * docker: avoid /tmp write access issues by fixing permissions
 * logcmdutil: use the same data as {file*} template keywords (issue6642)
 * commit: allow to close branch when committing change over a closed head
 * rust-status: don't trigger dirstate v1 rewrite when only v2 data is changed
 * purge: prevent a silly crash with --confirm --files
 * rust: relax im-rc dependency to allow minor updates"
 * Improve PyPy support
 * Improve Py3 error handling
 * Documentation fixes

>>>>>>> b2980cc5
= Mercurial 6.1.3 =

'''security: '''
 * narrow_widen_acl: enforce narrowacl in narrow_widen (SEC) 6b10151b9621

'''normal notes: '''
 * censor: fix [hg update] away from a revision with censored files
 * amend: stop losing copies when amending
 * rhg: strengthen dirstate v2 writing in broken filesystems
 * work around some broken DLL imports in Windows
 * worker: adapt _blockingreader to work around a python3.8.[0-1] bug (issue6444)
 * rhg: correctly handle the case where diffs are encoded relative to nullrev
 * fix bugs and race-conditions in the Mercurial test runner
 * chg: ignore already closed fds when cleaning up

= Mercurial 6.1.2 =

 * Improve Windows test suite
 * Fix `debuglock` not ignoring a missing lockfile when forcing a lock
 * Improve help of `ui.large-file-limit`
 * Set the large-file-limit to 10MB (from 10MiB) for clarity
 * While rewriting desc hashes, ignore ambiguous prefix "hashes"
 * Fix a crash in partial amend with copies
 * Fix a py3 compatiblity bug
 * Fix incorrect metadata causing dirstate-v2 data loss in edge case
 * Fix cleanup of old dirstate-v2 data files when using `rhg`
 * Make reference to `.hg/last_message.txt` relative in commit
 * Fix an infinite hang when `rhg` is used in the background
 * Fix Python DLL loading bug in Windows
 * Add `--docket` flag to `debugstate` to check out dirstate-v2 metadata
 * Remove `debugdirstateignorepatternhash` in favor of `debugstate --docket`
 * Fix incorrect metadata causing systematic complete dirstate-v2 rewrite

= Mercurial 6.1.1 =

 * Fix Rust compilation on `aarcch64`
 * Fix Rust compilation on architectures where `char` is unsigned
 * When the merge tool uses `$output`, don't leave markers in `$local`
 * Improve test suite support on big-endian platforms
 * Cap the number of concurrent threads to 16 in Rust `hg status` to prevent huge speed regression at higher thread counts
 * Fix `amend` with copies in extras
 * Abort if commit we're trying to `unamend` was not created by `hg [un]amend`
 * Fix file name in the pullbundle help text
 * Fix an issue with data not being correctly reset in the C implementation of dirstate-v2
 * Fix issue6673 where some tags were missing from cache after a merge
 * Fix stream-cloning a repo with empty requirements
 * Fix a false warning about content-divergence creation
 * Fix silly blackbox entries when hg is interrupted
 * Fix unsoundness (no known exploits) in Rust extensions (see cfd270d83169 and dd6b67d5c256)
 * Fix Rust dirstate counters not being updated correctly leading to some potential bugs (none known)
 * Stop relying on a compiler implementation detail in Rust HgPath

= Mercurial 6.1 =

== New Features ==
  * Added a way of specifying required extensions that prevent Mercurial from starting if they are not found. See `hg help config.extensions`.
  * Merge conflict markers have been made clearer (see backwards compatibility below)
  * Improve detailed error codes
  * Added a hint about mangled whitespace on bad patch
  * Explain which order the commits are presented in `chistedit`
  * Introduce a `dirstate-tracked-hint` feature to help automation keep track of changes to tracked files. See `hg help config.use-dirstate-tracked-hint`.
  * Shared repositories can be upgraded if the upgrade is specific to the share. For now, this only applies to `dirstate-v2` and `dirstate-tracked-hint`.
  * When using the `narrow` extension, non-conflicting changes to files outside of the narrow specification can now be merged.
  * When cloning a repository using stream-clone, the client can now control the repository format variants to use as long as the stream content does not restrict that variant.

== Default Format Change ==

These changes affect newly created repositories (or new clones) done with Mercurial 6.1.

  * The `share-safe` format variant is now enabled by default. It makes configuration and requirements more consistent across repository and their shares. This introduces a behavior change as shares from a repository using the new format will also use their main repository's configuration. See `hg help config.format.use-share-safe` for details about the feature and the available options for auto-upgrading existing shares.


== New Experimental Features ==
  * The pure Rust version of Mercurial called `rhg` added support for most common invocations of `hg status`. See `hg help rust.rhg` for details on how to try it out.
  * `rhg` supports narrow clones and sparse checkouts.

== Bug Fixes ==

  * '''Obsolete revisions are skipped while computing heads. In conjunction with the `evolve` extension >= 10.5.0, this leads to massive exchange (push/pull) speedups in repositories with a lot of heads and/or obsolete revisions.'''
  * Stream-clones now properly advertise all requirements needed. This can result in the stream-clone feature being disabled for some clients using < 6.0.2. A small bugfix patch for these older client is available if necessary.
  * The `--no-check` and `--no-merge` flags now properly overwrite the behavior from `commands.update.check`
  * `rhg`'s fallback detection is more robust in general in the presence of more advanced configs
  * `rhg`'s `blackbox` now supports milliseconds by default and uses the same ISO 8601 format as the Python implementation
  * Fix `rhg` crash on non-generaldelta revlogs
  * The `lfs`, `largefiles` and `sparse` extensions now correctly take the appropriate lock before writing requirements 
  * The `notify` extension does not produce errors anymore if a revision is not found
  * Remove unnecessary and overly strict check for divergence in `hg fix`
  * Windows compatibility improvements
  * Miscellaneous Python 3 and typing improvements
  * Many other small or internal fixes

== Backwards Compatibility Changes ==

  * The use of `share-safe`, means shares (of new repositories) will also use their main repository's configuration see the `Default Format Change` section for details.
  * The fix to stream-clone requirements advertising means some requirements previously (wrongly) omitted are now sent. This can confuse client using a Mercurial version < 6.0.2. The client would consider these requirements unsupported even if it actually know them. If you encounter this, either upgrade your client or apply the necessary patch.
  * The labels passed to merge tools have changed slightly. Merge tools can get labels passed to them if you include `$labellocal`, `$labelbase`, and/or `$labelother` in the `merge-tool.<tool name>.args` configuration. These labels used to have some space-padding, and truncation to fit within 72 columns. Both the padding and the truncation has been removed.
  * Some of the text in labels passed to merge tools has changed. For example, in conflicts while running `hg histedit`, the labels used to be "local", "base", and "histedit". They are now "already edited", "parent of current change", and "current change", respectively.
  * The computation of namedbranch heads now ignores obsolete revisions. User of the Changeset Evolution feature may see a change in location and numbers of heads of each named branches (and topic).
  * The remotefilelog extension now requires an appropriate excludepattern for subrepositories.
  * `debugsparse`'s interface has been reworked to be more flexible. Since it's a debug command it is not actually a breaking change, but it is worth noting here.
  * Temporary files for merges are now all inside a `hgmerge` directory instead of at the root of `TMPDIR`. The corresponding experimental `mergetempdirprefix` config option has been removed.

== Internal API Changes ==

  * The dirstate API received minor modifications.

== Miscellaneous ==

  * Removed exchange-v2. It was a prototype that had never been in a working state and had been left untouched since 2017.<|MERGE_RESOLUTION|>--- conflicted
+++ resolved
@@ -1,7 +1,5 @@
 '''This is the last release to support Python 2. Mercurial is Python 3 only starting with 6.2'''
 
-<<<<<<< HEAD
-=======
 = Mercurial 6.1.4 =
 
  * url: raise error if CONNECT request to proxy was unsuccessful
@@ -15,7 +13,6 @@
  * Improve Py3 error handling
  * Documentation fixes
 
->>>>>>> b2980cc5
 = Mercurial 6.1.3 =
 
 '''security: '''
