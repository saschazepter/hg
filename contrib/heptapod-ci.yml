--- conflicted
+++ resolved
@@ -1,4 +1,4 @@
-#w Don't run pipelines on branch "merge", since we're fast-forward only.
+# Don't run pipelines on branch "merge", since we're fast-forward only.
 # Gitlab sees a new branch (since e.g. `topic/stable/my-topic` becomes
 # `branch/stable`), but the hash hasn't changed. There is no reason to
 # re-run the CI in our case, since we haven't built up any specific automation.
@@ -8,11 +8,7 @@
 # has succeeded.
 workflow:
   rules:
-<<<<<<< HEAD
-    - if: $CI_COMMIT_BRANCH =~ /^branch\/.*/ && $CI_PIPELINE_SOURCE !~ "/web|schedule/"
-=======
     - if: ($CI_COMMIT_BRANCH =~ /^branch\/.*/ || $CI_COMMIT_TAG) && $CI_PIPELINE_SOURCE !~ "/web|schedule/"
->>>>>>> 66d1bf6b
       when: never
     - if: $CI_PIPELINE_SOURCE == "merge_request_event"
       when: never
@@ -89,15 +85,9 @@
   extends: .trigger
   stage: nightly-trigger
   rules:
-<<<<<<< HEAD
-    - if: $CI_COMMIT_BRANCH =~ $RE_BRANCH && $CI_PIPELINE_SOURCE == "schedule"
-      when: always
-    - if: $CI_COMMIT_BRANCH =~ $RE_BRANCH
-=======
     - if: ($CI_COMMIT_BRANCH =~ $RE_BRANCH || $CI_COMMIT_TAG)  && $CI_PIPELINE_SOURCE == "schedule"
       when: always
     - if: ($CI_COMMIT_BRANCH =~ $RE_BRANCH || $CI_COMMIT_TAG)
->>>>>>> 66d1bf6b
       when: manual
       allow_failure: true
     - if: $CI_COMMIT_BRANCH =~ $RE_TOPIC
@@ -169,117 +159,36 @@
   image: "registry.heptapod.net/mercurial/ci-images/core-wheel-x86_64-musl-c:v3.0"
 
 trigger-wheel-i686:
-<<<<<<< HEAD
   extends: .wheel-trigger
-=======
-  extends: .trigger
-  stage: build
-  rules:
-  - if: ($CI_COMMIT_BRANCH =~ $RE_BRANCH || $CI_COMMIT_TAG)
-    when: never
-  - if: $CI_COMMIT_BRANCH =~ $RE_TOPIC
-    when: manual
-    allow_failure: true
->>>>>>> 66d1bf6b
 
 build-c-wheel-i686:
   extends: .extra-c-wheel
   image: "registry.heptapod.net/mercurial/ci-images/core-wheel-i686-c:v3.0"
-<<<<<<< HEAD
 
 trigger-wheel-i686-musl:
   extends: .wheel-trigger
-=======
-  rules:
-  - if: ($CI_COMMIT_BRANCH =~ $RE_BRANCH || $CI_COMMIT_TAG)
-    needs:
-      - trigger-nightly-build
-  - if: $CI_COMMIT_BRANCH =~ $RE_TOPIC
-    needs:
-      - "trigger-wheel-i686"
-
-trigger-wheel-i686-musl:
-  extends: .trigger
-  stage: build
-  rules:
-  - if: ($CI_COMMIT_BRANCH =~ $RE_BRANCH || $CI_COMMIT_TAG)
-    when: never
-  - if: $CI_COMMIT_BRANCH =~ $RE_TOPIC
-    when: manual
-    allow_failure: true
->>>>>>> 66d1bf6b
 
 build-c-wheel-i686-musl:
   extends: .extra-c-wheel
   image: "registry.heptapod.net/mercurial/ci-images/core-wheel-i686-musl-c:v3.0"
-<<<<<<< HEAD
 
 trigger-wheel-arm64:
   extends: .wheel-trigger
-=======
-  rules:
-  - if: ($CI_COMMIT_BRANCH =~ $RE_BRANCH || $CI_COMMIT_TAG)
-    needs:
-      - trigger-nightly-build
-  - if: $CI_COMMIT_BRANCH =~ $RE_TOPIC
-    needs:
-      - "trigger-wheel-i686-musl"
-
-trigger-wheel-arm64:
-  extends: .trigger
-  stage: build
-  rules:
-  - if: ($CI_COMMIT_BRANCH =~ $RE_BRANCH || $CI_COMMIT_TAG)
-    when: never
-  - if: $CI_COMMIT_BRANCH =~ $RE_TOPIC
-    when: manual
-    allow_failure: true
->>>>>>> 66d1bf6b
 
 build-c-wheel-arm64:
   extends: .extra-c-wheel
   image: "registry.heptapod.net/mercurial/ci-images/core-wheel-arm64-c:v3.0"
   tags:
     - arm64
-<<<<<<< HEAD
 
 trigger-wheel-arm64-musl:
   extends: .wheel-trigger
-=======
-  rules:
-  - if: ($CI_COMMIT_BRANCH =~ $RE_BRANCH || $CI_COMMIT_TAG)
-    needs:
-      - trigger-nightly-build
-  - if: $CI_COMMIT_BRANCH =~ $RE_TOPIC
-    needs:
-      - "trigger-wheel-arm64"
-
-trigger-wheel-arm64-musl:
-  extends: .trigger
-  stage: build
-  rules:
-  - if: ($CI_COMMIT_BRANCH =~ $RE_BRANCH || $CI_COMMIT_TAG)
-    when: never
-  - if: $CI_COMMIT_BRANCH =~ $RE_TOPIC
-    when: manual
-    allow_failure: true
->>>>>>> 66d1bf6b
 
 build-c-wheel-arm64-musl:
   extends: .extra-c-wheel
   image: "registry.heptapod.net/mercurial/ci-images/core-wheel-arm64-musl-c:v3.0"
   tags:
     - arm64
-<<<<<<< HEAD
-=======
-  rules:
-  - if: ($CI_COMMIT_BRANCH =~ $RE_BRANCH || $CI_COMMIT_TAG)
-    needs:
-      - trigger-nightly-build
-  - if: $CI_COMMIT_BRANCH =~ $RE_TOPIC
-    needs:
-      - "trigger-wheel-arm64-musl"
->>>>>>> 66d1bf6b
 
 .runtests:
     extends: .all
