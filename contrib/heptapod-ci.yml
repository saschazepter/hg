--- conflicted
+++ resolved
@@ -26,12 +26,7 @@
 
 variables:
     PYTHON: python
-<<<<<<< HEAD
-    TEST_HGMODULEPOLICY: "allow"
     HG_CI_IMAGE_TAG: "v2.1"
-=======
-    HG_CI_IMAGE_TAG: "v1.0"
->>>>>>> 99c04ab7
     TEST_HGTESTS_ALLOW_NETIO: "0"
 
 .all_template: &all
@@ -74,44 +69,24 @@
     <<: *runtests
     variables:
         RUNTEST_ARGS: " --no-rust --blacklist /tmp/check-tests.txt"
-<<<<<<< HEAD
-        TEST_HGMODULEPOLICY: "c"
-=======
-        PYTHON: python3
->>>>>>> 99c04ab7
         TEST_HGTESTS_ALLOW_NETIO: "1"
 
 test-pure:
     <<: *runtests
     variables:
         RUNTEST_ARGS: "--pure --blacklist /tmp/check-tests.txt"
-<<<<<<< HEAD
-        TEST_HGMODULEPOLICY: "py"
-=======
-        PYTHON: python3
->>>>>>> 99c04ab7
 
 test-rust: &test_rust
     <<: *runtests
     variables:
         HGWITHRUSTEXT: cpython
         RUNTEST_ARGS: "--rust --blacklist /tmp/check-tests.txt"
-<<<<<<< HEAD
-        TEST_HGMODULEPOLICY: "rust+c"
-=======
-        PYTHON: python3
->>>>>>> 99c04ab7
 
 test-rhg:
     <<: *runtests
     variables:
         HGWITHRUSTEXT: cpython
         RUNTEST_ARGS: "--rust --rhg --blacklist /tmp/check-tests.txt"
-<<<<<<< HEAD
-        TEST_HGMODULEPOLICY: "rust+c"
-=======
-        PYTHON: python3
->>>>>>> 99c04ab7
 
 test-chg:
     <<: *runtests
