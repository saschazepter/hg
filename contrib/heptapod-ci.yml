--- conflicted
+++ resolved
@@ -89,14 +89,10 @@
       - hg -R /tmp/mercurial-ci/ update `hg log --rev '.' --template '{node}'`
       - cd /tmp/mercurial-ci/
       - make local PYTHON=$PYTHON
-<<<<<<< HEAD
       - $PYTHON -m pip install --user -U libcst==0.3.20 pytype==2022.03.29
-=======
-      - $PYTHON -m pip install --user -U pytype==2021.04.15
     script:
       - echo "Entering script section"
       - sh contrib/check-pytype.sh
->>>>>>> d9e22cca
     variables:
         PYTHON: python3
 
