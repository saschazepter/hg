# perf.py - performance test routines
'''helper extension to measure performance'''

# "historical portability" policy of perf.py:
#
# We have to do:
# - make perf.py "loadable" with as wide Mercurial version as possible
#   This doesn't mean that perf commands work correctly with that Mercurial.
#   BTW, perf.py itself has been available since 1.1 (or eb240755386d).
# - make historical perf command work correctly with as wide Mercurial
#   version as possible
#
# We have to do, if possible with reasonable cost:
# - make recent perf command for historical feature work correctly
#   with early Mercurial
#
# We don't have to do:
# - make perf command for recent feature work correctly with early
#   Mercurial

from __future__ import absolute_import
import functools
import gc
import os
import random
import struct
import sys
import threading
import time
from mercurial import (
    changegroup,
    cmdutil,
    commands,
    copies,
    error,
    extensions,
    mdiff,
    merge,
    revlog,
    util,
)

# for "historical portability":
# try to import modules separately (in dict order), and ignore
# failure, because these aren't available with early Mercurial
try:
    from mercurial import branchmap # since 2.5 (or bcee63733aad)
except ImportError:
    pass
try:
    from mercurial import obsolete # since 2.3 (or ad0d6c2b3279)
except ImportError:
    pass
try:
    from mercurial import registrar # since 3.7 (or 37d50250b696)
    dir(registrar) # forcibly load it
except ImportError:
    registrar = None
try:
    from mercurial import repoview # since 2.5 (or 3a6ddacb7198)
except ImportError:
    pass
try:
    from mercurial import scmutil # since 1.9 (or 8b252e826c68)
except ImportError:
    pass
try:
    from mercurial import pycompat
    getargspec = pycompat.getargspec  # added to module after 4.5
except (ImportError, AttributeError):
    import inspect
    getargspec = inspect.getargspec

try:
    # 4.7+
    queue = pycompat.queue.Queue
except (AttributeError, ImportError):
    # <4.7.
    try:
        queue = pycompat.queue
    except (AttributeError, ImportError):
        queue = util.queue

try:
    from mercurial import logcmdutil
    makelogtemplater = logcmdutil.maketemplater
except (AttributeError, ImportError):
    try:
        makelogtemplater = cmdutil.makelogtemplater
    except (AttributeError, ImportError):
        makelogtemplater = None

# for "historical portability":
# define util.safehasattr forcibly, because util.safehasattr has been
# available since 1.9.3 (or 94b200a11cf7)
_undefined = object()
def safehasattr(thing, attr):
    return getattr(thing, attr, _undefined) is not _undefined
setattr(util, 'safehasattr', safehasattr)

# for "historical portability":
# define util.timer forcibly, because util.timer has been available
# since ae5d60bb70c9
if safehasattr(time, 'perf_counter'):
    util.timer = time.perf_counter
elif os.name == 'nt':
    util.timer = time.clock
else:
    util.timer = time.time

# for "historical portability":
# use locally defined empty option list, if formatteropts isn't
# available, because commands.formatteropts has been available since
# 3.2 (or 7a7eed5176a4), even though formatting itself has been
# available since 2.2 (or ae5f92e154d3)
formatteropts = getattr(cmdutil, "formatteropts",
                        getattr(commands, "formatteropts", []))

# for "historical portability":
# use locally defined option list, if debugrevlogopts isn't available,
# because commands.debugrevlogopts has been available since 3.7 (or
# 5606f7d0d063), even though cmdutil.openrevlog() has been available
# since 1.9 (or a79fea6b3e77).
revlogopts = getattr(cmdutil, "debugrevlogopts",
                     getattr(commands, "debugrevlogopts", [
        ('c', 'changelog', False, ('open changelog')),
        ('m', 'manifest', False, ('open manifest')),
        ('', 'dir', False, ('open directory manifest')),
        ]))

cmdtable = {}

# for "historical portability":
# define parsealiases locally, because cmdutil.parsealiases has been
# available since 1.5 (or 6252852b4332)
def parsealiases(cmd):
    return cmd.lstrip("^").split("|")

if safehasattr(registrar, 'command'):
    command = registrar.command(cmdtable)
elif safehasattr(cmdutil, 'command'):
    command = cmdutil.command(cmdtable)
    if 'norepo' not in getargspec(command).args:
        # for "historical portability":
        # wrap original cmdutil.command, because "norepo" option has
        # been available since 3.1 (or 75a96326cecb)
        _command = command
        def command(name, options=(), synopsis=None, norepo=False):
            if norepo:
                commands.norepo += ' %s' % ' '.join(parsealiases(name))
            return _command(name, list(options), synopsis)
else:
    # for "historical portability":
    # define "@command" annotation locally, because cmdutil.command
    # has been available since 1.9 (or 2daa5179e73f)
    def command(name, options=(), synopsis=None, norepo=False):
        def decorator(func):
            if synopsis:
                cmdtable[name] = func, list(options), synopsis
            else:
                cmdtable[name] = func, list(options)
            if norepo:
                commands.norepo += ' %s' % ' '.join(parsealiases(name))
            return func
        return decorator

try:
    import mercurial.registrar
    import mercurial.configitems
    configtable = {}
    configitem = mercurial.registrar.configitem(configtable)
    configitem('perf', 'presleep',
        default=mercurial.configitems.dynamicdefault,
    )
    configitem('perf', 'stub',
        default=mercurial.configitems.dynamicdefault,
    )
    configitem('perf', 'parentscount',
        default=mercurial.configitems.dynamicdefault,
    )
    configitem('perf', 'all-timing',
        default=mercurial.configitems.dynamicdefault,
    )
except (ImportError, AttributeError):
    pass

def getlen(ui):
    if ui.configbool("perf", "stub", False):
        return lambda x: 1
    return len

def gettimer(ui, opts=None):
    """return a timer function and formatter: (timer, formatter)

    This function exists to gather the creation of formatter in a single
    place instead of duplicating it in all performance commands."""

    # enforce an idle period before execution to counteract power management
    # experimental config: perf.presleep
    time.sleep(getint(ui, "perf", "presleep", 1))

    if opts is None:
        opts = {}
    # redirect all to stderr unless buffer api is in use
    if not ui._buffers:
        ui = ui.copy()
        uifout = safeattrsetter(ui, 'fout', ignoremissing=True)
        if uifout:
            # for "historical portability":
            # ui.fout/ferr have been available since 1.9 (or 4e1ccd4c2b6d)
            uifout.set(ui.ferr)

    # get a formatter
    uiformatter = getattr(ui, 'formatter', None)
    if uiformatter:
        fm = uiformatter('perf', opts)
    else:
        # for "historical portability":
        # define formatter locally, because ui.formatter has been
        # available since 2.2 (or ae5f92e154d3)
        from mercurial import node
        class defaultformatter(object):
            """Minimized composition of baseformatter and plainformatter
            """
            def __init__(self, ui, topic, opts):
                self._ui = ui
                if ui.debugflag:
                    self.hexfunc = node.hex
                else:
                    self.hexfunc = node.short
            def __nonzero__(self):
                return False
            __bool__ = __nonzero__
            def startitem(self):
                pass
            def data(self, **data):
                pass
            def write(self, fields, deftext, *fielddata, **opts):
                self._ui.write(deftext % fielddata, **opts)
            def condwrite(self, cond, fields, deftext, *fielddata, **opts):
                if cond:
                    self._ui.write(deftext % fielddata, **opts)
            def plain(self, text, **opts):
                self._ui.write(text, **opts)
            def end(self):
                pass
        fm = defaultformatter(ui, 'perf', opts)

    # stub function, runs code only once instead of in a loop
    # experimental config: perf.stub
    if ui.configbool("perf", "stub", False):
        return functools.partial(stub_timer, fm), fm

    # experimental config: perf.all-timing
    displayall = ui.configbool("perf", "all-timing", False)
    return functools.partial(_timer, fm, displayall=displayall), fm

def stub_timer(fm, func, title=None):
    func()

def _timer(fm, func, title=None, displayall=False):
    gc.collect()
    results = []
    begin = util.timer()
    count = 0
    while True:
        ostart = os.times()
        cstart = util.timer()
        r = func()
        cstop = util.timer()
        ostop = os.times()
        count += 1
        a, b = ostart, ostop
        results.append((cstop - cstart, b[0] - a[0], b[1]-a[1]))
        if cstop - begin > 3 and count >= 100:
            break
        if cstop - begin > 10 and count >= 3:
            break

    fm.startitem()

    if title:
        fm.write('title', '! %s\n', title)
    if r:
        fm.write('result', '! result: %s\n', r)
    def display(role, entry):
        prefix = ''
        if role != 'best':
            prefix = '%s.' % role
        fm.plain('!')
        fm.write(prefix + 'wall', ' wall %f', entry[0])
        fm.write(prefix + 'comb', ' comb %f', entry[1] + entry[2])
        fm.write(prefix + 'user', ' user %f', entry[1])
        fm.write(prefix + 'sys',  ' sys %f', entry[2])
        fm.write(prefix + 'count',  ' (%s of %d)', role, count)
        fm.plain('\n')
    results.sort()
    min_val = results[0]
    display('best', min_val)
    if displayall:
        max_val = results[-1]
        display('max', max_val)
        avg = tuple([sum(x) / count for x in zip(*results)])
        display('avg', avg)
        median = results[len(results) // 2]
        display('median', median)

# utilities for historical portability

def getint(ui, section, name, default):
    # for "historical portability":
    # ui.configint has been available since 1.9 (or fa2b596db182)
    v = ui.config(section, name, None)
    if v is None:
        return default
    try:
        return int(v)
    except ValueError:
        raise error.ConfigError(("%s.%s is not an integer ('%s')")
                                % (section, name, v))

def safeattrsetter(obj, name, ignoremissing=False):
    """Ensure that 'obj' has 'name' attribute before subsequent setattr

    This function is aborted, if 'obj' doesn't have 'name' attribute
    at runtime. This avoids overlooking removal of an attribute, which
    breaks assumption of performance measurement, in the future.

    This function returns the object to (1) assign a new value, and
    (2) restore an original value to the attribute.

    If 'ignoremissing' is true, missing 'name' attribute doesn't cause
    abortion, and this function returns None. This is useful to
    examine an attribute, which isn't ensured in all Mercurial
    versions.
    """
    if not util.safehasattr(obj, name):
        if ignoremissing:
            return None
        raise error.Abort(("missing attribute %s of %s might break assumption"
                           " of performance measurement") % (name, obj))

    origvalue = getattr(obj, name)
    class attrutil(object):
        def set(self, newvalue):
            setattr(obj, name, newvalue)
        def restore(self):
            setattr(obj, name, origvalue)

    return attrutil()

# utilities to examine each internal API changes

def getbranchmapsubsettable():
    # for "historical portability":
    # subsettable is defined in:
    # - branchmap since 2.9 (or 175c6fd8cacc)
    # - repoview since 2.5 (or 59a9f18d4587)
    for mod in (branchmap, repoview):
        subsettable = getattr(mod, 'subsettable', None)
        if subsettable:
            return subsettable

    # bisecting in bcee63733aad::59a9f18d4587 can reach here (both
    # branchmap and repoview modules exist, but subsettable attribute
    # doesn't)
    raise error.Abort(("perfbranchmap not available with this Mercurial"),
                      hint="use 2.5 or later")

def getsvfs(repo):
    """Return appropriate object to access files under .hg/store
    """
    # for "historical portability":
    # repo.svfs has been available since 2.3 (or 7034365089bf)
    svfs = getattr(repo, 'svfs', None)
    if svfs:
        return svfs
    else:
        return getattr(repo, 'sopener')

def getvfs(repo):
    """Return appropriate object to access files under .hg
    """
    # for "historical portability":
    # repo.vfs has been available since 2.3 (or 7034365089bf)
    vfs = getattr(repo, 'vfs', None)
    if vfs:
        return vfs
    else:
        return getattr(repo, 'opener')

def repocleartagscachefunc(repo):
    """Return the function to clear tags cache according to repo internal API
    """
    if util.safehasattr(repo, '_tagscache'): # since 2.0 (or 9dca7653b525)
        # in this case, setattr(repo, '_tagscache', None) or so isn't
        # correct way to clear tags cache, because existing code paths
        # expect _tagscache to be a structured object.
        def clearcache():
            # _tagscache has been filteredpropertycache since 2.5 (or
            # 98c867ac1330), and delattr() can't work in such case
            if '_tagscache' in vars(repo):
                del repo.__dict__['_tagscache']
        return clearcache

    repotags = safeattrsetter(repo, '_tags', ignoremissing=True)
    if repotags: # since 1.4 (or 5614a628d173)
        return lambda : repotags.set(None)

    repotagscache = safeattrsetter(repo, 'tagscache', ignoremissing=True)
    if repotagscache: # since 0.6 (or d7df759d0e97)
        return lambda : repotagscache.set(None)

    # Mercurial earlier than 0.6 (or d7df759d0e97) logically reaches
    # this point, but it isn't so problematic, because:
    # - repo.tags of such Mercurial isn't "callable", and repo.tags()
    #   in perftags() causes failure soon
    # - perf.py itself has been available since 1.1 (or eb240755386d)
    raise error.Abort(("tags API of this hg command is unknown"))

# utilities to clear cache

def clearfilecache(repo, attrname):
    unfi = repo.unfiltered()
    if attrname in vars(unfi):
        delattr(unfi, attrname)
    unfi._filecache.pop(attrname, None)

# perf commands

@command('perfwalk', formatteropts)
def perfwalk(ui, repo, *pats, **opts):
    timer, fm = gettimer(ui, opts)
    m = scmutil.match(repo[None], pats, {})
    timer(lambda: len(list(repo.dirstate.walk(m, subrepos=[], unknown=True,
                                              ignored=False))))
    fm.end()

@command('perfannotate', formatteropts)
def perfannotate(ui, repo, f, **opts):
    timer, fm = gettimer(ui, opts)
    fc = repo['.'][f]
    timer(lambda: len(fc.annotate(True)))
    fm.end()

@command('perfstatus',
         [('u', 'unknown', False,
           'ask status to look for unknown files')] + formatteropts)
def perfstatus(ui, repo, **opts):
    #m = match.always(repo.root, repo.getcwd())
    #timer(lambda: sum(map(len, repo.dirstate.status(m, [], False, False,
    #                                                False))))
    timer, fm = gettimer(ui, opts)
    timer(lambda: sum(map(len, repo.status(unknown=opts['unknown']))))
    fm.end()

@command('perfaddremove', formatteropts)
def perfaddremove(ui, repo, **opts):
    timer, fm = gettimer(ui, opts)
    try:
        oldquiet = repo.ui.quiet
        repo.ui.quiet = True
        matcher = scmutil.match(repo[None])
        opts['dry_run'] = True
        timer(lambda: scmutil.addremove(repo, matcher, "", opts))
    finally:
        repo.ui.quiet = oldquiet
        fm.end()

def clearcaches(cl):
    # behave somewhat consistently across internal API changes
    if util.safehasattr(cl, 'clearcaches'):
        cl.clearcaches()
    elif util.safehasattr(cl, '_nodecache'):
        from mercurial.node import nullid, nullrev
        cl._nodecache = {nullid: nullrev}
        cl._nodepos = None

@command('perfheads', formatteropts)
def perfheads(ui, repo, **opts):
    timer, fm = gettimer(ui, opts)
    cl = repo.changelog
    def d():
        len(cl.headrevs())
        clearcaches(cl)
    timer(d)
    fm.end()

@command('perftags', formatteropts)
def perftags(ui, repo, **opts):
    import mercurial.changelog
    import mercurial.manifest
    timer, fm = gettimer(ui, opts)
    svfs = getsvfs(repo)
    repocleartagscache = repocleartagscachefunc(repo)
    def t():
        repo.changelog = mercurial.changelog.changelog(svfs)
        repo.manifestlog = mercurial.manifest.manifestlog(svfs, repo)
        repocleartagscache()
        return len(repo.tags())
    timer(t)
    fm.end()

@command('perfancestors', formatteropts)
def perfancestors(ui, repo, **opts):
    timer, fm = gettimer(ui, opts)
    heads = repo.changelog.headrevs()
    def d():
        for a in repo.changelog.ancestors(heads):
            pass
    timer(d)
    fm.end()

@command('perfancestorset', formatteropts)
def perfancestorset(ui, repo, revset, **opts):
    timer, fm = gettimer(ui, opts)
    revs = repo.revs(revset)
    heads = repo.changelog.headrevs()
    def d():
        s = repo.changelog.ancestors(heads)
        for rev in revs:
            rev in s
    timer(d)
    fm.end()

@command('perfbookmarks', formatteropts)
def perfbookmarks(ui, repo, **opts):
    """benchmark parsing bookmarks from disk to memory"""
    timer, fm = gettimer(ui, opts)
    def d():
        clearfilecache(repo, '_bookmarks')
        repo._bookmarks
    timer(d)
    fm.end()

@command('perfbundleread', formatteropts, 'BUNDLE')
def perfbundleread(ui, repo, bundlepath, **opts):
    """Benchmark reading of bundle files.

    This command is meant to isolate the I/O part of bundle reading as
    much as possible.
    """
    from mercurial import (
        bundle2,
        exchange,
        streamclone,
    )

    def makebench(fn):
        def run():
            with open(bundlepath, 'rb') as fh:
                bundle = exchange.readbundle(ui, fh, bundlepath)
                fn(bundle)

        return run

    def makereadnbytes(size):
        def run():
            with open(bundlepath, 'rb') as fh:
                bundle = exchange.readbundle(ui, fh, bundlepath)
                while bundle.read(size):
                    pass

        return run

    def makestdioread(size):
        def run():
            with open(bundlepath, 'rb') as fh:
                while fh.read(size):
                    pass

        return run

    # bundle1

    def deltaiter(bundle):
        for delta in bundle.deltaiter():
            pass

    def iterchunks(bundle):
        for chunk in bundle.getchunks():
            pass

    # bundle2

    def forwardchunks(bundle):
        for chunk in bundle._forwardchunks():
            pass

    def iterparts(bundle):
        for part in bundle.iterparts():
            pass

    def iterpartsseekable(bundle):
        for part in bundle.iterparts(seekable=True):
            pass

    def seek(bundle):
        for part in bundle.iterparts(seekable=True):
            part.seek(0, os.SEEK_END)

    def makepartreadnbytes(size):
        def run():
            with open(bundlepath, 'rb') as fh:
                bundle = exchange.readbundle(ui, fh, bundlepath)
                for part in bundle.iterparts():
                    while part.read(size):
                        pass

        return run

    benches = [
        (makestdioread(8192), 'read(8k)'),
        (makestdioread(16384), 'read(16k)'),
        (makestdioread(32768), 'read(32k)'),
        (makestdioread(131072), 'read(128k)'),
    ]

    with open(bundlepath, 'rb') as fh:
        bundle = exchange.readbundle(ui, fh, bundlepath)

        if isinstance(bundle, changegroup.cg1unpacker):
            benches.extend([
                (makebench(deltaiter), 'cg1 deltaiter()'),
                (makebench(iterchunks), 'cg1 getchunks()'),
                (makereadnbytes(8192), 'cg1 read(8k)'),
                (makereadnbytes(16384), 'cg1 read(16k)'),
                (makereadnbytes(32768), 'cg1 read(32k)'),
                (makereadnbytes(131072), 'cg1 read(128k)'),
            ])
        elif isinstance(bundle, bundle2.unbundle20):
            benches.extend([
                (makebench(forwardchunks), 'bundle2 forwardchunks()'),
                (makebench(iterparts), 'bundle2 iterparts()'),
                (makebench(iterpartsseekable), 'bundle2 iterparts() seekable'),
                (makebench(seek), 'bundle2 part seek()'),
                (makepartreadnbytes(8192), 'bundle2 part read(8k)'),
                (makepartreadnbytes(16384), 'bundle2 part read(16k)'),
                (makepartreadnbytes(32768), 'bundle2 part read(32k)'),
                (makepartreadnbytes(131072), 'bundle2 part read(128k)'),
            ])
        elif isinstance(bundle, streamclone.streamcloneapplier):
            raise error.Abort('stream clone bundles not supported')
        else:
            raise error.Abort('unhandled bundle type: %s' % type(bundle))

    for fn, title in benches:
        timer, fm = gettimer(ui, opts)
        timer(fn, title=title)
        fm.end()

@command('perfchangegroupchangelog', formatteropts +
         [('', 'version', '02', 'changegroup version'),
          ('r', 'rev', '', 'revisions to add to changegroup')])
def perfchangegroupchangelog(ui, repo, version='02', rev=None, **opts):
    """Benchmark producing a changelog group for a changegroup.

    This measures the time spent processing the changelog during a
    bundle operation. This occurs during `hg bundle` and on a server
    processing a `getbundle` wire protocol request (handles clones
    and pull requests).

    By default, all revisions are added to the changegroup.
    """
    cl = repo.changelog
    nodes = [cl.lookup(r) for r in repo.revs(rev or 'all()')]
    bundler = changegroup.getbundler(version, repo)

    def d():
        state, chunks = bundler._generatechangelog(cl, nodes)
        for chunk in chunks:
            pass

    timer, fm = gettimer(ui, opts)

    # Terminal printing can interfere with timing. So disable it.
    with ui.configoverride({('progress', 'disable'): True}):
        timer(d)

    fm.end()

@command('perfdirs', formatteropts)
def perfdirs(ui, repo, **opts):
    timer, fm = gettimer(ui, opts)
    dirstate = repo.dirstate
    'a' in dirstate
    def d():
        dirstate.hasdir('a')
        del dirstate._map._dirs
    timer(d)
    fm.end()

@command('perfdirstate', formatteropts)
def perfdirstate(ui, repo, **opts):
    timer, fm = gettimer(ui, opts)
    "a" in repo.dirstate
    def d():
        repo.dirstate.invalidate()
        "a" in repo.dirstate
    timer(d)
    fm.end()

@command('perfdirstatedirs', formatteropts)
def perfdirstatedirs(ui, repo, **opts):
    timer, fm = gettimer(ui, opts)
    "a" in repo.dirstate
    def d():
        repo.dirstate.hasdir("a")
        del repo.dirstate._map._dirs
    timer(d)
    fm.end()

@command('perfdirstatefoldmap', formatteropts)
def perfdirstatefoldmap(ui, repo, **opts):
    timer, fm = gettimer(ui, opts)
    dirstate = repo.dirstate
    'a' in dirstate
    def d():
        dirstate._map.filefoldmap.get('a')
        del dirstate._map.filefoldmap
    timer(d)
    fm.end()

@command('perfdirfoldmap', formatteropts)
def perfdirfoldmap(ui, repo, **opts):
    timer, fm = gettimer(ui, opts)
    dirstate = repo.dirstate
    'a' in dirstate
    def d():
        dirstate._map.dirfoldmap.get('a')
        del dirstate._map.dirfoldmap
        del dirstate._map._dirs
    timer(d)
    fm.end()

@command('perfdirstatewrite', formatteropts)
def perfdirstatewrite(ui, repo, **opts):
    timer, fm = gettimer(ui, opts)
    ds = repo.dirstate
    "a" in ds
    def d():
        ds._dirty = True
        ds.write(repo.currenttransaction())
    timer(d)
    fm.end()

@command('perfmergecalculate',
         [('r', 'rev', '.', 'rev to merge against')] + formatteropts)
def perfmergecalculate(ui, repo, rev, **opts):
    timer, fm = gettimer(ui, opts)
    wctx = repo[None]
    rctx = scmutil.revsingle(repo, rev, rev)
    ancestor = wctx.ancestor(rctx)
    # we don't want working dir files to be stat'd in the benchmark, so prime
    # that cache
    wctx.dirty()
    def d():
        # acceptremote is True because we don't want prompts in the middle of
        # our benchmark
        merge.calculateupdates(repo, wctx, rctx, [ancestor], False, False,
                               acceptremote=True, followcopies=True)
    timer(d)
    fm.end()

@command('perfpathcopies', [], "REV REV")
def perfpathcopies(ui, repo, rev1, rev2, **opts):
    timer, fm = gettimer(ui, opts)
    ctx1 = scmutil.revsingle(repo, rev1, rev1)
    ctx2 = scmutil.revsingle(repo, rev2, rev2)
    def d():
        copies.pathcopies(ctx1, ctx2)
    timer(d)
    fm.end()

@command('perfphases',
         [('', 'full', False, 'include file reading time too'),
         ], "")
def perfphases(ui, repo, **opts):
    """benchmark phasesets computation"""
    timer, fm = gettimer(ui, opts)
    _phases = repo._phasecache
    full = opts.get('full')
    def d():
        phases = _phases
        if full:
            clearfilecache(repo, '_phasecache')
            phases = repo._phasecache
        phases.invalidate()
        phases.loadphaserevs(repo)
    timer(d)
    fm.end()

<<<<<<< HEAD
@command('perfmanifest',[
            ('m', 'manifest-rev', False, 'Look up a manifest node revision'),
            ('', 'clear-disk', False, 'clear on-disk caches too'),
         ], 'REV|NODE')
def perfmanifest(ui, repo, rev, manifest_rev=False, clear_disk=False, **opts):
=======
@command('perfphasesremote',
         [], "[DEST]")
def perfphasesremote(ui, repo, dest=None, **opts):
    """benchmark time needed to analyse phases of the remote server"""
    from mercurial.node import (
        bin,
    )
    from mercurial import (
        exchange,
        hg,
        phases,
    )
    timer, fm = gettimer(ui, opts)

    path = ui.paths.getpath(dest, default=('default-push', 'default'))
    if not path:
        raise error.abort(('default repository not configured!'),
                         hint=("see 'hg help config.paths'"))
    dest = path.pushloc or path.loc
    branches = (path.branch, opts.get('branch') or [])
    ui.status(('analysing phase of %s\n') % util.hidepassword(dest))
    revs, checkout = hg.addbranchrevs(repo, repo, branches, opts.get('rev'))
    other = hg.peer(repo, opts, dest)

    # easier to perform discovery through the operation
    op = exchange.pushoperation(repo, other)
    exchange._pushdiscoverychangeset(op)

    remotesubset = op.fallbackheads

    with other.commandexecutor() as e:
        remotephases = e.callcommand('listkeys',
                       {'namespace': 'phases'}).result()
    del other
    publishing = remotephases.get('publishing', False)
    if publishing:
        ui.status(('publishing: yes\n'))
    else:
        ui.status(('publishing: no\n'))

    nodemap = repo.changelog.nodemap
    nonpublishroots = 0
    for nhex, phase in remotephases.iteritems():
        if nhex == 'publishing': # ignore data related to publish option
            continue
        node = bin(nhex)
        if node in nodemap and int(phase):
            nonpublishroots += 1
    ui.status(('number of roots: %d\n') % len(remotephases))
    ui.status(('number of known non public roots: %d\n') % nonpublishroots)
    def d():
        phases.remotephasessummary(repo,
                                   remotesubset,
                                   remotephases)
    timer(d)
    fm.end()

@command('perfmanifest', [], 'REV')
def perfmanifest(ui, repo, rev, **opts):
>>>>>>> e3fd25f0
    """benchmark the time to read a manifest from disk and return a usable
    dict-like object

    Manifest caches are cleared before retrieval."""
    timer, fm = gettimer(ui, opts)
    if not manifest_rev:
        ctx = scmutil.revsingle(repo, rev, rev)
        t = ctx.manifestnode()
    else:
        t = repo.manifestlog._revlog.lookup(rev)
    def d():
        repo.manifestlog.clearcaches(clear_persisted_data=clear_disk)
        repo.manifestlog[t].read()
    timer(d)
    fm.end()

@command('perfchangeset', formatteropts)
def perfchangeset(ui, repo, rev, **opts):
    timer, fm = gettimer(ui, opts)
    n = scmutil.revsingle(repo, rev).node()
    def d():
        repo.changelog.read(n)
        #repo.changelog._cache = None
    timer(d)
    fm.end()

@command('perfindex', formatteropts)
def perfindex(ui, repo, **opts):
    import mercurial.revlog
    timer, fm = gettimer(ui, opts)
    mercurial.revlog._prereadsize = 2**24 # disable lazy parser in old hg
    n = repo["tip"].node()
    svfs = getsvfs(repo)
    def d():
        cl = mercurial.revlog.revlog(svfs, "00changelog.i")
        cl.rev(n)
    timer(d)
    fm.end()

@command('perfstartup', formatteropts)
def perfstartup(ui, repo, **opts):
    timer, fm = gettimer(ui, opts)
    cmd = sys.argv[0]
    def d():
        if os.name != 'nt':
            os.system("HGRCPATH= %s version -q > /dev/null" % cmd)
        else:
            os.environ['HGRCPATH'] = ' '
            os.system("%s version -q > NUL" % cmd)
    timer(d)
    fm.end()

@command('perfparents', formatteropts)
def perfparents(ui, repo, **opts):
    timer, fm = gettimer(ui, opts)
    # control the number of commits perfparents iterates over
    # experimental config: perf.parentscount
    count = getint(ui, "perf", "parentscount", 1000)
    if len(repo.changelog) < count:
        raise error.Abort("repo needs %d commits for this test" % count)
    repo = repo.unfiltered()
    nl = [repo.changelog.node(i) for i in xrange(count)]
    def d():
        for n in nl:
            repo.changelog.parents(n)
    timer(d)
    fm.end()

@command('perfctxfiles', formatteropts)
def perfctxfiles(ui, repo, x, **opts):
    x = int(x)
    timer, fm = gettimer(ui, opts)
    def d():
        len(repo[x].files())
    timer(d)
    fm.end()

@command('perfrawfiles', formatteropts)
def perfrawfiles(ui, repo, x, **opts):
    x = int(x)
    timer, fm = gettimer(ui, opts)
    cl = repo.changelog
    def d():
        len(cl.read(x)[3])
    timer(d)
    fm.end()

@command('perflookup', formatteropts)
def perflookup(ui, repo, rev, **opts):
    timer, fm = gettimer(ui, opts)
    timer(lambda: len(repo.lookup(rev)))
    fm.end()

@command('perflinelogedits',
         [('n', 'edits', 10000, 'number of edits'),
          ('', 'max-hunk-lines', 10, 'max lines in a hunk'),
         ], norepo=True)
def perflinelogedits(ui, **opts):
    from mercurial import linelog

    edits = opts['edits']
    maxhunklines = opts['max_hunk_lines']

    maxb1 = 100000
    random.seed(0)
    randint = random.randint
    currentlines = 0
    arglist = []
    for rev in xrange(edits):
        a1 = randint(0, currentlines)
        a2 = randint(a1, min(currentlines, a1 + maxhunklines))
        b1 = randint(0, maxb1)
        b2 = randint(b1, b1 + maxhunklines)
        currentlines += (b2 - b1) - (a2 - a1)
        arglist.append((rev, a1, a2, b1, b2))

    def d():
        ll = linelog.linelog()
        for args in arglist:
            ll.replacelines(*args)

    timer, fm = gettimer(ui, opts)
    timer(d)
    fm.end()

@command('perfrevrange', formatteropts)
def perfrevrange(ui, repo, *specs, **opts):
    timer, fm = gettimer(ui, opts)
    revrange = scmutil.revrange
    timer(lambda: len(revrange(repo, specs)))
    fm.end()

@command('perfnodelookup', formatteropts)
def perfnodelookup(ui, repo, rev, **opts):
    timer, fm = gettimer(ui, opts)
    import mercurial.revlog
    mercurial.revlog._prereadsize = 2**24 # disable lazy parser in old hg
    n = scmutil.revsingle(repo, rev).node()
    cl = mercurial.revlog.revlog(getsvfs(repo), "00changelog.i")
    def d():
        cl.rev(n)
        clearcaches(cl)
    timer(d)
    fm.end()

@command('perflog',
         [('', 'rename', False, 'ask log to follow renames')] + formatteropts)
def perflog(ui, repo, rev=None, **opts):
    if rev is None:
        rev=[]
    timer, fm = gettimer(ui, opts)
    ui.pushbuffer()
    timer(lambda: commands.log(ui, repo, rev=rev, date='', user='',
                               copies=opts.get('rename')))
    ui.popbuffer()
    fm.end()

@command('perfmoonwalk', formatteropts)
def perfmoonwalk(ui, repo, **opts):
    """benchmark walking the changelog backwards

    This also loads the changelog data for each revision in the changelog.
    """
    timer, fm = gettimer(ui, opts)
    def moonwalk():
        for i in repo.changelog.revs(start=(len(repo) - 1), stop=-1):
            ctx = repo[i]
            ctx.branch() # read changelog data (in addition to the index)
    timer(moonwalk)
    fm.end()

@command('perftemplating',
         [('r', 'rev', [], 'revisions to run the template on'),
         ] + formatteropts)
def perftemplating(ui, repo, testedtemplate=None, **opts):
    """test the rendering time of a given template"""
    if makelogtemplater is None:
        raise error.Abort(("perftemplating not available with this Mercurial"),
                          hint="use 4.3 or later")

    nullui = ui.copy()
    nullui.fout = open(os.devnull, 'wb')
    nullui.disablepager()
    revs = opts.get('rev')
    if not revs:
        revs = ['all()']
    revs = list(scmutil.revrange(repo, revs))

    defaulttemplate = ('{date|shortdate} [{rev}:{node|short}]'
                       ' {author|person}: {desc|firstline}\n')
    if testedtemplate is None:
        testedtemplate = defaulttemplate
    displayer = makelogtemplater(nullui, repo, testedtemplate)
    def format():
        for r in revs:
            ctx = repo[r]
            displayer.show(ctx)
            displayer.flush(ctx)

    timer, fm = gettimer(ui, opts)
    timer(format)
    fm.end()

@command('perfcca', formatteropts)
def perfcca(ui, repo, **opts):
    timer, fm = gettimer(ui, opts)
    timer(lambda: scmutil.casecollisionauditor(ui, False, repo.dirstate))
    fm.end()

@command('perffncacheload', formatteropts)
def perffncacheload(ui, repo, **opts):
    timer, fm = gettimer(ui, opts)
    s = repo.store
    def d():
        s.fncache._load()
    timer(d)
    fm.end()

@command('perffncachewrite', formatteropts)
def perffncachewrite(ui, repo, **opts):
    timer, fm = gettimer(ui, opts)
    s = repo.store
    lock = repo.lock()
    s.fncache._load()
    tr = repo.transaction('perffncachewrite')
    tr.addbackup('fncache')
    def d():
        s.fncache._dirty = True
        s.fncache.write(tr)
    timer(d)
    tr.close()
    lock.release()
    fm.end()

@command('perffncacheencode', formatteropts)
def perffncacheencode(ui, repo, **opts):
    timer, fm = gettimer(ui, opts)
    s = repo.store
    s.fncache._load()
    def d():
        for p in s.fncache.entries:
            s.encode(p)
    timer(d)
    fm.end()

def _bdiffworker(q, blocks, xdiff, ready, done):
    while not done.is_set():
        pair = q.get()
        while pair is not None:
            if xdiff:
                mdiff.bdiff.xdiffblocks(*pair)
            elif blocks:
                mdiff.bdiff.blocks(*pair)
            else:
                mdiff.textdiff(*pair)
            q.task_done()
            pair = q.get()
        q.task_done() # for the None one
        with ready:
            ready.wait()

@command('perfbdiff', revlogopts + formatteropts + [
    ('', 'count', 1, 'number of revisions to test (when using --startrev)'),
    ('', 'alldata', False, 'test bdiffs for all associated revisions'),
    ('', 'threads', 0, 'number of thread to use (disable with 0)'),
    ('', 'blocks', False, 'test computing diffs into blocks'),
    ('', 'xdiff', False, 'use xdiff algorithm'),
    ],

    '-c|-m|FILE REV')
def perfbdiff(ui, repo, file_, rev=None, count=None, threads=0, **opts):
    """benchmark a bdiff between revisions

    By default, benchmark a bdiff between its delta parent and itself.

    With ``--count``, benchmark bdiffs between delta parents and self for N
    revisions starting at the specified revision.

    With ``--alldata``, assume the requested revision is a changeset and
    measure bdiffs for all changes related to that changeset (manifest
    and filelogs).
    """
    opts = pycompat.byteskwargs(opts)

    if opts['xdiff'] and not opts['blocks']:
        raise error.CommandError('perfbdiff', '--xdiff requires --blocks')

    if opts['alldata']:
        opts['changelog'] = True

    if opts.get('changelog') or opts.get('manifest'):
        file_, rev = None, file_
    elif rev is None:
        raise error.CommandError('perfbdiff', 'invalid arguments')

    blocks = opts['blocks']
    xdiff = opts['xdiff']
    textpairs = []

    r = cmdutil.openrevlog(repo, 'perfbdiff', file_, opts)

    startrev = r.rev(r.lookup(rev))
    for rev in range(startrev, min(startrev + count, len(r) - 1)):
        if opts['alldata']:
            # Load revisions associated with changeset.
            ctx = repo[rev]
            mtext = repo.manifestlog._revlog.revision(ctx.manifestnode())
            for pctx in ctx.parents():
                pman = repo.manifestlog._revlog.revision(pctx.manifestnode())
                textpairs.append((pman, mtext))

            # Load filelog revisions by iterating manifest delta.
            man = ctx.manifest()
            pman = ctx.p1().manifest()
            for filename, change in pman.diff(man).items():
                fctx = repo.file(filename)
                f1 = fctx.revision(change[0][0] or -1)
                f2 = fctx.revision(change[1][0] or -1)
                textpairs.append((f1, f2))
        else:
            dp = r.deltaparent(rev)
            textpairs.append((r.revision(dp), r.revision(rev)))

    withthreads = threads > 0
    if not withthreads:
        def d():
            for pair in textpairs:
                if xdiff:
                    mdiff.bdiff.xdiffblocks(*pair)
                elif blocks:
                    mdiff.bdiff.blocks(*pair)
                else:
                    mdiff.textdiff(*pair)
    else:
        q = queue()
        for i in xrange(threads):
            q.put(None)
        ready = threading.Condition()
        done = threading.Event()
        for i in xrange(threads):
            threading.Thread(target=_bdiffworker,
                             args=(q, blocks, xdiff, ready, done)).start()
        q.join()
        def d():
            for pair in textpairs:
                q.put(pair)
            for i in xrange(threads):
                q.put(None)
            with ready:
                ready.notify_all()
            q.join()
    timer, fm = gettimer(ui, opts)
    timer(d)
    fm.end()

    if withthreads:
        done.set()
        for i in xrange(threads):
            q.put(None)
        with ready:
            ready.notify_all()

@command('perfunidiff', revlogopts + formatteropts + [
    ('', 'count', 1, 'number of revisions to test (when using --startrev)'),
    ('', 'alldata', False, 'test unidiffs for all associated revisions'),
    ], '-c|-m|FILE REV')
def perfunidiff(ui, repo, file_, rev=None, count=None, **opts):
    """benchmark a unified diff between revisions

    This doesn't include any copy tracing - it's just a unified diff
    of the texts.

    By default, benchmark a diff between its delta parent and itself.

    With ``--count``, benchmark diffs between delta parents and self for N
    revisions starting at the specified revision.

    With ``--alldata``, assume the requested revision is a changeset and
    measure diffs for all changes related to that changeset (manifest
    and filelogs).
    """
    if opts['alldata']:
        opts['changelog'] = True

    if opts.get('changelog') or opts.get('manifest'):
        file_, rev = None, file_
    elif rev is None:
        raise error.CommandError('perfunidiff', 'invalid arguments')

    textpairs = []

    r = cmdutil.openrevlog(repo, 'perfunidiff', file_, opts)

    startrev = r.rev(r.lookup(rev))
    for rev in range(startrev, min(startrev + count, len(r) - 1)):
        if opts['alldata']:
            # Load revisions associated with changeset.
            ctx = repo[rev]
            mtext = repo.manifestlog._revlog.revision(ctx.manifestnode())
            for pctx in ctx.parents():
                pman = repo.manifestlog._revlog.revision(pctx.manifestnode())
                textpairs.append((pman, mtext))

            # Load filelog revisions by iterating manifest delta.
            man = ctx.manifest()
            pman = ctx.p1().manifest()
            for filename, change in pman.diff(man).items():
                fctx = repo.file(filename)
                f1 = fctx.revision(change[0][0] or -1)
                f2 = fctx.revision(change[1][0] or -1)
                textpairs.append((f1, f2))
        else:
            dp = r.deltaparent(rev)
            textpairs.append((r.revision(dp), r.revision(rev)))

    def d():
        for left, right in textpairs:
            # The date strings don't matter, so we pass empty strings.
            headerlines, hunks = mdiff.unidiff(
                left, '', right, '', 'left', 'right', binary=False)
            # consume iterators in roughly the way patch.py does
            b'\n'.join(headerlines)
            b''.join(sum((list(hlines) for hrange, hlines in hunks), []))
    timer, fm = gettimer(ui, opts)
    timer(d)
    fm.end()

@command('perfdiffwd', formatteropts)
def perfdiffwd(ui, repo, **opts):
    """Profile diff of working directory changes"""
    timer, fm = gettimer(ui, opts)
    options = {
        'w': 'ignore_all_space',
        'b': 'ignore_space_change',
        'B': 'ignore_blank_lines',
        }

    for diffopt in ('', 'w', 'b', 'B', 'wB'):
        opts = dict((options[c], '1') for c in diffopt)
        def d():
            ui.pushbuffer()
            commands.diff(ui, repo, **opts)
            ui.popbuffer()
        title = 'diffopts: %s' % (diffopt and ('-' + diffopt) or 'none')
        timer(d, title)
    fm.end()

@command('perfrevlogindex', revlogopts + formatteropts,
         '-c|-m|FILE')
def perfrevlogindex(ui, repo, file_=None, **opts):
    """Benchmark operations against a revlog index.

    This tests constructing a revlog instance, reading index data,
    parsing index data, and performing various operations related to
    index data.
    """

    rl = cmdutil.openrevlog(repo, 'perfrevlogindex', file_, opts)

    opener = getattr(rl, 'opener')  # trick linter
    indexfile = rl.indexfile
    data = opener.read(indexfile)

    header = struct.unpack('>I', data[0:4])[0]
    version = header & 0xFFFF
    if version == 1:
        revlogio = revlog.revlogio()
        inline = header & (1 << 16)
    else:
        raise error.Abort(('unsupported revlog version: %d') % version)

    rllen = len(rl)

    node0 = rl.node(0)
    node25 = rl.node(rllen // 4)
    node50 = rl.node(rllen // 2)
    node75 = rl.node(rllen // 4 * 3)
    node100 = rl.node(rllen - 1)

    allrevs = range(rllen)
    allrevsrev = list(reversed(allrevs))
    allnodes = [rl.node(rev) for rev in range(rllen)]
    allnodesrev = list(reversed(allnodes))

    def constructor():
        revlog.revlog(opener, indexfile)

    def read():
        with opener(indexfile) as fh:
            fh.read()

    def parseindex():
        revlogio.parseindex(data, inline)

    def getentry(revornode):
        index = revlogio.parseindex(data, inline)[0]
        index[revornode]

    def getentries(revs, count=1):
        index = revlogio.parseindex(data, inline)[0]

        for i in range(count):
            for rev in revs:
                index[rev]

    def resolvenode(node):
        nodemap = revlogio.parseindex(data, inline)[1]
        # This only works for the C code.
        if nodemap is None:
            return

        try:
            nodemap[node]
        except error.RevlogError:
            pass

    def resolvenodes(nodes, count=1):
        nodemap = revlogio.parseindex(data, inline)[1]
        if nodemap is None:
            return

        for i in range(count):
            for node in nodes:
                try:
                    nodemap[node]
                except error.RevlogError:
                    pass

    benches = [
        (constructor, 'revlog constructor'),
        (read, 'read'),
        (parseindex, 'create index object'),
        (lambda: getentry(0), 'retrieve index entry for rev 0'),
        (lambda: resolvenode('a' * 20), 'look up missing node'),
        (lambda: resolvenode(node0), 'look up node at rev 0'),
        (lambda: resolvenode(node25), 'look up node at 1/4 len'),
        (lambda: resolvenode(node50), 'look up node at 1/2 len'),
        (lambda: resolvenode(node75), 'look up node at 3/4 len'),
        (lambda: resolvenode(node100), 'look up node at tip'),
        # 2x variation is to measure caching impact.
        (lambda: resolvenodes(allnodes),
         'look up all nodes (forward)'),
        (lambda: resolvenodes(allnodes, 2),
         'look up all nodes 2x (forward)'),
        (lambda: resolvenodes(allnodesrev),
         'look up all nodes (reverse)'),
        (lambda: resolvenodes(allnodesrev, 2),
         'look up all nodes 2x (reverse)'),
        (lambda: getentries(allrevs),
         'retrieve all index entries (forward)'),
        (lambda: getentries(allrevs, 2),
         'retrieve all index entries 2x (forward)'),
        (lambda: getentries(allrevsrev),
         'retrieve all index entries (reverse)'),
        (lambda: getentries(allrevsrev, 2),
         'retrieve all index entries 2x (reverse)'),
    ]

    for fn, title in benches:
        timer, fm = gettimer(ui, opts)
        timer(fn, title=title)
        fm.end()

@command('perfrevlogrevisions', revlogopts + formatteropts +
         [('d', 'dist', 100, 'distance between the revisions'),
          ('s', 'startrev', 0, 'revision to start reading at'),
          ('', 'reverse', False, 'read in reverse')],
         '-c|-m|FILE')
def perfrevlogrevisions(ui, repo, file_=None, startrev=0, reverse=False,
                        **opts):
    """Benchmark reading a series of revisions from a revlog.

    By default, we read every ``-d/--dist`` revision from 0 to tip of
    the specified revlog.

    The start revision can be defined via ``-s/--startrev``.
    """
    rl = cmdutil.openrevlog(repo, 'perfrevlogrevisions', file_, opts)
    rllen = getlen(ui)(rl)

    def d():
        rl.clearcaches()

        beginrev = startrev
        endrev = rllen
        dist = opts['dist']

        if reverse:
            beginrev, endrev = endrev, beginrev
            dist = -1 * dist

        for x in xrange(beginrev, endrev, dist):
            # Old revisions don't support passing int.
            n = rl.node(x)
            rl.revision(n)

    timer, fm = gettimer(ui, opts)
    timer(d)
    fm.end()

@command('perfrevlogchunks', revlogopts + formatteropts +
         [('e', 'engines', '', 'compression engines to use'),
          ('s', 'startrev', 0, 'revision to start at')],
         '-c|-m|FILE')
def perfrevlogchunks(ui, repo, file_=None, engines=None, startrev=0, **opts):
    """Benchmark operations on revlog chunks.

    Logically, each revlog is a collection of fulltext revisions. However,
    stored within each revlog are "chunks" of possibly compressed data. This
    data needs to be read and decompressed or compressed and written.

    This command measures the time it takes to read+decompress and recompress
    chunks in a revlog. It effectively isolates I/O and compression performance.
    For measurements of higher-level operations like resolving revisions,
    see ``perfrevlogrevisions`` and ``perfrevlogrevision``.
    """
    rl = cmdutil.openrevlog(repo, 'perfrevlogchunks', file_, opts)

    # _chunkraw was renamed to _getsegmentforrevs.
    try:
        segmentforrevs = rl._getsegmentforrevs
    except AttributeError:
        segmentforrevs = rl._chunkraw

    # Verify engines argument.
    if engines:
        engines = set(e.strip() for e in engines.split(','))
        for engine in engines:
            try:
                util.compressionengines[engine]
            except KeyError:
                raise error.Abort('unknown compression engine: %s' % engine)
    else:
        engines = []
        for e in util.compengines:
            engine = util.compengines[e]
            try:
                if engine.available():
                    engine.revlogcompressor().compress('dummy')
                    engines.append(e)
            except NotImplementedError:
                pass

    revs = list(rl.revs(startrev, len(rl) - 1))

    def rlfh(rl):
        if rl._inline:
            return getsvfs(repo)(rl.indexfile)
        else:
            return getsvfs(repo)(rl.datafile)

    def doread():
        rl.clearcaches()
        for rev in revs:
            segmentforrevs(rev, rev)

    def doreadcachedfh():
        rl.clearcaches()
        fh = rlfh(rl)
        for rev in revs:
            segmentforrevs(rev, rev, df=fh)

    def doreadbatch():
        rl.clearcaches()
        segmentforrevs(revs[0], revs[-1])

    def doreadbatchcachedfh():
        rl.clearcaches()
        fh = rlfh(rl)
        segmentforrevs(revs[0], revs[-1], df=fh)

    def dochunk():
        rl.clearcaches()
        fh = rlfh(rl)
        for rev in revs:
            rl._chunk(rev, df=fh)

    chunks = [None]

    def dochunkbatch():
        rl.clearcaches()
        fh = rlfh(rl)
        # Save chunks as a side-effect.
        chunks[0] = rl._chunks(revs, df=fh)

    def docompress(compressor):
        rl.clearcaches()

        try:
            # Swap in the requested compression engine.
            oldcompressor = rl._compressor
            rl._compressor = compressor
            for chunk in chunks[0]:
                rl.compress(chunk)
        finally:
            rl._compressor = oldcompressor

    benches = [
        (lambda: doread(), 'read'),
        (lambda: doreadcachedfh(), 'read w/ reused fd'),
        (lambda: doreadbatch(), 'read batch'),
        (lambda: doreadbatchcachedfh(), 'read batch w/ reused fd'),
        (lambda: dochunk(), 'chunk'),
        (lambda: dochunkbatch(), 'chunk batch'),
    ]

    for engine in sorted(engines):
        compressor = util.compengines[engine].revlogcompressor()
        benches.append((functools.partial(docompress, compressor),
                        'compress w/ %s' % engine))

    for fn, title in benches:
        timer, fm = gettimer(ui, opts)
        timer(fn, title=title)
        fm.end()

@command('perfrevlogrevision', revlogopts + formatteropts +
         [('', 'cache', False, 'use caches instead of clearing')],
         '-c|-m|FILE REV')
def perfrevlogrevision(ui, repo, file_, rev=None, cache=None, **opts):
    """Benchmark obtaining a revlog revision.

    Obtaining a revlog revision consists of roughly the following steps:

    1. Compute the delta chain
    2. Obtain the raw chunks for that delta chain
    3. Decompress each raw chunk
    4. Apply binary patches to obtain fulltext
    5. Verify hash of fulltext

    This command measures the time spent in each of these phases.
    """
    if opts.get('changelog') or opts.get('manifest'):
        file_, rev = None, file_
    elif rev is None:
        raise error.CommandError('perfrevlogrevision', 'invalid arguments')

    r = cmdutil.openrevlog(repo, 'perfrevlogrevision', file_, opts)

    # _chunkraw was renamed to _getsegmentforrevs.
    try:
        segmentforrevs = r._getsegmentforrevs
    except AttributeError:
        segmentforrevs = r._chunkraw

    node = r.lookup(rev)
    rev = r.rev(node)

    def getrawchunks(data, chain):
        start = r.start
        length = r.length
        inline = r._inline
        iosize = r._io.size
        buffer = util.buffer
        offset = start(chain[0])

        chunks = []
        ladd = chunks.append

        for rev in chain:
            chunkstart = start(rev)
            if inline:
                chunkstart += (rev + 1) * iosize
            chunklength = length(rev)
            ladd(buffer(data, chunkstart - offset, chunklength))

        return chunks

    def dodeltachain(rev):
        if not cache:
            r.clearcaches()
        r._deltachain(rev)

    def doread(chain):
        if not cache:
            r.clearcaches()
        segmentforrevs(chain[0], chain[-1])

    def dorawchunks(data, chain):
        if not cache:
            r.clearcaches()
        getrawchunks(data, chain)

    def dodecompress(chunks):
        decomp = r.decompress
        for chunk in chunks:
            decomp(chunk)

    def dopatch(text, bins):
        if not cache:
            r.clearcaches()
        mdiff.patches(text, bins)

    def dohash(text):
        if not cache:
            r.clearcaches()
        r.checkhash(text, node, rev=rev)

    def dorevision():
        if not cache:
            r.clearcaches()
        r.revision(node)

    chain = r._deltachain(rev)[0]
    data = segmentforrevs(chain[0], chain[-1])[1]
    rawchunks = getrawchunks(data, chain)
    bins = r._chunks(chain)
    text = str(bins[0])
    bins = bins[1:]
    text = mdiff.patches(text, bins)

    benches = [
        (lambda: dorevision(), 'full'),
        (lambda: dodeltachain(rev), 'deltachain'),
        (lambda: doread(chain), 'read'),
        (lambda: dorawchunks(data, chain), 'rawchunks'),
        (lambda: dodecompress(rawchunks), 'decompress'),
        (lambda: dopatch(text, bins), 'patch'),
        (lambda: dohash(text), 'hash'),
    ]

    for fn, title in benches:
        timer, fm = gettimer(ui, opts)
        timer(fn, title=title)
        fm.end()

@command('perfrevset',
         [('C', 'clear', False, 'clear volatile cache between each call.'),
          ('', 'contexts', False, 'obtain changectx for each revision')]
         + formatteropts, "REVSET")
def perfrevset(ui, repo, expr, clear=False, contexts=False, **opts):
    """benchmark the execution time of a revset

    Use the --clean option if need to evaluate the impact of build volatile
    revisions set cache on the revset execution. Volatile cache hold filtered
    and obsolete related cache."""
    timer, fm = gettimer(ui, opts)
    def d():
        if clear:
            repo.invalidatevolatilesets()
        if contexts:
            for ctx in repo.set(expr): pass
        else:
            for r in repo.revs(expr): pass
    timer(d)
    fm.end()

@command('perfvolatilesets',
         [('', 'clear-obsstore', False, 'drop obsstore between each call.'),
         ] + formatteropts)
def perfvolatilesets(ui, repo, *names, **opts):
    """benchmark the computation of various volatile set

    Volatile set computes element related to filtering and obsolescence."""
    timer, fm = gettimer(ui, opts)
    repo = repo.unfiltered()

    def getobs(name):
        def d():
            repo.invalidatevolatilesets()
            if opts['clear_obsstore']:
                clearfilecache(repo, 'obsstore')
            obsolete.getrevs(repo, name)
        return d

    allobs = sorted(obsolete.cachefuncs)
    if names:
        allobs = [n for n in allobs if n in names]

    for name in allobs:
        timer(getobs(name), title=name)

    def getfiltered(name):
        def d():
            repo.invalidatevolatilesets()
            if opts['clear_obsstore']:
                clearfilecache(repo, 'obsstore')
            repoview.filterrevs(repo, name)
        return d

    allfilter = sorted(repoview.filtertable)
    if names:
        allfilter = [n for n in allfilter if n in names]

    for name in allfilter:
        timer(getfiltered(name), title=name)
    fm.end()

@command('perfbranchmap',
         [('f', 'full', False,
           'Includes build time of subset'),
          ('', 'clear-revbranch', False,
           'purge the revbranch cache between computation'),
         ] + formatteropts)
def perfbranchmap(ui, repo, *filternames, **opts):
    """benchmark the update of a branchmap

    This benchmarks the full repo.branchmap() call with read and write disabled
    """
    full = opts.get("full", False)
    clear_revbranch = opts.get("clear_revbranch", False)
    timer, fm = gettimer(ui, opts)
    def getbranchmap(filtername):
        """generate a benchmark function for the filtername"""
        if filtername is None:
            view = repo
        else:
            view = repo.filtered(filtername)
        def d():
            if clear_revbranch:
                repo.revbranchcache()._clear()
            if full:
                view._branchcaches.clear()
            else:
                view._branchcaches.pop(filtername, None)
            view.branchmap()
        return d
    # add filter in smaller subset to bigger subset
    possiblefilters = set(repoview.filtertable)
    if filternames:
        possiblefilters &= set(filternames)
    subsettable = getbranchmapsubsettable()
    allfilters = []
    while possiblefilters:
        for name in possiblefilters:
            subset = subsettable.get(name)
            if subset not in possiblefilters:
                break
        else:
            assert False, 'subset cycle %s!' % possiblefilters
        allfilters.append(name)
        possiblefilters.remove(name)

    # warm the cache
    if not full:
        for name in allfilters:
            repo.filtered(name).branchmap()
    if not filternames or 'unfiltered' in filternames:
        # add unfiltered
        allfilters.append(None)

    branchcacheread = safeattrsetter(branchmap, 'read')
    branchcachewrite = safeattrsetter(branchmap.branchcache, 'write')
    branchcacheread.set(lambda repo: None)
    branchcachewrite.set(lambda bc, repo: None)
    try:
        for name in allfilters:
            printname = name
            if name is None:
                printname = 'unfiltered'
            timer(getbranchmap(name), title=str(printname))
    finally:
        branchcacheread.restore()
        branchcachewrite.restore()
    fm.end()

@command('perfbranchmapload', [
     ('f', 'filter', '', 'Specify repoview filter'),
     ('', 'list', False, 'List brachmap filter caches'),
    ] + formatteropts)
def perfbranchmapread(ui, repo, filter='', list=False, **opts):
    """benchmark reading the branchmap"""
    if list:
        for name, kind, st in repo.cachevfs.readdir(stat=True):
            if name.startswith('branch2'):
                filtername = name.partition('-')[2] or 'unfiltered'
                ui.status('%s - %s\n'
                          % (filtername, util.bytecount(st.st_size)))
        return
    if filter:
        repo = repoview.repoview(repo, filter)
    else:
        repo = repo.unfiltered()
    # try once without timer, the filter may not be cached
    if branchmap.read(repo) is None:
        raise error.Abort('No brachmap cached for %s repo'
                          % (filter or 'unfiltered'))
    timer, fm = gettimer(ui, opts)
    timer(lambda: branchmap.read(repo) and None)
    fm.end()

@command('perfloadmarkers')
def perfloadmarkers(ui, repo):
    """benchmark the time to parse the on-disk markers for a repo

    Result is the number of markers in the repo."""
    timer, fm = gettimer(ui)
    svfs = getsvfs(repo)
    timer(lambda: len(obsolete.obsstore(svfs)))
    fm.end()

@command('perflrucachedict', formatteropts +
    [('', 'size', 4, 'size of cache'),
     ('', 'gets', 10000, 'number of key lookups'),
     ('', 'sets', 10000, 'number of key sets'),
     ('', 'mixed', 10000, 'number of mixed mode operations'),
     ('', 'mixedgetfreq', 50, 'frequency of get vs set ops in mixed mode')],
    norepo=True)
def perflrucache(ui, size=4, gets=10000, sets=10000, mixed=10000,
                 mixedgetfreq=50, **opts):
    def doinit():
        for i in xrange(10000):
            util.lrucachedict(size)

    values = []
    for i in xrange(size):
        values.append(random.randint(0, sys.maxint))

    # Get mode fills the cache and tests raw lookup performance with no
    # eviction.
    getseq = []
    for i in xrange(gets):
        getseq.append(random.choice(values))

    def dogets():
        d = util.lrucachedict(size)
        for v in values:
            d[v] = v
        for key in getseq:
            value = d[key]
            value # silence pyflakes warning

    # Set mode tests insertion speed with cache eviction.
    setseq = []
    for i in xrange(sets):
        setseq.append(random.randint(0, sys.maxint))

    def dosets():
        d = util.lrucachedict(size)
        for v in setseq:
            d[v] = v

    # Mixed mode randomly performs gets and sets with eviction.
    mixedops = []
    for i in xrange(mixed):
        r = random.randint(0, 100)
        if r < mixedgetfreq:
            op = 0
        else:
            op = 1

        mixedops.append((op, random.randint(0, size * 2)))

    def domixed():
        d = util.lrucachedict(size)

        for op, v in mixedops:
            if op == 0:
                try:
                    d[v]
                except KeyError:
                    pass
            else:
                d[v] = v

    benches = [
        (doinit, 'init'),
        (dogets, 'gets'),
        (dosets, 'sets'),
        (domixed, 'mixed')
    ]

    for fn, title in benches:
        timer, fm = gettimer(ui, opts)
        timer(fn, title=title)
        fm.end()

@command('perfwrite', formatteropts)
def perfwrite(ui, repo, **opts):
    """microbenchmark ui.write
    """
    timer, fm = gettimer(ui, opts)
    def write():
        for i in range(100000):
            ui.write(('Testing write performance\n'))
    timer(write)
    fm.end()

def uisetup(ui):
    if (util.safehasattr(cmdutil, 'openrevlog') and
        not util.safehasattr(commands, 'debugrevlogopts')):
        # for "historical portability":
        # In this case, Mercurial should be 1.9 (or a79fea6b3e77) -
        # 3.7 (or 5606f7d0d063). Therefore, '--dir' option for
        # openrevlog() should cause failure, because it has been
        # available since 3.5 (or 49c583ca48c4).
        def openrevlog(orig, repo, cmd, file_, opts):
            if opts.get('dir') and not util.safehasattr(repo, 'dirlog'):
                raise error.Abort("This version doesn't support --dir option",
                                  hint="use 3.5 or later")
            return orig(repo, cmd, file_, opts)
        extensions.wrapfunction(cmdutil, 'openrevlog', openrevlog)<|MERGE_RESOLUTION|>--- conflicted
+++ resolved
@@ -790,13 +790,6 @@
     timer(d)
     fm.end()
 
-<<<<<<< HEAD
-@command('perfmanifest',[
-            ('m', 'manifest-rev', False, 'Look up a manifest node revision'),
-            ('', 'clear-disk', False, 'clear on-disk caches too'),
-         ], 'REV|NODE')
-def perfmanifest(ui, repo, rev, manifest_rev=False, clear_disk=False, **opts):
-=======
 @command('perfphasesremote',
          [], "[DEST]")
 def perfphasesremote(ui, repo, dest=None, **opts):
@@ -854,9 +847,11 @@
     timer(d)
     fm.end()
 
-@command('perfmanifest', [], 'REV')
-def perfmanifest(ui, repo, rev, **opts):
->>>>>>> e3fd25f0
+@command('perfmanifest',[
+            ('m', 'manifest-rev', False, 'Look up a manifest node revision'),
+            ('', 'clear-disk', False, 'clear on-disk caches too'),
+         ], 'REV|NODE')
+def perfmanifest(ui, repo, rev, manifest_rev=False, clear_disk=False, **opts):
     """benchmark the time to read a manifest from disk and return a usable
     dict-like object
 
