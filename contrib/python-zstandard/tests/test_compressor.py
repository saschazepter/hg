import unittest

import zstandard as zstd


class TestCompressor(unittest.TestCase):
    def test_level_bounds(self):
        with self.assertRaises(ValueError):
            zstd.ZstdCompressor(level=23)

    def test_memory_size(self):
        cctx = zstd.ZstdCompressor(level=1)
<<<<<<< HEAD
        self.assertGreater(cctx.memory_size(), 100)


@make_cffi
class TestCompressor_compress(TestCase):
    def test_compress_empty(self):
        cctx = zstd.ZstdCompressor(level=1, write_content_size=False)
        result = cctx.compress(b"")
        self.assertEqual(result, b"\x28\xb5\x2f\xfd\x00\x48\x01\x00\x00")
        params = zstd.get_frame_parameters(result)
        self.assertEqual(params.content_size, zstd.CONTENTSIZE_UNKNOWN)
        self.assertEqual(params.window_size, 524288)
        self.assertEqual(params.dict_id, 0)
        self.assertFalse(params.has_checksum, 0)

        cctx = zstd.ZstdCompressor()
        result = cctx.compress(b"")
        self.assertEqual(result, b"\x28\xb5\x2f\xfd\x20\x00\x01\x00\x00")
        params = zstd.get_frame_parameters(result)
        self.assertEqual(params.content_size, 0)

    def test_input_types(self):
        cctx = zstd.ZstdCompressor(level=1, write_content_size=False)
        expected = b"\x28\xb5\x2f\xfd\x00\x00\x19\x00\x00\x66\x6f\x6f"

        mutable_array = bytearray(3)
        mutable_array[:] = b"foo"

        sources = [
            memoryview(b"foo"),
            bytearray(b"foo"),
            mutable_array,
        ]

        for source in sources:
            self.assertEqual(cctx.compress(source), expected)

    def test_compress_large(self):
        chunks = []
        for i in range(255):
            chunks.append(struct.Struct(">B").pack(i) * 16384)

        cctx = zstd.ZstdCompressor(level=3, write_content_size=False)
        result = cctx.compress(b"".join(chunks))
        self.assertEqual(len(result), 999)
        self.assertEqual(result[0:4], b"\x28\xb5\x2f\xfd")

        # This matches the test for read_to_iter() below.
        cctx = zstd.ZstdCompressor(level=1, write_content_size=False)
        result = cctx.compress(
            b"f" * zstd.COMPRESSION_RECOMMENDED_INPUT_SIZE + b"o"
        )
        self.assertEqual(
            result,
            b"\x28\xb5\x2f\xfd\x00\x40\x54\x00\x00"
            b"\x10\x66\x66\x01\x00\xfb\xff\x39\xc0"
            b"\x02\x09\x00\x00\x6f",
        )

    def test_negative_level(self):
        cctx = zstd.ZstdCompressor(level=-4)
        result = cctx.compress(b"foo" * 256)

    def test_no_magic(self):
        params = zstd.ZstdCompressionParameters.from_level(
            1, format=zstd.FORMAT_ZSTD1
        )
        cctx = zstd.ZstdCompressor(compression_params=params)
        magic = cctx.compress(b"foobar")

        params = zstd.ZstdCompressionParameters.from_level(
            1, format=zstd.FORMAT_ZSTD1_MAGICLESS
        )
        cctx = zstd.ZstdCompressor(compression_params=params)
        no_magic = cctx.compress(b"foobar")

        self.assertEqual(magic[0:4], b"\x28\xb5\x2f\xfd")
        self.assertEqual(magic[4:], no_magic)

    def test_write_checksum(self):
        cctx = zstd.ZstdCompressor(level=1)
        no_checksum = cctx.compress(b"foobar")
        cctx = zstd.ZstdCompressor(level=1, write_checksum=True)
        with_checksum = cctx.compress(b"foobar")

        self.assertEqual(len(with_checksum), len(no_checksum) + 4)

        no_params = zstd.get_frame_parameters(no_checksum)
        with_params = zstd.get_frame_parameters(with_checksum)

        self.assertFalse(no_params.has_checksum)
        self.assertTrue(with_params.has_checksum)

    def test_write_content_size(self):
        cctx = zstd.ZstdCompressor(level=1)
        with_size = cctx.compress(b"foobar" * 256)
        cctx = zstd.ZstdCompressor(level=1, write_content_size=False)
        no_size = cctx.compress(b"foobar" * 256)

        self.assertEqual(len(with_size), len(no_size) + 1)

        no_params = zstd.get_frame_parameters(no_size)
        with_params = zstd.get_frame_parameters(with_size)
        self.assertEqual(no_params.content_size, zstd.CONTENTSIZE_UNKNOWN)
        self.assertEqual(with_params.content_size, 1536)

    def test_no_dict_id(self):
        samples = []
        for i in range(128):
            samples.append(b"foo" * 64)
            samples.append(b"bar" * 64)
            samples.append(b"foobar" * 64)

        d = zstd.train_dictionary(1024, samples)

        cctx = zstd.ZstdCompressor(level=1, dict_data=d)
        with_dict_id = cctx.compress(b"foobarfoobar")

        cctx = zstd.ZstdCompressor(level=1, dict_data=d, write_dict_id=False)
        no_dict_id = cctx.compress(b"foobarfoobar")

        self.assertEqual(len(with_dict_id), len(no_dict_id) + 4)

        no_params = zstd.get_frame_parameters(no_dict_id)
        with_params = zstd.get_frame_parameters(with_dict_id)
        self.assertEqual(no_params.dict_id, 0)
        self.assertEqual(with_params.dict_id, 1880053135)

    def test_compress_dict_multiple(self):
        samples = []
        for i in range(128):
            samples.append(b"foo" * 64)
            samples.append(b"bar" * 64)
            samples.append(b"foobar" * 64)

        d = zstd.train_dictionary(8192, samples)

        cctx = zstd.ZstdCompressor(level=1, dict_data=d)

        for i in range(32):
            cctx.compress(b"foo bar foobar foo bar foobar")

    def test_dict_precompute(self):
        samples = []
        for i in range(128):
            samples.append(b"foo" * 64)
            samples.append(b"bar" * 64)
            samples.append(b"foobar" * 64)

        d = zstd.train_dictionary(8192, samples)
        d.precompute_compress(level=1)

        cctx = zstd.ZstdCompressor(level=1, dict_data=d)

        for i in range(32):
            cctx.compress(b"foo bar foobar foo bar foobar")

    def test_multithreaded(self):
        chunk_size = multithreaded_chunk_size(1)
        source = b"".join([b"x" * chunk_size, b"y" * chunk_size])

        cctx = zstd.ZstdCompressor(level=1, threads=2)
        compressed = cctx.compress(source)

        params = zstd.get_frame_parameters(compressed)
        self.assertEqual(params.content_size, chunk_size * 2)
        self.assertEqual(params.dict_id, 0)
        self.assertFalse(params.has_checksum)

        dctx = zstd.ZstdDecompressor()
        self.assertEqual(dctx.decompress(compressed), source)

    def test_multithreaded_dict(self):
        samples = []
        for i in range(128):
            samples.append(b"foo" * 64)
            samples.append(b"bar" * 64)
            samples.append(b"foobar" * 64)

        d = zstd.train_dictionary(1024, samples)

        cctx = zstd.ZstdCompressor(dict_data=d, threads=2)

        result = cctx.compress(b"foo")
        params = zstd.get_frame_parameters(result)
        self.assertEqual(params.content_size, 3)
        self.assertEqual(params.dict_id, d.dict_id())

        self.assertEqual(
            result,
            b"\x28\xb5\x2f\xfd\x23\x8f\x55\x0f\x70\x03\x19\x00\x00"
            b"\x66\x6f\x6f",
        )

    def test_multithreaded_compression_params(self):
        params = zstd.ZstdCompressionParameters.from_level(0, threads=2)
        cctx = zstd.ZstdCompressor(compression_params=params)

        result = cctx.compress(b"foo")
        params = zstd.get_frame_parameters(result)
        self.assertEqual(params.content_size, 3)

        self.assertEqual(
            result, b"\x28\xb5\x2f\xfd\x20\x03\x19\x00\x00\x66\x6f\x6f"
        )


@make_cffi
class TestCompressor_compressobj(TestCase):
    def test_compressobj_empty(self):
        cctx = zstd.ZstdCompressor(level=1, write_content_size=False)
        cobj = cctx.compressobj()
        self.assertEqual(cobj.compress(b""), b"")
        self.assertEqual(cobj.flush(), b"\x28\xb5\x2f\xfd\x00\x48\x01\x00\x00")

    def test_input_types(self):
        expected = b"\x28\xb5\x2f\xfd\x00\x48\x19\x00\x00\x66\x6f\x6f"
        cctx = zstd.ZstdCompressor(level=1, write_content_size=False)

        mutable_array = bytearray(3)
        mutable_array[:] = b"foo"

        sources = [
            memoryview(b"foo"),
            bytearray(b"foo"),
            mutable_array,
        ]

        for source in sources:
            cobj = cctx.compressobj()
            self.assertEqual(cobj.compress(source), b"")
            self.assertEqual(cobj.flush(), expected)

    def test_compressobj_large(self):
        chunks = []
        for i in range(255):
            chunks.append(struct.Struct(">B").pack(i) * 16384)

        cctx = zstd.ZstdCompressor(level=3)
        cobj = cctx.compressobj()

        result = cobj.compress(b"".join(chunks)) + cobj.flush()
        self.assertEqual(len(result), 999)
        self.assertEqual(result[0:4], b"\x28\xb5\x2f\xfd")

        params = zstd.get_frame_parameters(result)
        self.assertEqual(params.content_size, zstd.CONTENTSIZE_UNKNOWN)
        self.assertEqual(params.window_size, 2097152)
        self.assertEqual(params.dict_id, 0)
        self.assertFalse(params.has_checksum)

    def test_write_checksum(self):
        cctx = zstd.ZstdCompressor(level=1)
        cobj = cctx.compressobj()
        no_checksum = cobj.compress(b"foobar") + cobj.flush()
        cctx = zstd.ZstdCompressor(level=1, write_checksum=True)
        cobj = cctx.compressobj()
        with_checksum = cobj.compress(b"foobar") + cobj.flush()

        no_params = zstd.get_frame_parameters(no_checksum)
        with_params = zstd.get_frame_parameters(with_checksum)
        self.assertEqual(no_params.content_size, zstd.CONTENTSIZE_UNKNOWN)
        self.assertEqual(with_params.content_size, zstd.CONTENTSIZE_UNKNOWN)
        self.assertEqual(no_params.dict_id, 0)
        self.assertEqual(with_params.dict_id, 0)
        self.assertFalse(no_params.has_checksum)
        self.assertTrue(with_params.has_checksum)

        self.assertEqual(len(with_checksum), len(no_checksum) + 4)

    def test_write_content_size(self):
        cctx = zstd.ZstdCompressor(level=1)
        cobj = cctx.compressobj(size=len(b"foobar" * 256))
        with_size = cobj.compress(b"foobar" * 256) + cobj.flush()
        cctx = zstd.ZstdCompressor(level=1, write_content_size=False)
        cobj = cctx.compressobj(size=len(b"foobar" * 256))
        no_size = cobj.compress(b"foobar" * 256) + cobj.flush()

        no_params = zstd.get_frame_parameters(no_size)
        with_params = zstd.get_frame_parameters(with_size)
        self.assertEqual(no_params.content_size, zstd.CONTENTSIZE_UNKNOWN)
        self.assertEqual(with_params.content_size, 1536)
        self.assertEqual(no_params.dict_id, 0)
        self.assertEqual(with_params.dict_id, 0)
        self.assertFalse(no_params.has_checksum)
        self.assertFalse(with_params.has_checksum)

        self.assertEqual(len(with_size), len(no_size) + 1)

    def test_compress_after_finished(self):
        cctx = zstd.ZstdCompressor()
        cobj = cctx.compressobj()

        cobj.compress(b"foo")
        cobj.flush()

        with self.assertRaisesRegex(
            zstd.ZstdError, r"cannot call compress\(\) after compressor"
        ):
            cobj.compress(b"foo")

        with self.assertRaisesRegex(
            zstd.ZstdError, "compressor object already finished"
        ):
            cobj.flush()

    def test_flush_block_repeated(self):
        cctx = zstd.ZstdCompressor(level=1)
        cobj = cctx.compressobj()

        self.assertEqual(cobj.compress(b"foo"), b"")
        self.assertEqual(
            cobj.flush(zstd.COMPRESSOBJ_FLUSH_BLOCK),
            b"\x28\xb5\x2f\xfd\x00\x48\x18\x00\x00foo",
        )
        self.assertEqual(cobj.compress(b"bar"), b"")
        # 3 byte header plus content.
        self.assertEqual(
            cobj.flush(zstd.COMPRESSOBJ_FLUSH_BLOCK), b"\x18\x00\x00bar"
        )
        self.assertEqual(cobj.flush(), b"\x01\x00\x00")

    def test_flush_empty_block(self):
        cctx = zstd.ZstdCompressor(write_checksum=True)
        cobj = cctx.compressobj()

        cobj.compress(b"foobar")
        cobj.flush(zstd.COMPRESSOBJ_FLUSH_BLOCK)
        # No-op if no block is active (this is internal to zstd).
        self.assertEqual(cobj.flush(zstd.COMPRESSOBJ_FLUSH_BLOCK), b"")

        trailing = cobj.flush()
        # 3 bytes block header + 4 bytes frame checksum
        self.assertEqual(len(trailing), 7)
        header = trailing[0:3]
        self.assertEqual(header, b"\x01\x00\x00")

    def test_multithreaded(self):
        source = io.BytesIO()
        source.write(b"a" * 1048576)
        source.write(b"b" * 1048576)
        source.write(b"c" * 1048576)
        source.seek(0)

        cctx = zstd.ZstdCompressor(level=1, threads=2)
        cobj = cctx.compressobj()

        chunks = []
        while True:
            d = source.read(8192)
            if not d:
                break

            chunks.append(cobj.compress(d))

        chunks.append(cobj.flush())

        compressed = b"".join(chunks)

        self.assertEqual(len(compressed), 119)

    def test_frame_progression(self):
        cctx = zstd.ZstdCompressor()

        self.assertEqual(cctx.frame_progression(), (0, 0, 0))

        cobj = cctx.compressobj()

        cobj.compress(b"foobar")
        self.assertEqual(cctx.frame_progression(), (6, 0, 0))

        cobj.flush()
        self.assertEqual(cctx.frame_progression(), (6, 6, 15))

    def test_bad_size(self):
        cctx = zstd.ZstdCompressor()

        cobj = cctx.compressobj(size=2)
        with self.assertRaisesRegex(zstd.ZstdError, "Src size is incorrect"):
            cobj.compress(b"foo")

        # Try another operation on this instance.
        with self.assertRaisesRegex(zstd.ZstdError, "Src size is incorrect"):
            cobj.compress(b"aa")

        # Try another operation on the compressor.
        cctx.compressobj(size=4)
        cctx.compress(b"foobar")


@make_cffi
class TestCompressor_copy_stream(TestCase):
    def test_no_read(self):
        source = object()
        dest = io.BytesIO()

        cctx = zstd.ZstdCompressor()
        with self.assertRaises(ValueError):
            cctx.copy_stream(source, dest)

    def test_no_write(self):
        source = io.BytesIO()
        dest = object()

        cctx = zstd.ZstdCompressor()
        with self.assertRaises(ValueError):
            cctx.copy_stream(source, dest)

    def test_empty(self):
        source = io.BytesIO()
        dest = io.BytesIO()

        cctx = zstd.ZstdCompressor(level=1, write_content_size=False)
        r, w = cctx.copy_stream(source, dest)
        self.assertEqual(int(r), 0)
        self.assertEqual(w, 9)

        self.assertEqual(
            dest.getvalue(), b"\x28\xb5\x2f\xfd\x00\x48\x01\x00\x00"
        )

    def test_large_data(self):
        source = io.BytesIO()
        for i in range(255):
            source.write(struct.Struct(">B").pack(i) * 16384)
        source.seek(0)

        dest = io.BytesIO()
        cctx = zstd.ZstdCompressor()
        r, w = cctx.copy_stream(source, dest)

        self.assertEqual(r, 255 * 16384)
        self.assertEqual(w, 999)

        params = zstd.get_frame_parameters(dest.getvalue())
        self.assertEqual(params.content_size, zstd.CONTENTSIZE_UNKNOWN)
        self.assertEqual(params.window_size, 2097152)
        self.assertEqual(params.dict_id, 0)
        self.assertFalse(params.has_checksum)

    def test_write_checksum(self):
        source = io.BytesIO(b"foobar")
        no_checksum = io.BytesIO()

        cctx = zstd.ZstdCompressor(level=1)
        cctx.copy_stream(source, no_checksum)

        source.seek(0)
        with_checksum = io.BytesIO()
        cctx = zstd.ZstdCompressor(level=1, write_checksum=True)
        cctx.copy_stream(source, with_checksum)

        self.assertEqual(
            len(with_checksum.getvalue()), len(no_checksum.getvalue()) + 4
        )

        no_params = zstd.get_frame_parameters(no_checksum.getvalue())
        with_params = zstd.get_frame_parameters(with_checksum.getvalue())
        self.assertEqual(no_params.content_size, zstd.CONTENTSIZE_UNKNOWN)
        self.assertEqual(with_params.content_size, zstd.CONTENTSIZE_UNKNOWN)
        self.assertEqual(no_params.dict_id, 0)
        self.assertEqual(with_params.dict_id, 0)
        self.assertFalse(no_params.has_checksum)
        self.assertTrue(with_params.has_checksum)

    def test_write_content_size(self):
        source = io.BytesIO(b"foobar" * 256)
        no_size = io.BytesIO()

        cctx = zstd.ZstdCompressor(level=1, write_content_size=False)
        cctx.copy_stream(source, no_size)

        source.seek(0)
        with_size = io.BytesIO()
        cctx = zstd.ZstdCompressor(level=1)
        cctx.copy_stream(source, with_size)

        # Source content size is unknown, so no content size written.
        self.assertEqual(len(with_size.getvalue()), len(no_size.getvalue()))

        source.seek(0)
        with_size = io.BytesIO()
        cctx.copy_stream(source, with_size, size=len(source.getvalue()))

        # We specified source size, so content size header is present.
        self.assertEqual(len(with_size.getvalue()), len(no_size.getvalue()) + 1)

        no_params = zstd.get_frame_parameters(no_size.getvalue())
        with_params = zstd.get_frame_parameters(with_size.getvalue())
        self.assertEqual(no_params.content_size, zstd.CONTENTSIZE_UNKNOWN)
        self.assertEqual(with_params.content_size, 1536)
        self.assertEqual(no_params.dict_id, 0)
        self.assertEqual(with_params.dict_id, 0)
        self.assertFalse(no_params.has_checksum)
        self.assertFalse(with_params.has_checksum)

    def test_read_write_size(self):
        source = OpCountingBytesIO(b"foobarfoobar")
        dest = OpCountingBytesIO()
        cctx = zstd.ZstdCompressor()
        r, w = cctx.copy_stream(source, dest, read_size=1, write_size=1)

        self.assertEqual(r, len(source.getvalue()))
        self.assertEqual(w, 21)
        self.assertEqual(source._read_count, len(source.getvalue()) + 1)
        self.assertEqual(dest._write_count, len(dest.getvalue()))

    def test_multithreaded(self):
        source = io.BytesIO()
        source.write(b"a" * 1048576)
        source.write(b"b" * 1048576)
        source.write(b"c" * 1048576)
        source.seek(0)

        dest = io.BytesIO()
        cctx = zstd.ZstdCompressor(threads=2, write_content_size=False)
        r, w = cctx.copy_stream(source, dest)
        self.assertEqual(r, 3145728)
        self.assertEqual(w, 111)

        params = zstd.get_frame_parameters(dest.getvalue())
        self.assertEqual(params.content_size, zstd.CONTENTSIZE_UNKNOWN)
        self.assertEqual(params.dict_id, 0)
        self.assertFalse(params.has_checksum)

        # Writing content size and checksum works.
        cctx = zstd.ZstdCompressor(threads=2, write_checksum=True)
        dest = io.BytesIO()
        source.seek(0)
        cctx.copy_stream(source, dest, size=len(source.getvalue()))

        params = zstd.get_frame_parameters(dest.getvalue())
        self.assertEqual(params.content_size, 3145728)
        self.assertEqual(params.dict_id, 0)
        self.assertTrue(params.has_checksum)

    def test_bad_size(self):
        source = io.BytesIO()
        source.write(b"a" * 32768)
        source.write(b"b" * 32768)
        source.seek(0)

        dest = io.BytesIO()

        cctx = zstd.ZstdCompressor()

        with self.assertRaisesRegex(zstd.ZstdError, "Src size is incorrect"):
            cctx.copy_stream(source, dest, size=42)

        # Try another operation on this compressor.
        source.seek(0)
        dest = io.BytesIO()
        cctx.copy_stream(source, dest)


@make_cffi
class TestCompressor_stream_reader(TestCase):
    def test_context_manager(self):
        cctx = zstd.ZstdCompressor()

        with cctx.stream_reader(b"foo") as reader:
            with self.assertRaisesRegex(
                ValueError, "cannot __enter__ multiple times"
            ):
                with reader as reader2:
                    pass

    def test_no_context_manager(self):
        cctx = zstd.ZstdCompressor()

        reader = cctx.stream_reader(b"foo")
        reader.read(4)
        self.assertFalse(reader.closed)

        reader.close()
        self.assertTrue(reader.closed)
        with self.assertRaisesRegex(ValueError, "stream is closed"):
            reader.read(1)

    def test_not_implemented(self):
        cctx = zstd.ZstdCompressor()

        with cctx.stream_reader(b"foo" * 60) as reader:
            with self.assertRaises(io.UnsupportedOperation):
                reader.readline()

            with self.assertRaises(io.UnsupportedOperation):
                reader.readlines()

            with self.assertRaises(io.UnsupportedOperation):
                iter(reader)

            with self.assertRaises(io.UnsupportedOperation):
                next(reader)

            with self.assertRaises(OSError):
                reader.writelines([])

            with self.assertRaises(OSError):
                reader.write(b"foo")

    def test_constant_methods(self):
        cctx = zstd.ZstdCompressor()

        with cctx.stream_reader(b"boo") as reader:
            self.assertTrue(reader.readable())
            self.assertFalse(reader.writable())
            self.assertFalse(reader.seekable())
            self.assertFalse(reader.isatty())
            self.assertFalse(reader.closed)
            self.assertIsNone(reader.flush())
            self.assertFalse(reader.closed)

        self.assertTrue(reader.closed)

    def test_read_closed(self):
        cctx = zstd.ZstdCompressor()

        with cctx.stream_reader(b"foo" * 60) as reader:
            reader.close()
            self.assertTrue(reader.closed)
            with self.assertRaisesRegex(ValueError, "stream is closed"):
                reader.read(10)

    def test_read_sizes(self):
        cctx = zstd.ZstdCompressor()
        foo = cctx.compress(b"foo")

        with cctx.stream_reader(b"foo") as reader:
            with self.assertRaisesRegex(
                ValueError, "cannot read negative amounts less than -1"
            ):
                reader.read(-2)

            self.assertEqual(reader.read(0), b"")
            self.assertEqual(reader.read(), foo)

    def test_read_buffer(self):
        cctx = zstd.ZstdCompressor()

        source = b"".join([b"foo" * 60, b"bar" * 60, b"baz" * 60])
        frame = cctx.compress(source)

        with cctx.stream_reader(source) as reader:
            self.assertEqual(reader.tell(), 0)

            # We should get entire frame in one read.
            result = reader.read(8192)
            self.assertEqual(result, frame)
            self.assertEqual(reader.tell(), len(result))
            self.assertEqual(reader.read(), b"")
            self.assertEqual(reader.tell(), len(result))

    def test_read_buffer_small_chunks(self):
        cctx = zstd.ZstdCompressor()

        source = b"foo" * 60
        chunks = []

        with cctx.stream_reader(source) as reader:
            self.assertEqual(reader.tell(), 0)

            while True:
                chunk = reader.read(1)
                if not chunk:
                    break

                chunks.append(chunk)
                self.assertEqual(reader.tell(), sum(map(len, chunks)))

        self.assertEqual(b"".join(chunks), cctx.compress(source))

    def test_read_stream(self):
        cctx = zstd.ZstdCompressor()

        source = b"".join([b"foo" * 60, b"bar" * 60, b"baz" * 60])
        frame = cctx.compress(source)

        with cctx.stream_reader(io.BytesIO(source), size=len(source)) as reader:
            self.assertEqual(reader.tell(), 0)

            chunk = reader.read(8192)
            self.assertEqual(chunk, frame)
            self.assertEqual(reader.tell(), len(chunk))
            self.assertEqual(reader.read(), b"")
            self.assertEqual(reader.tell(), len(chunk))

    def test_read_stream_small_chunks(self):
        cctx = zstd.ZstdCompressor()

        source = b"foo" * 60
        chunks = []

        with cctx.stream_reader(io.BytesIO(source), size=len(source)) as reader:
            self.assertEqual(reader.tell(), 0)

            while True:
                chunk = reader.read(1)
                if not chunk:
                    break

                chunks.append(chunk)
                self.assertEqual(reader.tell(), sum(map(len, chunks)))

        self.assertEqual(b"".join(chunks), cctx.compress(source))

    def test_read_after_exit(self):
        cctx = zstd.ZstdCompressor()

        with cctx.stream_reader(b"foo" * 60) as reader:
            while reader.read(8192):
                pass

        with self.assertRaisesRegex(ValueError, "stream is closed"):
            reader.read(10)

    def test_bad_size(self):
        cctx = zstd.ZstdCompressor()

        source = io.BytesIO(b"foobar")

        with cctx.stream_reader(source, size=2) as reader:
            with self.assertRaisesRegex(
                zstd.ZstdError, "Src size is incorrect"
            ):
                reader.read(10)

        # Try another compression operation.
        with cctx.stream_reader(source, size=42):
            pass

    def test_readall(self):
        cctx = zstd.ZstdCompressor()
        frame = cctx.compress(b"foo" * 1024)

        reader = cctx.stream_reader(b"foo" * 1024)
        self.assertEqual(reader.readall(), frame)

    def test_readinto(self):
        cctx = zstd.ZstdCompressor()
        foo = cctx.compress(b"foo")

        reader = cctx.stream_reader(b"foo")
        with self.assertRaises(Exception):
            reader.readinto(b"foobar")

        # readinto() with sufficiently large destination.
        b = bytearray(1024)
        reader = cctx.stream_reader(b"foo")
        self.assertEqual(reader.readinto(b), len(foo))
        self.assertEqual(b[0 : len(foo)], foo)
        self.assertEqual(reader.readinto(b), 0)
        self.assertEqual(b[0 : len(foo)], foo)

        # readinto() with small reads.
        b = bytearray(1024)
        reader = cctx.stream_reader(b"foo", read_size=1)
        self.assertEqual(reader.readinto(b), len(foo))
        self.assertEqual(b[0 : len(foo)], foo)

        # Too small destination buffer.
        b = bytearray(2)
        reader = cctx.stream_reader(b"foo")
        self.assertEqual(reader.readinto(b), 2)
        self.assertEqual(b[:], foo[0:2])
        self.assertEqual(reader.readinto(b), 2)
        self.assertEqual(b[:], foo[2:4])
        self.assertEqual(reader.readinto(b), 2)
        self.assertEqual(b[:], foo[4:6])

    def test_readinto1(self):
        cctx = zstd.ZstdCompressor()
        foo = b"".join(cctx.read_to_iter(io.BytesIO(b"foo")))

        reader = cctx.stream_reader(b"foo")
        with self.assertRaises(Exception):
            reader.readinto1(b"foobar")

        b = bytearray(1024)
        source = OpCountingBytesIO(b"foo")
        reader = cctx.stream_reader(source)
        self.assertEqual(reader.readinto1(b), len(foo))
        self.assertEqual(b[0 : len(foo)], foo)
        self.assertEqual(source._read_count, 2)

        # readinto1() with small reads.
        b = bytearray(1024)
        source = OpCountingBytesIO(b"foo")
        reader = cctx.stream_reader(source, read_size=1)
        self.assertEqual(reader.readinto1(b), len(foo))
        self.assertEqual(b[0 : len(foo)], foo)
        self.assertEqual(source._read_count, 4)

    def test_read1(self):
        cctx = zstd.ZstdCompressor()
        foo = b"".join(cctx.read_to_iter(io.BytesIO(b"foo")))

        b = OpCountingBytesIO(b"foo")
        reader = cctx.stream_reader(b)

        self.assertEqual(reader.read1(), foo)
        self.assertEqual(b._read_count, 2)

        b = OpCountingBytesIO(b"foo")
        reader = cctx.stream_reader(b)

        self.assertEqual(reader.read1(0), b"")
        self.assertEqual(reader.read1(2), foo[0:2])
        self.assertEqual(b._read_count, 2)
        self.assertEqual(reader.read1(2), foo[2:4])
        self.assertEqual(reader.read1(1024), foo[4:])


@make_cffi
class TestCompressor_stream_writer(TestCase):
    def test_io_api(self):
        buffer = io.BytesIO()
        cctx = zstd.ZstdCompressor()
        writer = cctx.stream_writer(buffer)

        self.assertFalse(writer.isatty())
        self.assertFalse(writer.readable())

        with self.assertRaises(io.UnsupportedOperation):
            writer.readline()

        with self.assertRaises(io.UnsupportedOperation):
            writer.readline(42)

        with self.assertRaises(io.UnsupportedOperation):
            writer.readline(size=42)

        with self.assertRaises(io.UnsupportedOperation):
            writer.readlines()

        with self.assertRaises(io.UnsupportedOperation):
            writer.readlines(42)

        with self.assertRaises(io.UnsupportedOperation):
            writer.readlines(hint=42)

        with self.assertRaises(io.UnsupportedOperation):
            writer.seek(0)

        with self.assertRaises(io.UnsupportedOperation):
            writer.seek(10, os.SEEK_SET)

        self.assertFalse(writer.seekable())

        with self.assertRaises(io.UnsupportedOperation):
            writer.truncate()

        with self.assertRaises(io.UnsupportedOperation):
            writer.truncate(42)

        with self.assertRaises(io.UnsupportedOperation):
            writer.truncate(size=42)

        self.assertTrue(writer.writable())

        with self.assertRaises(NotImplementedError):
            writer.writelines([])

        with self.assertRaises(io.UnsupportedOperation):
            writer.read()

        with self.assertRaises(io.UnsupportedOperation):
            writer.read(42)

        with self.assertRaises(io.UnsupportedOperation):
            writer.read(size=42)

        with self.assertRaises(io.UnsupportedOperation):
            writer.readall()

        with self.assertRaises(io.UnsupportedOperation):
            writer.readinto(None)

        with self.assertRaises(io.UnsupportedOperation):
            writer.fileno()

        self.assertFalse(writer.closed)

    def test_fileno_file(self):
        with tempfile.TemporaryFile("wb") as tf:
            cctx = zstd.ZstdCompressor()
            writer = cctx.stream_writer(tf)

            self.assertEqual(writer.fileno(), tf.fileno())

    def test_close(self):
        buffer = NonClosingBytesIO()
        cctx = zstd.ZstdCompressor(level=1)
        writer = cctx.stream_writer(buffer)

        writer.write(b"foo" * 1024)
        self.assertFalse(writer.closed)
        self.assertFalse(buffer.closed)
        writer.close()
        self.assertTrue(writer.closed)
        self.assertTrue(buffer.closed)

        with self.assertRaisesRegex(ValueError, "stream is closed"):
            writer.write(b"foo")

        with self.assertRaisesRegex(ValueError, "stream is closed"):
            writer.flush()

        with self.assertRaisesRegex(ValueError, "stream is closed"):
            with writer:
                pass

        self.assertEqual(
            buffer.getvalue(),
            b"\x28\xb5\x2f\xfd\x00\x48\x55\x00\x00\x18\x66\x6f"
            b"\x6f\x01\x00\xfa\xd3\x77\x43",
        )

        # Context manager exit should close stream.
        buffer = io.BytesIO()
        writer = cctx.stream_writer(buffer)

        with writer:
            writer.write(b"foo")

        self.assertTrue(writer.closed)

    def test_empty(self):
        buffer = NonClosingBytesIO()
        cctx = zstd.ZstdCompressor(level=1, write_content_size=False)
        with cctx.stream_writer(buffer) as compressor:
            compressor.write(b"")

        result = buffer.getvalue()
        self.assertEqual(result, b"\x28\xb5\x2f\xfd\x00\x48\x01\x00\x00")

        params = zstd.get_frame_parameters(result)
        self.assertEqual(params.content_size, zstd.CONTENTSIZE_UNKNOWN)
        self.assertEqual(params.window_size, 524288)
        self.assertEqual(params.dict_id, 0)
        self.assertFalse(params.has_checksum)

        # Test without context manager.
        buffer = io.BytesIO()
        compressor = cctx.stream_writer(buffer)
        self.assertEqual(compressor.write(b""), 0)
        self.assertEqual(buffer.getvalue(), b"")
        self.assertEqual(compressor.flush(zstd.FLUSH_FRAME), 9)
        result = buffer.getvalue()
        self.assertEqual(result, b"\x28\xb5\x2f\xfd\x00\x48\x01\x00\x00")

        params = zstd.get_frame_parameters(result)
        self.assertEqual(params.content_size, zstd.CONTENTSIZE_UNKNOWN)
        self.assertEqual(params.window_size, 524288)
        self.assertEqual(params.dict_id, 0)
        self.assertFalse(params.has_checksum)

        # Test write_return_read=True
        compressor = cctx.stream_writer(buffer, write_return_read=True)
        self.assertEqual(compressor.write(b""), 0)

    def test_input_types(self):
        expected = b"\x28\xb5\x2f\xfd\x00\x48\x19\x00\x00\x66\x6f\x6f"
        cctx = zstd.ZstdCompressor(level=1)

        mutable_array = bytearray(3)
        mutable_array[:] = b"foo"

        sources = [
            memoryview(b"foo"),
            bytearray(b"foo"),
            mutable_array,
        ]

        for source in sources:
            buffer = NonClosingBytesIO()
            with cctx.stream_writer(buffer) as compressor:
                compressor.write(source)

            self.assertEqual(buffer.getvalue(), expected)

            compressor = cctx.stream_writer(buffer, write_return_read=True)
            self.assertEqual(compressor.write(source), len(source))

    def test_multiple_compress(self):
        buffer = NonClosingBytesIO()
        cctx = zstd.ZstdCompressor(level=5)
        with cctx.stream_writer(buffer) as compressor:
            self.assertEqual(compressor.write(b"foo"), 0)
            self.assertEqual(compressor.write(b"bar"), 0)
            self.assertEqual(compressor.write(b"x" * 8192), 0)

        result = buffer.getvalue()
        self.assertEqual(
            result,
            b"\x28\xb5\x2f\xfd\x00\x58\x75\x00\x00\x38\x66\x6f"
            b"\x6f\x62\x61\x72\x78\x01\x00\xfc\xdf\x03\x23",
        )

        # Test without context manager.
        buffer = io.BytesIO()
        compressor = cctx.stream_writer(buffer)
        self.assertEqual(compressor.write(b"foo"), 0)
        self.assertEqual(compressor.write(b"bar"), 0)
        self.assertEqual(compressor.write(b"x" * 8192), 0)
        self.assertEqual(compressor.flush(zstd.FLUSH_FRAME), 23)
        result = buffer.getvalue()
        self.assertEqual(
            result,
            b"\x28\xb5\x2f\xfd\x00\x58\x75\x00\x00\x38\x66\x6f"
            b"\x6f\x62\x61\x72\x78\x01\x00\xfc\xdf\x03\x23",
        )

        # Test with write_return_read=True.
        compressor = cctx.stream_writer(buffer, write_return_read=True)
        self.assertEqual(compressor.write(b"foo"), 3)
        self.assertEqual(compressor.write(b"barbiz"), 6)
        self.assertEqual(compressor.write(b"x" * 8192), 8192)

    def test_dictionary(self):
        samples = []
        for i in range(128):
            samples.append(b"foo" * 64)
            samples.append(b"bar" * 64)
            samples.append(b"foobar" * 64)

        d = zstd.train_dictionary(8192, samples)

        h = hashlib.sha1(d.as_bytes()).hexdigest()
        self.assertEqual(h, "7a2e59a876db958f74257141045af8f912e00d4e")

        buffer = NonClosingBytesIO()
        cctx = zstd.ZstdCompressor(level=9, dict_data=d)
        with cctx.stream_writer(buffer) as compressor:
            self.assertEqual(compressor.write(b"foo"), 0)
            self.assertEqual(compressor.write(b"bar"), 0)
            self.assertEqual(compressor.write(b"foo" * 16384), 0)

        compressed = buffer.getvalue()

        params = zstd.get_frame_parameters(compressed)
        self.assertEqual(params.content_size, zstd.CONTENTSIZE_UNKNOWN)
        self.assertEqual(params.window_size, 2097152)
        self.assertEqual(params.dict_id, d.dict_id())
        self.assertFalse(params.has_checksum)

        h = hashlib.sha1(compressed).hexdigest()
        self.assertEqual(h, "0a7c05635061f58039727cdbe76388c6f4cfef06")

        source = b"foo" + b"bar" + (b"foo" * 16384)

        dctx = zstd.ZstdDecompressor(dict_data=d)

        self.assertEqual(
            dctx.decompress(compressed, max_output_size=len(source)), source
        )

    def test_compression_params(self):
        params = zstd.ZstdCompressionParameters(
            window_log=20,
            chain_log=6,
            hash_log=12,
            min_match=5,
            search_log=4,
            target_length=10,
            strategy=zstd.STRATEGY_FAST,
        )

        buffer = NonClosingBytesIO()
        cctx = zstd.ZstdCompressor(compression_params=params)
        with cctx.stream_writer(buffer) as compressor:
            self.assertEqual(compressor.write(b"foo"), 0)
            self.assertEqual(compressor.write(b"bar"), 0)
            self.assertEqual(compressor.write(b"foobar" * 16384), 0)

        compressed = buffer.getvalue()

        params = zstd.get_frame_parameters(compressed)
        self.assertEqual(params.content_size, zstd.CONTENTSIZE_UNKNOWN)
        self.assertEqual(params.window_size, 1048576)
        self.assertEqual(params.dict_id, 0)
        self.assertFalse(params.has_checksum)

        h = hashlib.sha1(compressed).hexdigest()
        self.assertEqual(h, "dd4bb7d37c1a0235b38a2f6b462814376843ef0b")

    def test_write_checksum(self):
        no_checksum = NonClosingBytesIO()
        cctx = zstd.ZstdCompressor(level=1)
        with cctx.stream_writer(no_checksum) as compressor:
            self.assertEqual(compressor.write(b"foobar"), 0)

        with_checksum = NonClosingBytesIO()
        cctx = zstd.ZstdCompressor(level=1, write_checksum=True)
        with cctx.stream_writer(with_checksum) as compressor:
            self.assertEqual(compressor.write(b"foobar"), 0)

        no_params = zstd.get_frame_parameters(no_checksum.getvalue())
        with_params = zstd.get_frame_parameters(with_checksum.getvalue())
        self.assertEqual(no_params.content_size, zstd.CONTENTSIZE_UNKNOWN)
        self.assertEqual(with_params.content_size, zstd.CONTENTSIZE_UNKNOWN)
        self.assertEqual(no_params.dict_id, 0)
        self.assertEqual(with_params.dict_id, 0)
        self.assertFalse(no_params.has_checksum)
        self.assertTrue(with_params.has_checksum)

        self.assertEqual(
            len(with_checksum.getvalue()), len(no_checksum.getvalue()) + 4
        )

    def test_write_content_size(self):
        no_size = NonClosingBytesIO()
        cctx = zstd.ZstdCompressor(level=1, write_content_size=False)
        with cctx.stream_writer(no_size) as compressor:
            self.assertEqual(compressor.write(b"foobar" * 256), 0)

        with_size = NonClosingBytesIO()
        cctx = zstd.ZstdCompressor(level=1)
        with cctx.stream_writer(with_size) as compressor:
            self.assertEqual(compressor.write(b"foobar" * 256), 0)

        # Source size is not known in streaming mode, so header not
        # written.
        self.assertEqual(len(with_size.getvalue()), len(no_size.getvalue()))

        # Declaring size will write the header.
        with_size = NonClosingBytesIO()
        with cctx.stream_writer(
            with_size, size=len(b"foobar" * 256)
        ) as compressor:
            self.assertEqual(compressor.write(b"foobar" * 256), 0)

        no_params = zstd.get_frame_parameters(no_size.getvalue())
        with_params = zstd.get_frame_parameters(with_size.getvalue())
        self.assertEqual(no_params.content_size, zstd.CONTENTSIZE_UNKNOWN)
        self.assertEqual(with_params.content_size, 1536)
        self.assertEqual(no_params.dict_id, 0)
        self.assertEqual(with_params.dict_id, 0)
        self.assertFalse(no_params.has_checksum)
        self.assertFalse(with_params.has_checksum)

        self.assertEqual(len(with_size.getvalue()), len(no_size.getvalue()) + 1)

    def test_no_dict_id(self):
        samples = []
        for i in range(128):
            samples.append(b"foo" * 64)
            samples.append(b"bar" * 64)
            samples.append(b"foobar" * 64)

        d = zstd.train_dictionary(1024, samples)

        with_dict_id = NonClosingBytesIO()
        cctx = zstd.ZstdCompressor(level=1, dict_data=d)
        with cctx.stream_writer(with_dict_id) as compressor:
            self.assertEqual(compressor.write(b"foobarfoobar"), 0)

        self.assertEqual(with_dict_id.getvalue()[4:5], b"\x03")

        cctx = zstd.ZstdCompressor(level=1, dict_data=d, write_dict_id=False)
        no_dict_id = NonClosingBytesIO()
        with cctx.stream_writer(no_dict_id) as compressor:
            self.assertEqual(compressor.write(b"foobarfoobar"), 0)

        self.assertEqual(no_dict_id.getvalue()[4:5], b"\x00")

        no_params = zstd.get_frame_parameters(no_dict_id.getvalue())
        with_params = zstd.get_frame_parameters(with_dict_id.getvalue())
        self.assertEqual(no_params.content_size, zstd.CONTENTSIZE_UNKNOWN)
        self.assertEqual(with_params.content_size, zstd.CONTENTSIZE_UNKNOWN)
        self.assertEqual(no_params.dict_id, 0)
        self.assertEqual(with_params.dict_id, d.dict_id())
        self.assertFalse(no_params.has_checksum)
        self.assertFalse(with_params.has_checksum)

        self.assertEqual(
            len(with_dict_id.getvalue()), len(no_dict_id.getvalue()) + 4
        )

    def test_memory_size(self):
        cctx = zstd.ZstdCompressor(level=3)
        buffer = io.BytesIO()
        with cctx.stream_writer(buffer) as compressor:
            compressor.write(b"foo")
            size = compressor.memory_size()

        self.assertGreater(size, 100000)

    def test_write_size(self):
        cctx = zstd.ZstdCompressor(level=3)
        dest = OpCountingBytesIO()
        with cctx.stream_writer(dest, write_size=1) as compressor:
            self.assertEqual(compressor.write(b"foo"), 0)
            self.assertEqual(compressor.write(b"bar"), 0)
            self.assertEqual(compressor.write(b"foobar"), 0)

        self.assertEqual(len(dest.getvalue()), dest._write_count)

    def test_flush_repeated(self):
        cctx = zstd.ZstdCompressor(level=3)
        dest = OpCountingBytesIO()
        with cctx.stream_writer(dest) as compressor:
            self.assertEqual(compressor.write(b"foo"), 0)
            self.assertEqual(dest._write_count, 0)
            self.assertEqual(compressor.flush(), 12)
            self.assertEqual(dest._write_count, 1)
            self.assertEqual(compressor.write(b"bar"), 0)
            self.assertEqual(dest._write_count, 1)
            self.assertEqual(compressor.flush(), 6)
            self.assertEqual(dest._write_count, 2)
            self.assertEqual(compressor.write(b"baz"), 0)

        self.assertEqual(dest._write_count, 3)

    def test_flush_empty_block(self):
        cctx = zstd.ZstdCompressor(level=3, write_checksum=True)
        dest = OpCountingBytesIO()
        with cctx.stream_writer(dest) as compressor:
            self.assertEqual(compressor.write(b"foobar" * 8192), 0)
            count = dest._write_count
            offset = dest.tell()
            self.assertEqual(compressor.flush(), 23)
            self.assertGreater(dest._write_count, count)
            self.assertGreater(dest.tell(), offset)
            offset = dest.tell()
            # Ending the write here should cause an empty block to be written
            # to denote end of frame.

        trailing = dest.getvalue()[offset:]
        # 3 bytes block header + 4 bytes frame checksum
        self.assertEqual(len(trailing), 7)

        header = trailing[0:3]
        self.assertEqual(header, b"\x01\x00\x00")

    def test_flush_frame(self):
        cctx = zstd.ZstdCompressor(level=3)
        dest = OpCountingBytesIO()

        with cctx.stream_writer(dest) as compressor:
            self.assertEqual(compressor.write(b"foobar" * 8192), 0)
            self.assertEqual(compressor.flush(zstd.FLUSH_FRAME), 23)
            compressor.write(b"biz" * 16384)

        self.assertEqual(
            dest.getvalue(),
            # Frame 1.
            b"\x28\xb5\x2f\xfd\x00\x58\x75\x00\x00\x30\x66\x6f\x6f"
            b"\x62\x61\x72\x01\x00\xf7\xbf\xe8\xa5\x08"
            # Frame 2.
            b"\x28\xb5\x2f\xfd\x00\x58\x5d\x00\x00\x18\x62\x69\x7a"
            b"\x01\x00\xfa\x3f\x75\x37\x04",
        )

    def test_bad_flush_mode(self):
        cctx = zstd.ZstdCompressor()
        dest = io.BytesIO()
        with cctx.stream_writer(dest) as compressor:
            with self.assertRaisesRegex(ValueError, "unknown flush_mode: 42"):
                compressor.flush(flush_mode=42)

    def test_multithreaded(self):
        dest = NonClosingBytesIO()
        cctx = zstd.ZstdCompressor(threads=2)
        with cctx.stream_writer(dest) as compressor:
            compressor.write(b"a" * 1048576)
            compressor.write(b"b" * 1048576)
            compressor.write(b"c" * 1048576)

        self.assertEqual(len(dest.getvalue()), 111)

    def test_tell(self):
        dest = io.BytesIO()
        cctx = zstd.ZstdCompressor()
        with cctx.stream_writer(dest) as compressor:
            self.assertEqual(compressor.tell(), 0)

            for i in range(256):
                compressor.write(b"foo" * (i + 1))
                self.assertEqual(compressor.tell(), dest.tell())

    def test_bad_size(self):
        cctx = zstd.ZstdCompressor()

        dest = io.BytesIO()

        with self.assertRaisesRegex(zstd.ZstdError, "Src size is incorrect"):
            with cctx.stream_writer(dest, size=2) as compressor:
                compressor.write(b"foo")

        # Test another operation.
        with cctx.stream_writer(dest, size=42):
            pass

    def test_tarfile_compat(self):
        dest = NonClosingBytesIO()
        cctx = zstd.ZstdCompressor()
        with cctx.stream_writer(dest) as compressor:
            with tarfile.open("tf", mode="w|", fileobj=compressor) as tf:
                tf.add(__file__, "test_compressor.py")

        dest = io.BytesIO(dest.getvalue())

        dctx = zstd.ZstdDecompressor()
        with dctx.stream_reader(dest) as reader:
            with tarfile.open(mode="r|", fileobj=reader) as tf:
                for member in tf:
                    self.assertEqual(member.name, "test_compressor.py")


@make_cffi
class TestCompressor_read_to_iter(TestCase):
    def test_type_validation(self):
        cctx = zstd.ZstdCompressor()

        # Object with read() works.
        for chunk in cctx.read_to_iter(io.BytesIO()):
            pass

        # Buffer protocol works.
        for chunk in cctx.read_to_iter(b"foobar"):
            pass

        with self.assertRaisesRegex(
            ValueError, "must pass an object with a read"
        ):
            for chunk in cctx.read_to_iter(True):
                pass

    def test_read_empty(self):
        cctx = zstd.ZstdCompressor(level=1, write_content_size=False)

        source = io.BytesIO()
        it = cctx.read_to_iter(source)
        chunks = list(it)
        self.assertEqual(len(chunks), 1)
        compressed = b"".join(chunks)
        self.assertEqual(compressed, b"\x28\xb5\x2f\xfd\x00\x48\x01\x00\x00")

        # And again with the buffer protocol.
        it = cctx.read_to_iter(b"")
        chunks = list(it)
        self.assertEqual(len(chunks), 1)
        compressed2 = b"".join(chunks)
        self.assertEqual(compressed2, compressed)

    def test_read_large(self):
        cctx = zstd.ZstdCompressor(level=1, write_content_size=False)

        source = io.BytesIO()
        source.write(b"f" * zstd.COMPRESSION_RECOMMENDED_INPUT_SIZE)
        source.write(b"o")
        source.seek(0)

        # Creating an iterator should not perform any compression until
        # first read.
        it = cctx.read_to_iter(source, size=len(source.getvalue()))
        self.assertEqual(source.tell(), 0)

        # We should have exactly 2 output chunks.
        chunks = []
        chunk = next(it)
        self.assertIsNotNone(chunk)
        self.assertEqual(source.tell(), zstd.COMPRESSION_RECOMMENDED_INPUT_SIZE)
        chunks.append(chunk)
        chunk = next(it)
        self.assertIsNotNone(chunk)
        chunks.append(chunk)

        self.assertEqual(source.tell(), len(source.getvalue()))

        with self.assertRaises(StopIteration):
            next(it)

        # And again for good measure.
        with self.assertRaises(StopIteration):
            next(it)

        # We should get the same output as the one-shot compression mechanism.
        self.assertEqual(b"".join(chunks), cctx.compress(source.getvalue()))

        params = zstd.get_frame_parameters(b"".join(chunks))
        self.assertEqual(params.content_size, zstd.CONTENTSIZE_UNKNOWN)
        self.assertEqual(params.window_size, 262144)
        self.assertEqual(params.dict_id, 0)
        self.assertFalse(params.has_checksum)

        # Now check the buffer protocol.
        it = cctx.read_to_iter(source.getvalue())
        chunks = list(it)
        self.assertEqual(len(chunks), 2)

        params = zstd.get_frame_parameters(b"".join(chunks))
        self.assertEqual(params.content_size, zstd.CONTENTSIZE_UNKNOWN)
        # self.assertEqual(params.window_size, 262144)
        self.assertEqual(params.dict_id, 0)
        self.assertFalse(params.has_checksum)

        self.assertEqual(b"".join(chunks), cctx.compress(source.getvalue()))

    def test_read_write_size(self):
        source = OpCountingBytesIO(b"foobarfoobar")
        cctx = zstd.ZstdCompressor(level=3)
        for chunk in cctx.read_to_iter(source, read_size=1, write_size=1):
            self.assertEqual(len(chunk), 1)

        self.assertEqual(source._read_count, len(source.getvalue()) + 1)

    def test_multithreaded(self):
        source = io.BytesIO()
        source.write(b"a" * 1048576)
        source.write(b"b" * 1048576)
        source.write(b"c" * 1048576)
        source.seek(0)

        cctx = zstd.ZstdCompressor(threads=2)

        compressed = b"".join(cctx.read_to_iter(source))
        self.assertEqual(len(compressed), 111)

    def test_bad_size(self):
        cctx = zstd.ZstdCompressor()

        source = io.BytesIO(b"a" * 42)

        with self.assertRaisesRegex(zstd.ZstdError, "Src size is incorrect"):
            b"".join(cctx.read_to_iter(source, size=2))

        # Test another operation on errored compressor.
        b"".join(cctx.read_to_iter(source))


@make_cffi
class TestCompressor_chunker(TestCase):
    def test_empty(self):
        cctx = zstd.ZstdCompressor(write_content_size=False)
        chunker = cctx.chunker()

        it = chunker.compress(b"")

        with self.assertRaises(StopIteration):
            next(it)

        it = chunker.finish()

        self.assertEqual(next(it), b"\x28\xb5\x2f\xfd\x00\x58\x01\x00\x00")

        with self.assertRaises(StopIteration):
            next(it)

    def test_simple_input(self):
        cctx = zstd.ZstdCompressor()
        chunker = cctx.chunker()

        it = chunker.compress(b"foobar")

        with self.assertRaises(StopIteration):
            next(it)

        it = chunker.compress(b"baz" * 30)

        with self.assertRaises(StopIteration):
            next(it)

        it = chunker.finish()

        self.assertEqual(
            next(it),
            b"\x28\xb5\x2f\xfd\x00\x58\x7d\x00\x00\x48\x66\x6f"
            b"\x6f\x62\x61\x72\x62\x61\x7a\x01\x00\xe4\xe4\x8e",
        )

        with self.assertRaises(StopIteration):
            next(it)

    def test_input_size(self):
        cctx = zstd.ZstdCompressor()
        chunker = cctx.chunker(size=1024)

        it = chunker.compress(b"x" * 1000)

        with self.assertRaises(StopIteration):
            next(it)

        it = chunker.compress(b"y" * 24)

        with self.assertRaises(StopIteration):
            next(it)

        chunks = list(chunker.finish())

        self.assertEqual(
            chunks,
            [
                b"\x28\xb5\x2f\xfd\x60\x00\x03\x65\x00\x00\x18\x78\x78\x79\x02\x00"
                b"\xa0\x16\xe3\x2b\x80\x05"
            ],
        )

        dctx = zstd.ZstdDecompressor()

        self.assertEqual(
            dctx.decompress(b"".join(chunks)), (b"x" * 1000) + (b"y" * 24)
        )

    def test_small_chunk_size(self):
        cctx = zstd.ZstdCompressor()
        chunker = cctx.chunker(chunk_size=1)

        chunks = list(chunker.compress(b"foo" * 1024))
        self.assertEqual(chunks, [])

        chunks = list(chunker.finish())
        self.assertTrue(all(len(chunk) == 1 for chunk in chunks))

        self.assertEqual(
            b"".join(chunks),
            b"\x28\xb5\x2f\xfd\x00\x58\x55\x00\x00\x18\x66\x6f\x6f\x01\x00"
            b"\xfa\xd3\x77\x43",
        )

        dctx = zstd.ZstdDecompressor()
        self.assertEqual(
            dctx.decompress(b"".join(chunks), max_output_size=10000),
            b"foo" * 1024,
        )

    def test_input_types(self):
        cctx = zstd.ZstdCompressor()

        mutable_array = bytearray(3)
        mutable_array[:] = b"foo"

        sources = [
            memoryview(b"foo"),
            bytearray(b"foo"),
            mutable_array,
        ]

        for source in sources:
            chunker = cctx.chunker()

            self.assertEqual(list(chunker.compress(source)), [])
            self.assertEqual(
                list(chunker.finish()),
                [b"\x28\xb5\x2f\xfd\x00\x58\x19\x00\x00\x66\x6f\x6f"],
            )

    def test_flush(self):
        cctx = zstd.ZstdCompressor()
        chunker = cctx.chunker()

        self.assertEqual(list(chunker.compress(b"foo" * 1024)), [])
        self.assertEqual(list(chunker.compress(b"bar" * 1024)), [])

        chunks1 = list(chunker.flush())

        self.assertEqual(
            chunks1,
            [
                b"\x28\xb5\x2f\xfd\x00\x58\x8c\x00\x00\x30\x66\x6f\x6f\x62\x61\x72"
                b"\x02\x00\xfa\x03\xfe\xd0\x9f\xbe\x1b\x02"
            ],
        )

        self.assertEqual(list(chunker.flush()), [])
        self.assertEqual(list(chunker.flush()), [])

        self.assertEqual(list(chunker.compress(b"baz" * 1024)), [])

        chunks2 = list(chunker.flush())
        self.assertEqual(len(chunks2), 1)

        chunks3 = list(chunker.finish())
        self.assertEqual(len(chunks2), 1)

        dctx = zstd.ZstdDecompressor()

        self.assertEqual(
            dctx.decompress(
                b"".join(chunks1 + chunks2 + chunks3), max_output_size=10000
            ),
            (b"foo" * 1024) + (b"bar" * 1024) + (b"baz" * 1024),
        )

    def test_compress_after_finish(self):
        cctx = zstd.ZstdCompressor()
        chunker = cctx.chunker()

        list(chunker.compress(b"foo"))
        list(chunker.finish())

        with self.assertRaisesRegex(
            zstd.ZstdError,
            r"cannot call compress\(\) after compression finished",
        ):
            list(chunker.compress(b"foo"))

    def test_flush_after_finish(self):
        cctx = zstd.ZstdCompressor()
        chunker = cctx.chunker()

        list(chunker.compress(b"foo"))
        list(chunker.finish())

        with self.assertRaisesRegex(
            zstd.ZstdError, r"cannot call flush\(\) after compression finished"
        ):
            list(chunker.flush())

    def test_finish_after_finish(self):
        cctx = zstd.ZstdCompressor()
        chunker = cctx.chunker()

        list(chunker.compress(b"foo"))
        list(chunker.finish())

        with self.assertRaisesRegex(
            zstd.ZstdError, r"cannot call finish\(\) after compression finished"
        ):
            list(chunker.finish())


class TestCompressor_multi_compress_to_buffer(TestCase):
    def test_invalid_inputs(self):
        cctx = zstd.ZstdCompressor()

        if not hasattr(cctx, "multi_compress_to_buffer"):
            self.skipTest("multi_compress_to_buffer not available")

        with self.assertRaises(TypeError):
            cctx.multi_compress_to_buffer(True)

        with self.assertRaises(TypeError):
            cctx.multi_compress_to_buffer((1, 2))

        with self.assertRaisesRegex(
            TypeError, "item 0 not a bytes like object"
        ):
            cctx.multi_compress_to_buffer(["foo"])

    def test_empty_input(self):
        cctx = zstd.ZstdCompressor()

        if not hasattr(cctx, "multi_compress_to_buffer"):
            self.skipTest("multi_compress_to_buffer not available")

        with self.assertRaisesRegex(ValueError, "no source elements found"):
            cctx.multi_compress_to_buffer([])

        with self.assertRaisesRegex(ValueError, "source elements are empty"):
            cctx.multi_compress_to_buffer([b"", b"", b""])

    def test_list_input(self):
        cctx = zstd.ZstdCompressor(write_checksum=True)

        if not hasattr(cctx, "multi_compress_to_buffer"):
            self.skipTest("multi_compress_to_buffer not available")

        original = [b"foo" * 12, b"bar" * 6]
        frames = [cctx.compress(c) for c in original]
        b = cctx.multi_compress_to_buffer(original)

        self.assertIsInstance(b, zstd.BufferWithSegmentsCollection)

        self.assertEqual(len(b), 2)
        self.assertEqual(b.size(), 44)

        self.assertEqual(b[0].tobytes(), frames[0])
        self.assertEqual(b[1].tobytes(), frames[1])

    def test_buffer_with_segments_input(self):
        cctx = zstd.ZstdCompressor(write_checksum=True)

        if not hasattr(cctx, "multi_compress_to_buffer"):
            self.skipTest("multi_compress_to_buffer not available")

        original = [b"foo" * 4, b"bar" * 6]
        frames = [cctx.compress(c) for c in original]

        offsets = struct.pack(
            "=QQQQ", 0, len(original[0]), len(original[0]), len(original[1])
        )
        segments = zstd.BufferWithSegments(b"".join(original), offsets)

        result = cctx.multi_compress_to_buffer(segments)

        self.assertEqual(len(result), 2)
        self.assertEqual(result.size(), 47)

        self.assertEqual(result[0].tobytes(), frames[0])
        self.assertEqual(result[1].tobytes(), frames[1])

    def test_buffer_with_segments_collection_input(self):
        cctx = zstd.ZstdCompressor(write_checksum=True)

        if not hasattr(cctx, "multi_compress_to_buffer"):
            self.skipTest("multi_compress_to_buffer not available")

        original = [
            b"foo1",
            b"foo2" * 2,
            b"foo3" * 3,
            b"foo4" * 4,
            b"foo5" * 5,
        ]

        frames = [cctx.compress(c) for c in original]

        b = b"".join([original[0], original[1]])
        b1 = zstd.BufferWithSegments(
            b,
            struct.pack(
                "=QQQQ", 0, len(original[0]), len(original[0]), len(original[1])
            ),
        )
        b = b"".join([original[2], original[3], original[4]])
        b2 = zstd.BufferWithSegments(
            b,
            struct.pack(
                "=QQQQQQ",
                0,
                len(original[2]),
                len(original[2]),
                len(original[3]),
                len(original[2]) + len(original[3]),
                len(original[4]),
            ),
        )

        c = zstd.BufferWithSegmentsCollection(b1, b2)

        result = cctx.multi_compress_to_buffer(c)

        self.assertEqual(len(result), len(frames))

        for i, frame in enumerate(frames):
            self.assertEqual(result[i].tobytes(), frame)

    def test_multiple_threads(self):
        # threads argument will cause multi-threaded ZSTD APIs to be used, which will
        # make output different.
        refcctx = zstd.ZstdCompressor(write_checksum=True)
        reference = [refcctx.compress(b"x" * 64), refcctx.compress(b"y" * 64)]

        cctx = zstd.ZstdCompressor(write_checksum=True)

        if not hasattr(cctx, "multi_compress_to_buffer"):
            self.skipTest("multi_compress_to_buffer not available")

        frames = []
        frames.extend(b"x" * 64 for i in range(256))
        frames.extend(b"y" * 64 for i in range(256))

        result = cctx.multi_compress_to_buffer(frames, threads=-1)

        self.assertEqual(len(result), 512)
        for i in range(512):
            if i < 256:
                self.assertEqual(result[i].tobytes(), reference[0])
            else:
                self.assertEqual(result[i].tobytes(), reference[1])
=======
        self.assertGreater(cctx.memory_size(), 100)
>>>>>>> 126c06c5
<|MERGE_RESOLUTION|>--- conflicted
+++ resolved
@@ -10,1769 +10,4 @@
 
     def test_memory_size(self):
         cctx = zstd.ZstdCompressor(level=1)
-<<<<<<< HEAD
-        self.assertGreater(cctx.memory_size(), 100)
-
-
-@make_cffi
-class TestCompressor_compress(TestCase):
-    def test_compress_empty(self):
-        cctx = zstd.ZstdCompressor(level=1, write_content_size=False)
-        result = cctx.compress(b"")
-        self.assertEqual(result, b"\x28\xb5\x2f\xfd\x00\x48\x01\x00\x00")
-        params = zstd.get_frame_parameters(result)
-        self.assertEqual(params.content_size, zstd.CONTENTSIZE_UNKNOWN)
-        self.assertEqual(params.window_size, 524288)
-        self.assertEqual(params.dict_id, 0)
-        self.assertFalse(params.has_checksum, 0)
-
-        cctx = zstd.ZstdCompressor()
-        result = cctx.compress(b"")
-        self.assertEqual(result, b"\x28\xb5\x2f\xfd\x20\x00\x01\x00\x00")
-        params = zstd.get_frame_parameters(result)
-        self.assertEqual(params.content_size, 0)
-
-    def test_input_types(self):
-        cctx = zstd.ZstdCompressor(level=1, write_content_size=False)
-        expected = b"\x28\xb5\x2f\xfd\x00\x00\x19\x00\x00\x66\x6f\x6f"
-
-        mutable_array = bytearray(3)
-        mutable_array[:] = b"foo"
-
-        sources = [
-            memoryview(b"foo"),
-            bytearray(b"foo"),
-            mutable_array,
-        ]
-
-        for source in sources:
-            self.assertEqual(cctx.compress(source), expected)
-
-    def test_compress_large(self):
-        chunks = []
-        for i in range(255):
-            chunks.append(struct.Struct(">B").pack(i) * 16384)
-
-        cctx = zstd.ZstdCompressor(level=3, write_content_size=False)
-        result = cctx.compress(b"".join(chunks))
-        self.assertEqual(len(result), 999)
-        self.assertEqual(result[0:4], b"\x28\xb5\x2f\xfd")
-
-        # This matches the test for read_to_iter() below.
-        cctx = zstd.ZstdCompressor(level=1, write_content_size=False)
-        result = cctx.compress(
-            b"f" * zstd.COMPRESSION_RECOMMENDED_INPUT_SIZE + b"o"
-        )
-        self.assertEqual(
-            result,
-            b"\x28\xb5\x2f\xfd\x00\x40\x54\x00\x00"
-            b"\x10\x66\x66\x01\x00\xfb\xff\x39\xc0"
-            b"\x02\x09\x00\x00\x6f",
-        )
-
-    def test_negative_level(self):
-        cctx = zstd.ZstdCompressor(level=-4)
-        result = cctx.compress(b"foo" * 256)
-
-    def test_no_magic(self):
-        params = zstd.ZstdCompressionParameters.from_level(
-            1, format=zstd.FORMAT_ZSTD1
-        )
-        cctx = zstd.ZstdCompressor(compression_params=params)
-        magic = cctx.compress(b"foobar")
-
-        params = zstd.ZstdCompressionParameters.from_level(
-            1, format=zstd.FORMAT_ZSTD1_MAGICLESS
-        )
-        cctx = zstd.ZstdCompressor(compression_params=params)
-        no_magic = cctx.compress(b"foobar")
-
-        self.assertEqual(magic[0:4], b"\x28\xb5\x2f\xfd")
-        self.assertEqual(magic[4:], no_magic)
-
-    def test_write_checksum(self):
-        cctx = zstd.ZstdCompressor(level=1)
-        no_checksum = cctx.compress(b"foobar")
-        cctx = zstd.ZstdCompressor(level=1, write_checksum=True)
-        with_checksum = cctx.compress(b"foobar")
-
-        self.assertEqual(len(with_checksum), len(no_checksum) + 4)
-
-        no_params = zstd.get_frame_parameters(no_checksum)
-        with_params = zstd.get_frame_parameters(with_checksum)
-
-        self.assertFalse(no_params.has_checksum)
-        self.assertTrue(with_params.has_checksum)
-
-    def test_write_content_size(self):
-        cctx = zstd.ZstdCompressor(level=1)
-        with_size = cctx.compress(b"foobar" * 256)
-        cctx = zstd.ZstdCompressor(level=1, write_content_size=False)
-        no_size = cctx.compress(b"foobar" * 256)
-
-        self.assertEqual(len(with_size), len(no_size) + 1)
-
-        no_params = zstd.get_frame_parameters(no_size)
-        with_params = zstd.get_frame_parameters(with_size)
-        self.assertEqual(no_params.content_size, zstd.CONTENTSIZE_UNKNOWN)
-        self.assertEqual(with_params.content_size, 1536)
-
-    def test_no_dict_id(self):
-        samples = []
-        for i in range(128):
-            samples.append(b"foo" * 64)
-            samples.append(b"bar" * 64)
-            samples.append(b"foobar" * 64)
-
-        d = zstd.train_dictionary(1024, samples)
-
-        cctx = zstd.ZstdCompressor(level=1, dict_data=d)
-        with_dict_id = cctx.compress(b"foobarfoobar")
-
-        cctx = zstd.ZstdCompressor(level=1, dict_data=d, write_dict_id=False)
-        no_dict_id = cctx.compress(b"foobarfoobar")
-
-        self.assertEqual(len(with_dict_id), len(no_dict_id) + 4)
-
-        no_params = zstd.get_frame_parameters(no_dict_id)
-        with_params = zstd.get_frame_parameters(with_dict_id)
-        self.assertEqual(no_params.dict_id, 0)
-        self.assertEqual(with_params.dict_id, 1880053135)
-
-    def test_compress_dict_multiple(self):
-        samples = []
-        for i in range(128):
-            samples.append(b"foo" * 64)
-            samples.append(b"bar" * 64)
-            samples.append(b"foobar" * 64)
-
-        d = zstd.train_dictionary(8192, samples)
-
-        cctx = zstd.ZstdCompressor(level=1, dict_data=d)
-
-        for i in range(32):
-            cctx.compress(b"foo bar foobar foo bar foobar")
-
-    def test_dict_precompute(self):
-        samples = []
-        for i in range(128):
-            samples.append(b"foo" * 64)
-            samples.append(b"bar" * 64)
-            samples.append(b"foobar" * 64)
-
-        d = zstd.train_dictionary(8192, samples)
-        d.precompute_compress(level=1)
-
-        cctx = zstd.ZstdCompressor(level=1, dict_data=d)
-
-        for i in range(32):
-            cctx.compress(b"foo bar foobar foo bar foobar")
-
-    def test_multithreaded(self):
-        chunk_size = multithreaded_chunk_size(1)
-        source = b"".join([b"x" * chunk_size, b"y" * chunk_size])
-
-        cctx = zstd.ZstdCompressor(level=1, threads=2)
-        compressed = cctx.compress(source)
-
-        params = zstd.get_frame_parameters(compressed)
-        self.assertEqual(params.content_size, chunk_size * 2)
-        self.assertEqual(params.dict_id, 0)
-        self.assertFalse(params.has_checksum)
-
-        dctx = zstd.ZstdDecompressor()
-        self.assertEqual(dctx.decompress(compressed), source)
-
-    def test_multithreaded_dict(self):
-        samples = []
-        for i in range(128):
-            samples.append(b"foo" * 64)
-            samples.append(b"bar" * 64)
-            samples.append(b"foobar" * 64)
-
-        d = zstd.train_dictionary(1024, samples)
-
-        cctx = zstd.ZstdCompressor(dict_data=d, threads=2)
-
-        result = cctx.compress(b"foo")
-        params = zstd.get_frame_parameters(result)
-        self.assertEqual(params.content_size, 3)
-        self.assertEqual(params.dict_id, d.dict_id())
-
-        self.assertEqual(
-            result,
-            b"\x28\xb5\x2f\xfd\x23\x8f\x55\x0f\x70\x03\x19\x00\x00"
-            b"\x66\x6f\x6f",
-        )
-
-    def test_multithreaded_compression_params(self):
-        params = zstd.ZstdCompressionParameters.from_level(0, threads=2)
-        cctx = zstd.ZstdCompressor(compression_params=params)
-
-        result = cctx.compress(b"foo")
-        params = zstd.get_frame_parameters(result)
-        self.assertEqual(params.content_size, 3)
-
-        self.assertEqual(
-            result, b"\x28\xb5\x2f\xfd\x20\x03\x19\x00\x00\x66\x6f\x6f"
-        )
-
-
-@make_cffi
-class TestCompressor_compressobj(TestCase):
-    def test_compressobj_empty(self):
-        cctx = zstd.ZstdCompressor(level=1, write_content_size=False)
-        cobj = cctx.compressobj()
-        self.assertEqual(cobj.compress(b""), b"")
-        self.assertEqual(cobj.flush(), b"\x28\xb5\x2f\xfd\x00\x48\x01\x00\x00")
-
-    def test_input_types(self):
-        expected = b"\x28\xb5\x2f\xfd\x00\x48\x19\x00\x00\x66\x6f\x6f"
-        cctx = zstd.ZstdCompressor(level=1, write_content_size=False)
-
-        mutable_array = bytearray(3)
-        mutable_array[:] = b"foo"
-
-        sources = [
-            memoryview(b"foo"),
-            bytearray(b"foo"),
-            mutable_array,
-        ]
-
-        for source in sources:
-            cobj = cctx.compressobj()
-            self.assertEqual(cobj.compress(source), b"")
-            self.assertEqual(cobj.flush(), expected)
-
-    def test_compressobj_large(self):
-        chunks = []
-        for i in range(255):
-            chunks.append(struct.Struct(">B").pack(i) * 16384)
-
-        cctx = zstd.ZstdCompressor(level=3)
-        cobj = cctx.compressobj()
-
-        result = cobj.compress(b"".join(chunks)) + cobj.flush()
-        self.assertEqual(len(result), 999)
-        self.assertEqual(result[0:4], b"\x28\xb5\x2f\xfd")
-
-        params = zstd.get_frame_parameters(result)
-        self.assertEqual(params.content_size, zstd.CONTENTSIZE_UNKNOWN)
-        self.assertEqual(params.window_size, 2097152)
-        self.assertEqual(params.dict_id, 0)
-        self.assertFalse(params.has_checksum)
-
-    def test_write_checksum(self):
-        cctx = zstd.ZstdCompressor(level=1)
-        cobj = cctx.compressobj()
-        no_checksum = cobj.compress(b"foobar") + cobj.flush()
-        cctx = zstd.ZstdCompressor(level=1, write_checksum=True)
-        cobj = cctx.compressobj()
-        with_checksum = cobj.compress(b"foobar") + cobj.flush()
-
-        no_params = zstd.get_frame_parameters(no_checksum)
-        with_params = zstd.get_frame_parameters(with_checksum)
-        self.assertEqual(no_params.content_size, zstd.CONTENTSIZE_UNKNOWN)
-        self.assertEqual(with_params.content_size, zstd.CONTENTSIZE_UNKNOWN)
-        self.assertEqual(no_params.dict_id, 0)
-        self.assertEqual(with_params.dict_id, 0)
-        self.assertFalse(no_params.has_checksum)
-        self.assertTrue(with_params.has_checksum)
-
-        self.assertEqual(len(with_checksum), len(no_checksum) + 4)
-
-    def test_write_content_size(self):
-        cctx = zstd.ZstdCompressor(level=1)
-        cobj = cctx.compressobj(size=len(b"foobar" * 256))
-        with_size = cobj.compress(b"foobar" * 256) + cobj.flush()
-        cctx = zstd.ZstdCompressor(level=1, write_content_size=False)
-        cobj = cctx.compressobj(size=len(b"foobar" * 256))
-        no_size = cobj.compress(b"foobar" * 256) + cobj.flush()
-
-        no_params = zstd.get_frame_parameters(no_size)
-        with_params = zstd.get_frame_parameters(with_size)
-        self.assertEqual(no_params.content_size, zstd.CONTENTSIZE_UNKNOWN)
-        self.assertEqual(with_params.content_size, 1536)
-        self.assertEqual(no_params.dict_id, 0)
-        self.assertEqual(with_params.dict_id, 0)
-        self.assertFalse(no_params.has_checksum)
-        self.assertFalse(with_params.has_checksum)
-
-        self.assertEqual(len(with_size), len(no_size) + 1)
-
-    def test_compress_after_finished(self):
-        cctx = zstd.ZstdCompressor()
-        cobj = cctx.compressobj()
-
-        cobj.compress(b"foo")
-        cobj.flush()
-
-        with self.assertRaisesRegex(
-            zstd.ZstdError, r"cannot call compress\(\) after compressor"
-        ):
-            cobj.compress(b"foo")
-
-        with self.assertRaisesRegex(
-            zstd.ZstdError, "compressor object already finished"
-        ):
-            cobj.flush()
-
-    def test_flush_block_repeated(self):
-        cctx = zstd.ZstdCompressor(level=1)
-        cobj = cctx.compressobj()
-
-        self.assertEqual(cobj.compress(b"foo"), b"")
-        self.assertEqual(
-            cobj.flush(zstd.COMPRESSOBJ_FLUSH_BLOCK),
-            b"\x28\xb5\x2f\xfd\x00\x48\x18\x00\x00foo",
-        )
-        self.assertEqual(cobj.compress(b"bar"), b"")
-        # 3 byte header plus content.
-        self.assertEqual(
-            cobj.flush(zstd.COMPRESSOBJ_FLUSH_BLOCK), b"\x18\x00\x00bar"
-        )
-        self.assertEqual(cobj.flush(), b"\x01\x00\x00")
-
-    def test_flush_empty_block(self):
-        cctx = zstd.ZstdCompressor(write_checksum=True)
-        cobj = cctx.compressobj()
-
-        cobj.compress(b"foobar")
-        cobj.flush(zstd.COMPRESSOBJ_FLUSH_BLOCK)
-        # No-op if no block is active (this is internal to zstd).
-        self.assertEqual(cobj.flush(zstd.COMPRESSOBJ_FLUSH_BLOCK), b"")
-
-        trailing = cobj.flush()
-        # 3 bytes block header + 4 bytes frame checksum
-        self.assertEqual(len(trailing), 7)
-        header = trailing[0:3]
-        self.assertEqual(header, b"\x01\x00\x00")
-
-    def test_multithreaded(self):
-        source = io.BytesIO()
-        source.write(b"a" * 1048576)
-        source.write(b"b" * 1048576)
-        source.write(b"c" * 1048576)
-        source.seek(0)
-
-        cctx = zstd.ZstdCompressor(level=1, threads=2)
-        cobj = cctx.compressobj()
-
-        chunks = []
-        while True:
-            d = source.read(8192)
-            if not d:
-                break
-
-            chunks.append(cobj.compress(d))
-
-        chunks.append(cobj.flush())
-
-        compressed = b"".join(chunks)
-
-        self.assertEqual(len(compressed), 119)
-
-    def test_frame_progression(self):
-        cctx = zstd.ZstdCompressor()
-
-        self.assertEqual(cctx.frame_progression(), (0, 0, 0))
-
-        cobj = cctx.compressobj()
-
-        cobj.compress(b"foobar")
-        self.assertEqual(cctx.frame_progression(), (6, 0, 0))
-
-        cobj.flush()
-        self.assertEqual(cctx.frame_progression(), (6, 6, 15))
-
-    def test_bad_size(self):
-        cctx = zstd.ZstdCompressor()
-
-        cobj = cctx.compressobj(size=2)
-        with self.assertRaisesRegex(zstd.ZstdError, "Src size is incorrect"):
-            cobj.compress(b"foo")
-
-        # Try another operation on this instance.
-        with self.assertRaisesRegex(zstd.ZstdError, "Src size is incorrect"):
-            cobj.compress(b"aa")
-
-        # Try another operation on the compressor.
-        cctx.compressobj(size=4)
-        cctx.compress(b"foobar")
-
-
-@make_cffi
-class TestCompressor_copy_stream(TestCase):
-    def test_no_read(self):
-        source = object()
-        dest = io.BytesIO()
-
-        cctx = zstd.ZstdCompressor()
-        with self.assertRaises(ValueError):
-            cctx.copy_stream(source, dest)
-
-    def test_no_write(self):
-        source = io.BytesIO()
-        dest = object()
-
-        cctx = zstd.ZstdCompressor()
-        with self.assertRaises(ValueError):
-            cctx.copy_stream(source, dest)
-
-    def test_empty(self):
-        source = io.BytesIO()
-        dest = io.BytesIO()
-
-        cctx = zstd.ZstdCompressor(level=1, write_content_size=False)
-        r, w = cctx.copy_stream(source, dest)
-        self.assertEqual(int(r), 0)
-        self.assertEqual(w, 9)
-
-        self.assertEqual(
-            dest.getvalue(), b"\x28\xb5\x2f\xfd\x00\x48\x01\x00\x00"
-        )
-
-    def test_large_data(self):
-        source = io.BytesIO()
-        for i in range(255):
-            source.write(struct.Struct(">B").pack(i) * 16384)
-        source.seek(0)
-
-        dest = io.BytesIO()
-        cctx = zstd.ZstdCompressor()
-        r, w = cctx.copy_stream(source, dest)
-
-        self.assertEqual(r, 255 * 16384)
-        self.assertEqual(w, 999)
-
-        params = zstd.get_frame_parameters(dest.getvalue())
-        self.assertEqual(params.content_size, zstd.CONTENTSIZE_UNKNOWN)
-        self.assertEqual(params.window_size, 2097152)
-        self.assertEqual(params.dict_id, 0)
-        self.assertFalse(params.has_checksum)
-
-    def test_write_checksum(self):
-        source = io.BytesIO(b"foobar")
-        no_checksum = io.BytesIO()
-
-        cctx = zstd.ZstdCompressor(level=1)
-        cctx.copy_stream(source, no_checksum)
-
-        source.seek(0)
-        with_checksum = io.BytesIO()
-        cctx = zstd.ZstdCompressor(level=1, write_checksum=True)
-        cctx.copy_stream(source, with_checksum)
-
-        self.assertEqual(
-            len(with_checksum.getvalue()), len(no_checksum.getvalue()) + 4
-        )
-
-        no_params = zstd.get_frame_parameters(no_checksum.getvalue())
-        with_params = zstd.get_frame_parameters(with_checksum.getvalue())
-        self.assertEqual(no_params.content_size, zstd.CONTENTSIZE_UNKNOWN)
-        self.assertEqual(with_params.content_size, zstd.CONTENTSIZE_UNKNOWN)
-        self.assertEqual(no_params.dict_id, 0)
-        self.assertEqual(with_params.dict_id, 0)
-        self.assertFalse(no_params.has_checksum)
-        self.assertTrue(with_params.has_checksum)
-
-    def test_write_content_size(self):
-        source = io.BytesIO(b"foobar" * 256)
-        no_size = io.BytesIO()
-
-        cctx = zstd.ZstdCompressor(level=1, write_content_size=False)
-        cctx.copy_stream(source, no_size)
-
-        source.seek(0)
-        with_size = io.BytesIO()
-        cctx = zstd.ZstdCompressor(level=1)
-        cctx.copy_stream(source, with_size)
-
-        # Source content size is unknown, so no content size written.
-        self.assertEqual(len(with_size.getvalue()), len(no_size.getvalue()))
-
-        source.seek(0)
-        with_size = io.BytesIO()
-        cctx.copy_stream(source, with_size, size=len(source.getvalue()))
-
-        # We specified source size, so content size header is present.
-        self.assertEqual(len(with_size.getvalue()), len(no_size.getvalue()) + 1)
-
-        no_params = zstd.get_frame_parameters(no_size.getvalue())
-        with_params = zstd.get_frame_parameters(with_size.getvalue())
-        self.assertEqual(no_params.content_size, zstd.CONTENTSIZE_UNKNOWN)
-        self.assertEqual(with_params.content_size, 1536)
-        self.assertEqual(no_params.dict_id, 0)
-        self.assertEqual(with_params.dict_id, 0)
-        self.assertFalse(no_params.has_checksum)
-        self.assertFalse(with_params.has_checksum)
-
-    def test_read_write_size(self):
-        source = OpCountingBytesIO(b"foobarfoobar")
-        dest = OpCountingBytesIO()
-        cctx = zstd.ZstdCompressor()
-        r, w = cctx.copy_stream(source, dest, read_size=1, write_size=1)
-
-        self.assertEqual(r, len(source.getvalue()))
-        self.assertEqual(w, 21)
-        self.assertEqual(source._read_count, len(source.getvalue()) + 1)
-        self.assertEqual(dest._write_count, len(dest.getvalue()))
-
-    def test_multithreaded(self):
-        source = io.BytesIO()
-        source.write(b"a" * 1048576)
-        source.write(b"b" * 1048576)
-        source.write(b"c" * 1048576)
-        source.seek(0)
-
-        dest = io.BytesIO()
-        cctx = zstd.ZstdCompressor(threads=2, write_content_size=False)
-        r, w = cctx.copy_stream(source, dest)
-        self.assertEqual(r, 3145728)
-        self.assertEqual(w, 111)
-
-        params = zstd.get_frame_parameters(dest.getvalue())
-        self.assertEqual(params.content_size, zstd.CONTENTSIZE_UNKNOWN)
-        self.assertEqual(params.dict_id, 0)
-        self.assertFalse(params.has_checksum)
-
-        # Writing content size and checksum works.
-        cctx = zstd.ZstdCompressor(threads=2, write_checksum=True)
-        dest = io.BytesIO()
-        source.seek(0)
-        cctx.copy_stream(source, dest, size=len(source.getvalue()))
-
-        params = zstd.get_frame_parameters(dest.getvalue())
-        self.assertEqual(params.content_size, 3145728)
-        self.assertEqual(params.dict_id, 0)
-        self.assertTrue(params.has_checksum)
-
-    def test_bad_size(self):
-        source = io.BytesIO()
-        source.write(b"a" * 32768)
-        source.write(b"b" * 32768)
-        source.seek(0)
-
-        dest = io.BytesIO()
-
-        cctx = zstd.ZstdCompressor()
-
-        with self.assertRaisesRegex(zstd.ZstdError, "Src size is incorrect"):
-            cctx.copy_stream(source, dest, size=42)
-
-        # Try another operation on this compressor.
-        source.seek(0)
-        dest = io.BytesIO()
-        cctx.copy_stream(source, dest)
-
-
-@make_cffi
-class TestCompressor_stream_reader(TestCase):
-    def test_context_manager(self):
-        cctx = zstd.ZstdCompressor()
-
-        with cctx.stream_reader(b"foo") as reader:
-            with self.assertRaisesRegex(
-                ValueError, "cannot __enter__ multiple times"
-            ):
-                with reader as reader2:
-                    pass
-
-    def test_no_context_manager(self):
-        cctx = zstd.ZstdCompressor()
-
-        reader = cctx.stream_reader(b"foo")
-        reader.read(4)
-        self.assertFalse(reader.closed)
-
-        reader.close()
-        self.assertTrue(reader.closed)
-        with self.assertRaisesRegex(ValueError, "stream is closed"):
-            reader.read(1)
-
-    def test_not_implemented(self):
-        cctx = zstd.ZstdCompressor()
-
-        with cctx.stream_reader(b"foo" * 60) as reader:
-            with self.assertRaises(io.UnsupportedOperation):
-                reader.readline()
-
-            with self.assertRaises(io.UnsupportedOperation):
-                reader.readlines()
-
-            with self.assertRaises(io.UnsupportedOperation):
-                iter(reader)
-
-            with self.assertRaises(io.UnsupportedOperation):
-                next(reader)
-
-            with self.assertRaises(OSError):
-                reader.writelines([])
-
-            with self.assertRaises(OSError):
-                reader.write(b"foo")
-
-    def test_constant_methods(self):
-        cctx = zstd.ZstdCompressor()
-
-        with cctx.stream_reader(b"boo") as reader:
-            self.assertTrue(reader.readable())
-            self.assertFalse(reader.writable())
-            self.assertFalse(reader.seekable())
-            self.assertFalse(reader.isatty())
-            self.assertFalse(reader.closed)
-            self.assertIsNone(reader.flush())
-            self.assertFalse(reader.closed)
-
-        self.assertTrue(reader.closed)
-
-    def test_read_closed(self):
-        cctx = zstd.ZstdCompressor()
-
-        with cctx.stream_reader(b"foo" * 60) as reader:
-            reader.close()
-            self.assertTrue(reader.closed)
-            with self.assertRaisesRegex(ValueError, "stream is closed"):
-                reader.read(10)
-
-    def test_read_sizes(self):
-        cctx = zstd.ZstdCompressor()
-        foo = cctx.compress(b"foo")
-
-        with cctx.stream_reader(b"foo") as reader:
-            with self.assertRaisesRegex(
-                ValueError, "cannot read negative amounts less than -1"
-            ):
-                reader.read(-2)
-
-            self.assertEqual(reader.read(0), b"")
-            self.assertEqual(reader.read(), foo)
-
-    def test_read_buffer(self):
-        cctx = zstd.ZstdCompressor()
-
-        source = b"".join([b"foo" * 60, b"bar" * 60, b"baz" * 60])
-        frame = cctx.compress(source)
-
-        with cctx.stream_reader(source) as reader:
-            self.assertEqual(reader.tell(), 0)
-
-            # We should get entire frame in one read.
-            result = reader.read(8192)
-            self.assertEqual(result, frame)
-            self.assertEqual(reader.tell(), len(result))
-            self.assertEqual(reader.read(), b"")
-            self.assertEqual(reader.tell(), len(result))
-
-    def test_read_buffer_small_chunks(self):
-        cctx = zstd.ZstdCompressor()
-
-        source = b"foo" * 60
-        chunks = []
-
-        with cctx.stream_reader(source) as reader:
-            self.assertEqual(reader.tell(), 0)
-
-            while True:
-                chunk = reader.read(1)
-                if not chunk:
-                    break
-
-                chunks.append(chunk)
-                self.assertEqual(reader.tell(), sum(map(len, chunks)))
-
-        self.assertEqual(b"".join(chunks), cctx.compress(source))
-
-    def test_read_stream(self):
-        cctx = zstd.ZstdCompressor()
-
-        source = b"".join([b"foo" * 60, b"bar" * 60, b"baz" * 60])
-        frame = cctx.compress(source)
-
-        with cctx.stream_reader(io.BytesIO(source), size=len(source)) as reader:
-            self.assertEqual(reader.tell(), 0)
-
-            chunk = reader.read(8192)
-            self.assertEqual(chunk, frame)
-            self.assertEqual(reader.tell(), len(chunk))
-            self.assertEqual(reader.read(), b"")
-            self.assertEqual(reader.tell(), len(chunk))
-
-    def test_read_stream_small_chunks(self):
-        cctx = zstd.ZstdCompressor()
-
-        source = b"foo" * 60
-        chunks = []
-
-        with cctx.stream_reader(io.BytesIO(source), size=len(source)) as reader:
-            self.assertEqual(reader.tell(), 0)
-
-            while True:
-                chunk = reader.read(1)
-                if not chunk:
-                    break
-
-                chunks.append(chunk)
-                self.assertEqual(reader.tell(), sum(map(len, chunks)))
-
-        self.assertEqual(b"".join(chunks), cctx.compress(source))
-
-    def test_read_after_exit(self):
-        cctx = zstd.ZstdCompressor()
-
-        with cctx.stream_reader(b"foo" * 60) as reader:
-            while reader.read(8192):
-                pass
-
-        with self.assertRaisesRegex(ValueError, "stream is closed"):
-            reader.read(10)
-
-    def test_bad_size(self):
-        cctx = zstd.ZstdCompressor()
-
-        source = io.BytesIO(b"foobar")
-
-        with cctx.stream_reader(source, size=2) as reader:
-            with self.assertRaisesRegex(
-                zstd.ZstdError, "Src size is incorrect"
-            ):
-                reader.read(10)
-
-        # Try another compression operation.
-        with cctx.stream_reader(source, size=42):
-            pass
-
-    def test_readall(self):
-        cctx = zstd.ZstdCompressor()
-        frame = cctx.compress(b"foo" * 1024)
-
-        reader = cctx.stream_reader(b"foo" * 1024)
-        self.assertEqual(reader.readall(), frame)
-
-    def test_readinto(self):
-        cctx = zstd.ZstdCompressor()
-        foo = cctx.compress(b"foo")
-
-        reader = cctx.stream_reader(b"foo")
-        with self.assertRaises(Exception):
-            reader.readinto(b"foobar")
-
-        # readinto() with sufficiently large destination.
-        b = bytearray(1024)
-        reader = cctx.stream_reader(b"foo")
-        self.assertEqual(reader.readinto(b), len(foo))
-        self.assertEqual(b[0 : len(foo)], foo)
-        self.assertEqual(reader.readinto(b), 0)
-        self.assertEqual(b[0 : len(foo)], foo)
-
-        # readinto() with small reads.
-        b = bytearray(1024)
-        reader = cctx.stream_reader(b"foo", read_size=1)
-        self.assertEqual(reader.readinto(b), len(foo))
-        self.assertEqual(b[0 : len(foo)], foo)
-
-        # Too small destination buffer.
-        b = bytearray(2)
-        reader = cctx.stream_reader(b"foo")
-        self.assertEqual(reader.readinto(b), 2)
-        self.assertEqual(b[:], foo[0:2])
-        self.assertEqual(reader.readinto(b), 2)
-        self.assertEqual(b[:], foo[2:4])
-        self.assertEqual(reader.readinto(b), 2)
-        self.assertEqual(b[:], foo[4:6])
-
-    def test_readinto1(self):
-        cctx = zstd.ZstdCompressor()
-        foo = b"".join(cctx.read_to_iter(io.BytesIO(b"foo")))
-
-        reader = cctx.stream_reader(b"foo")
-        with self.assertRaises(Exception):
-            reader.readinto1(b"foobar")
-
-        b = bytearray(1024)
-        source = OpCountingBytesIO(b"foo")
-        reader = cctx.stream_reader(source)
-        self.assertEqual(reader.readinto1(b), len(foo))
-        self.assertEqual(b[0 : len(foo)], foo)
-        self.assertEqual(source._read_count, 2)
-
-        # readinto1() with small reads.
-        b = bytearray(1024)
-        source = OpCountingBytesIO(b"foo")
-        reader = cctx.stream_reader(source, read_size=1)
-        self.assertEqual(reader.readinto1(b), len(foo))
-        self.assertEqual(b[0 : len(foo)], foo)
-        self.assertEqual(source._read_count, 4)
-
-    def test_read1(self):
-        cctx = zstd.ZstdCompressor()
-        foo = b"".join(cctx.read_to_iter(io.BytesIO(b"foo")))
-
-        b = OpCountingBytesIO(b"foo")
-        reader = cctx.stream_reader(b)
-
-        self.assertEqual(reader.read1(), foo)
-        self.assertEqual(b._read_count, 2)
-
-        b = OpCountingBytesIO(b"foo")
-        reader = cctx.stream_reader(b)
-
-        self.assertEqual(reader.read1(0), b"")
-        self.assertEqual(reader.read1(2), foo[0:2])
-        self.assertEqual(b._read_count, 2)
-        self.assertEqual(reader.read1(2), foo[2:4])
-        self.assertEqual(reader.read1(1024), foo[4:])
-
-
-@make_cffi
-class TestCompressor_stream_writer(TestCase):
-    def test_io_api(self):
-        buffer = io.BytesIO()
-        cctx = zstd.ZstdCompressor()
-        writer = cctx.stream_writer(buffer)
-
-        self.assertFalse(writer.isatty())
-        self.assertFalse(writer.readable())
-
-        with self.assertRaises(io.UnsupportedOperation):
-            writer.readline()
-
-        with self.assertRaises(io.UnsupportedOperation):
-            writer.readline(42)
-
-        with self.assertRaises(io.UnsupportedOperation):
-            writer.readline(size=42)
-
-        with self.assertRaises(io.UnsupportedOperation):
-            writer.readlines()
-
-        with self.assertRaises(io.UnsupportedOperation):
-            writer.readlines(42)
-
-        with self.assertRaises(io.UnsupportedOperation):
-            writer.readlines(hint=42)
-
-        with self.assertRaises(io.UnsupportedOperation):
-            writer.seek(0)
-
-        with self.assertRaises(io.UnsupportedOperation):
-            writer.seek(10, os.SEEK_SET)
-
-        self.assertFalse(writer.seekable())
-
-        with self.assertRaises(io.UnsupportedOperation):
-            writer.truncate()
-
-        with self.assertRaises(io.UnsupportedOperation):
-            writer.truncate(42)
-
-        with self.assertRaises(io.UnsupportedOperation):
-            writer.truncate(size=42)
-
-        self.assertTrue(writer.writable())
-
-        with self.assertRaises(NotImplementedError):
-            writer.writelines([])
-
-        with self.assertRaises(io.UnsupportedOperation):
-            writer.read()
-
-        with self.assertRaises(io.UnsupportedOperation):
-            writer.read(42)
-
-        with self.assertRaises(io.UnsupportedOperation):
-            writer.read(size=42)
-
-        with self.assertRaises(io.UnsupportedOperation):
-            writer.readall()
-
-        with self.assertRaises(io.UnsupportedOperation):
-            writer.readinto(None)
-
-        with self.assertRaises(io.UnsupportedOperation):
-            writer.fileno()
-
-        self.assertFalse(writer.closed)
-
-    def test_fileno_file(self):
-        with tempfile.TemporaryFile("wb") as tf:
-            cctx = zstd.ZstdCompressor()
-            writer = cctx.stream_writer(tf)
-
-            self.assertEqual(writer.fileno(), tf.fileno())
-
-    def test_close(self):
-        buffer = NonClosingBytesIO()
-        cctx = zstd.ZstdCompressor(level=1)
-        writer = cctx.stream_writer(buffer)
-
-        writer.write(b"foo" * 1024)
-        self.assertFalse(writer.closed)
-        self.assertFalse(buffer.closed)
-        writer.close()
-        self.assertTrue(writer.closed)
-        self.assertTrue(buffer.closed)
-
-        with self.assertRaisesRegex(ValueError, "stream is closed"):
-            writer.write(b"foo")
-
-        with self.assertRaisesRegex(ValueError, "stream is closed"):
-            writer.flush()
-
-        with self.assertRaisesRegex(ValueError, "stream is closed"):
-            with writer:
-                pass
-
-        self.assertEqual(
-            buffer.getvalue(),
-            b"\x28\xb5\x2f\xfd\x00\x48\x55\x00\x00\x18\x66\x6f"
-            b"\x6f\x01\x00\xfa\xd3\x77\x43",
-        )
-
-        # Context manager exit should close stream.
-        buffer = io.BytesIO()
-        writer = cctx.stream_writer(buffer)
-
-        with writer:
-            writer.write(b"foo")
-
-        self.assertTrue(writer.closed)
-
-    def test_empty(self):
-        buffer = NonClosingBytesIO()
-        cctx = zstd.ZstdCompressor(level=1, write_content_size=False)
-        with cctx.stream_writer(buffer) as compressor:
-            compressor.write(b"")
-
-        result = buffer.getvalue()
-        self.assertEqual(result, b"\x28\xb5\x2f\xfd\x00\x48\x01\x00\x00")
-
-        params = zstd.get_frame_parameters(result)
-        self.assertEqual(params.content_size, zstd.CONTENTSIZE_UNKNOWN)
-        self.assertEqual(params.window_size, 524288)
-        self.assertEqual(params.dict_id, 0)
-        self.assertFalse(params.has_checksum)
-
-        # Test without context manager.
-        buffer = io.BytesIO()
-        compressor = cctx.stream_writer(buffer)
-        self.assertEqual(compressor.write(b""), 0)
-        self.assertEqual(buffer.getvalue(), b"")
-        self.assertEqual(compressor.flush(zstd.FLUSH_FRAME), 9)
-        result = buffer.getvalue()
-        self.assertEqual(result, b"\x28\xb5\x2f\xfd\x00\x48\x01\x00\x00")
-
-        params = zstd.get_frame_parameters(result)
-        self.assertEqual(params.content_size, zstd.CONTENTSIZE_UNKNOWN)
-        self.assertEqual(params.window_size, 524288)
-        self.assertEqual(params.dict_id, 0)
-        self.assertFalse(params.has_checksum)
-
-        # Test write_return_read=True
-        compressor = cctx.stream_writer(buffer, write_return_read=True)
-        self.assertEqual(compressor.write(b""), 0)
-
-    def test_input_types(self):
-        expected = b"\x28\xb5\x2f\xfd\x00\x48\x19\x00\x00\x66\x6f\x6f"
-        cctx = zstd.ZstdCompressor(level=1)
-
-        mutable_array = bytearray(3)
-        mutable_array[:] = b"foo"
-
-        sources = [
-            memoryview(b"foo"),
-            bytearray(b"foo"),
-            mutable_array,
-        ]
-
-        for source in sources:
-            buffer = NonClosingBytesIO()
-            with cctx.stream_writer(buffer) as compressor:
-                compressor.write(source)
-
-            self.assertEqual(buffer.getvalue(), expected)
-
-            compressor = cctx.stream_writer(buffer, write_return_read=True)
-            self.assertEqual(compressor.write(source), len(source))
-
-    def test_multiple_compress(self):
-        buffer = NonClosingBytesIO()
-        cctx = zstd.ZstdCompressor(level=5)
-        with cctx.stream_writer(buffer) as compressor:
-            self.assertEqual(compressor.write(b"foo"), 0)
-            self.assertEqual(compressor.write(b"bar"), 0)
-            self.assertEqual(compressor.write(b"x" * 8192), 0)
-
-        result = buffer.getvalue()
-        self.assertEqual(
-            result,
-            b"\x28\xb5\x2f\xfd\x00\x58\x75\x00\x00\x38\x66\x6f"
-            b"\x6f\x62\x61\x72\x78\x01\x00\xfc\xdf\x03\x23",
-        )
-
-        # Test without context manager.
-        buffer = io.BytesIO()
-        compressor = cctx.stream_writer(buffer)
-        self.assertEqual(compressor.write(b"foo"), 0)
-        self.assertEqual(compressor.write(b"bar"), 0)
-        self.assertEqual(compressor.write(b"x" * 8192), 0)
-        self.assertEqual(compressor.flush(zstd.FLUSH_FRAME), 23)
-        result = buffer.getvalue()
-        self.assertEqual(
-            result,
-            b"\x28\xb5\x2f\xfd\x00\x58\x75\x00\x00\x38\x66\x6f"
-            b"\x6f\x62\x61\x72\x78\x01\x00\xfc\xdf\x03\x23",
-        )
-
-        # Test with write_return_read=True.
-        compressor = cctx.stream_writer(buffer, write_return_read=True)
-        self.assertEqual(compressor.write(b"foo"), 3)
-        self.assertEqual(compressor.write(b"barbiz"), 6)
-        self.assertEqual(compressor.write(b"x" * 8192), 8192)
-
-    def test_dictionary(self):
-        samples = []
-        for i in range(128):
-            samples.append(b"foo" * 64)
-            samples.append(b"bar" * 64)
-            samples.append(b"foobar" * 64)
-
-        d = zstd.train_dictionary(8192, samples)
-
-        h = hashlib.sha1(d.as_bytes()).hexdigest()
-        self.assertEqual(h, "7a2e59a876db958f74257141045af8f912e00d4e")
-
-        buffer = NonClosingBytesIO()
-        cctx = zstd.ZstdCompressor(level=9, dict_data=d)
-        with cctx.stream_writer(buffer) as compressor:
-            self.assertEqual(compressor.write(b"foo"), 0)
-            self.assertEqual(compressor.write(b"bar"), 0)
-            self.assertEqual(compressor.write(b"foo" * 16384), 0)
-
-        compressed = buffer.getvalue()
-
-        params = zstd.get_frame_parameters(compressed)
-        self.assertEqual(params.content_size, zstd.CONTENTSIZE_UNKNOWN)
-        self.assertEqual(params.window_size, 2097152)
-        self.assertEqual(params.dict_id, d.dict_id())
-        self.assertFalse(params.has_checksum)
-
-        h = hashlib.sha1(compressed).hexdigest()
-        self.assertEqual(h, "0a7c05635061f58039727cdbe76388c6f4cfef06")
-
-        source = b"foo" + b"bar" + (b"foo" * 16384)
-
-        dctx = zstd.ZstdDecompressor(dict_data=d)
-
-        self.assertEqual(
-            dctx.decompress(compressed, max_output_size=len(source)), source
-        )
-
-    def test_compression_params(self):
-        params = zstd.ZstdCompressionParameters(
-            window_log=20,
-            chain_log=6,
-            hash_log=12,
-            min_match=5,
-            search_log=4,
-            target_length=10,
-            strategy=zstd.STRATEGY_FAST,
-        )
-
-        buffer = NonClosingBytesIO()
-        cctx = zstd.ZstdCompressor(compression_params=params)
-        with cctx.stream_writer(buffer) as compressor:
-            self.assertEqual(compressor.write(b"foo"), 0)
-            self.assertEqual(compressor.write(b"bar"), 0)
-            self.assertEqual(compressor.write(b"foobar" * 16384), 0)
-
-        compressed = buffer.getvalue()
-
-        params = zstd.get_frame_parameters(compressed)
-        self.assertEqual(params.content_size, zstd.CONTENTSIZE_UNKNOWN)
-        self.assertEqual(params.window_size, 1048576)
-        self.assertEqual(params.dict_id, 0)
-        self.assertFalse(params.has_checksum)
-
-        h = hashlib.sha1(compressed).hexdigest()
-        self.assertEqual(h, "dd4bb7d37c1a0235b38a2f6b462814376843ef0b")
-
-    def test_write_checksum(self):
-        no_checksum = NonClosingBytesIO()
-        cctx = zstd.ZstdCompressor(level=1)
-        with cctx.stream_writer(no_checksum) as compressor:
-            self.assertEqual(compressor.write(b"foobar"), 0)
-
-        with_checksum = NonClosingBytesIO()
-        cctx = zstd.ZstdCompressor(level=1, write_checksum=True)
-        with cctx.stream_writer(with_checksum) as compressor:
-            self.assertEqual(compressor.write(b"foobar"), 0)
-
-        no_params = zstd.get_frame_parameters(no_checksum.getvalue())
-        with_params = zstd.get_frame_parameters(with_checksum.getvalue())
-        self.assertEqual(no_params.content_size, zstd.CONTENTSIZE_UNKNOWN)
-        self.assertEqual(with_params.content_size, zstd.CONTENTSIZE_UNKNOWN)
-        self.assertEqual(no_params.dict_id, 0)
-        self.assertEqual(with_params.dict_id, 0)
-        self.assertFalse(no_params.has_checksum)
-        self.assertTrue(with_params.has_checksum)
-
-        self.assertEqual(
-            len(with_checksum.getvalue()), len(no_checksum.getvalue()) + 4
-        )
-
-    def test_write_content_size(self):
-        no_size = NonClosingBytesIO()
-        cctx = zstd.ZstdCompressor(level=1, write_content_size=False)
-        with cctx.stream_writer(no_size) as compressor:
-            self.assertEqual(compressor.write(b"foobar" * 256), 0)
-
-        with_size = NonClosingBytesIO()
-        cctx = zstd.ZstdCompressor(level=1)
-        with cctx.stream_writer(with_size) as compressor:
-            self.assertEqual(compressor.write(b"foobar" * 256), 0)
-
-        # Source size is not known in streaming mode, so header not
-        # written.
-        self.assertEqual(len(with_size.getvalue()), len(no_size.getvalue()))
-
-        # Declaring size will write the header.
-        with_size = NonClosingBytesIO()
-        with cctx.stream_writer(
-            with_size, size=len(b"foobar" * 256)
-        ) as compressor:
-            self.assertEqual(compressor.write(b"foobar" * 256), 0)
-
-        no_params = zstd.get_frame_parameters(no_size.getvalue())
-        with_params = zstd.get_frame_parameters(with_size.getvalue())
-        self.assertEqual(no_params.content_size, zstd.CONTENTSIZE_UNKNOWN)
-        self.assertEqual(with_params.content_size, 1536)
-        self.assertEqual(no_params.dict_id, 0)
-        self.assertEqual(with_params.dict_id, 0)
-        self.assertFalse(no_params.has_checksum)
-        self.assertFalse(with_params.has_checksum)
-
-        self.assertEqual(len(with_size.getvalue()), len(no_size.getvalue()) + 1)
-
-    def test_no_dict_id(self):
-        samples = []
-        for i in range(128):
-            samples.append(b"foo" * 64)
-            samples.append(b"bar" * 64)
-            samples.append(b"foobar" * 64)
-
-        d = zstd.train_dictionary(1024, samples)
-
-        with_dict_id = NonClosingBytesIO()
-        cctx = zstd.ZstdCompressor(level=1, dict_data=d)
-        with cctx.stream_writer(with_dict_id) as compressor:
-            self.assertEqual(compressor.write(b"foobarfoobar"), 0)
-
-        self.assertEqual(with_dict_id.getvalue()[4:5], b"\x03")
-
-        cctx = zstd.ZstdCompressor(level=1, dict_data=d, write_dict_id=False)
-        no_dict_id = NonClosingBytesIO()
-        with cctx.stream_writer(no_dict_id) as compressor:
-            self.assertEqual(compressor.write(b"foobarfoobar"), 0)
-
-        self.assertEqual(no_dict_id.getvalue()[4:5], b"\x00")
-
-        no_params = zstd.get_frame_parameters(no_dict_id.getvalue())
-        with_params = zstd.get_frame_parameters(with_dict_id.getvalue())
-        self.assertEqual(no_params.content_size, zstd.CONTENTSIZE_UNKNOWN)
-        self.assertEqual(with_params.content_size, zstd.CONTENTSIZE_UNKNOWN)
-        self.assertEqual(no_params.dict_id, 0)
-        self.assertEqual(with_params.dict_id, d.dict_id())
-        self.assertFalse(no_params.has_checksum)
-        self.assertFalse(with_params.has_checksum)
-
-        self.assertEqual(
-            len(with_dict_id.getvalue()), len(no_dict_id.getvalue()) + 4
-        )
-
-    def test_memory_size(self):
-        cctx = zstd.ZstdCompressor(level=3)
-        buffer = io.BytesIO()
-        with cctx.stream_writer(buffer) as compressor:
-            compressor.write(b"foo")
-            size = compressor.memory_size()
-
-        self.assertGreater(size, 100000)
-
-    def test_write_size(self):
-        cctx = zstd.ZstdCompressor(level=3)
-        dest = OpCountingBytesIO()
-        with cctx.stream_writer(dest, write_size=1) as compressor:
-            self.assertEqual(compressor.write(b"foo"), 0)
-            self.assertEqual(compressor.write(b"bar"), 0)
-            self.assertEqual(compressor.write(b"foobar"), 0)
-
-        self.assertEqual(len(dest.getvalue()), dest._write_count)
-
-    def test_flush_repeated(self):
-        cctx = zstd.ZstdCompressor(level=3)
-        dest = OpCountingBytesIO()
-        with cctx.stream_writer(dest) as compressor:
-            self.assertEqual(compressor.write(b"foo"), 0)
-            self.assertEqual(dest._write_count, 0)
-            self.assertEqual(compressor.flush(), 12)
-            self.assertEqual(dest._write_count, 1)
-            self.assertEqual(compressor.write(b"bar"), 0)
-            self.assertEqual(dest._write_count, 1)
-            self.assertEqual(compressor.flush(), 6)
-            self.assertEqual(dest._write_count, 2)
-            self.assertEqual(compressor.write(b"baz"), 0)
-
-        self.assertEqual(dest._write_count, 3)
-
-    def test_flush_empty_block(self):
-        cctx = zstd.ZstdCompressor(level=3, write_checksum=True)
-        dest = OpCountingBytesIO()
-        with cctx.stream_writer(dest) as compressor:
-            self.assertEqual(compressor.write(b"foobar" * 8192), 0)
-            count = dest._write_count
-            offset = dest.tell()
-            self.assertEqual(compressor.flush(), 23)
-            self.assertGreater(dest._write_count, count)
-            self.assertGreater(dest.tell(), offset)
-            offset = dest.tell()
-            # Ending the write here should cause an empty block to be written
-            # to denote end of frame.
-
-        trailing = dest.getvalue()[offset:]
-        # 3 bytes block header + 4 bytes frame checksum
-        self.assertEqual(len(trailing), 7)
-
-        header = trailing[0:3]
-        self.assertEqual(header, b"\x01\x00\x00")
-
-    def test_flush_frame(self):
-        cctx = zstd.ZstdCompressor(level=3)
-        dest = OpCountingBytesIO()
-
-        with cctx.stream_writer(dest) as compressor:
-            self.assertEqual(compressor.write(b"foobar" * 8192), 0)
-            self.assertEqual(compressor.flush(zstd.FLUSH_FRAME), 23)
-            compressor.write(b"biz" * 16384)
-
-        self.assertEqual(
-            dest.getvalue(),
-            # Frame 1.
-            b"\x28\xb5\x2f\xfd\x00\x58\x75\x00\x00\x30\x66\x6f\x6f"
-            b"\x62\x61\x72\x01\x00\xf7\xbf\xe8\xa5\x08"
-            # Frame 2.
-            b"\x28\xb5\x2f\xfd\x00\x58\x5d\x00\x00\x18\x62\x69\x7a"
-            b"\x01\x00\xfa\x3f\x75\x37\x04",
-        )
-
-    def test_bad_flush_mode(self):
-        cctx = zstd.ZstdCompressor()
-        dest = io.BytesIO()
-        with cctx.stream_writer(dest) as compressor:
-            with self.assertRaisesRegex(ValueError, "unknown flush_mode: 42"):
-                compressor.flush(flush_mode=42)
-
-    def test_multithreaded(self):
-        dest = NonClosingBytesIO()
-        cctx = zstd.ZstdCompressor(threads=2)
-        with cctx.stream_writer(dest) as compressor:
-            compressor.write(b"a" * 1048576)
-            compressor.write(b"b" * 1048576)
-            compressor.write(b"c" * 1048576)
-
-        self.assertEqual(len(dest.getvalue()), 111)
-
-    def test_tell(self):
-        dest = io.BytesIO()
-        cctx = zstd.ZstdCompressor()
-        with cctx.stream_writer(dest) as compressor:
-            self.assertEqual(compressor.tell(), 0)
-
-            for i in range(256):
-                compressor.write(b"foo" * (i + 1))
-                self.assertEqual(compressor.tell(), dest.tell())
-
-    def test_bad_size(self):
-        cctx = zstd.ZstdCompressor()
-
-        dest = io.BytesIO()
-
-        with self.assertRaisesRegex(zstd.ZstdError, "Src size is incorrect"):
-            with cctx.stream_writer(dest, size=2) as compressor:
-                compressor.write(b"foo")
-
-        # Test another operation.
-        with cctx.stream_writer(dest, size=42):
-            pass
-
-    def test_tarfile_compat(self):
-        dest = NonClosingBytesIO()
-        cctx = zstd.ZstdCompressor()
-        with cctx.stream_writer(dest) as compressor:
-            with tarfile.open("tf", mode="w|", fileobj=compressor) as tf:
-                tf.add(__file__, "test_compressor.py")
-
-        dest = io.BytesIO(dest.getvalue())
-
-        dctx = zstd.ZstdDecompressor()
-        with dctx.stream_reader(dest) as reader:
-            with tarfile.open(mode="r|", fileobj=reader) as tf:
-                for member in tf:
-                    self.assertEqual(member.name, "test_compressor.py")
-
-
-@make_cffi
-class TestCompressor_read_to_iter(TestCase):
-    def test_type_validation(self):
-        cctx = zstd.ZstdCompressor()
-
-        # Object with read() works.
-        for chunk in cctx.read_to_iter(io.BytesIO()):
-            pass
-
-        # Buffer protocol works.
-        for chunk in cctx.read_to_iter(b"foobar"):
-            pass
-
-        with self.assertRaisesRegex(
-            ValueError, "must pass an object with a read"
-        ):
-            for chunk in cctx.read_to_iter(True):
-                pass
-
-    def test_read_empty(self):
-        cctx = zstd.ZstdCompressor(level=1, write_content_size=False)
-
-        source = io.BytesIO()
-        it = cctx.read_to_iter(source)
-        chunks = list(it)
-        self.assertEqual(len(chunks), 1)
-        compressed = b"".join(chunks)
-        self.assertEqual(compressed, b"\x28\xb5\x2f\xfd\x00\x48\x01\x00\x00")
-
-        # And again with the buffer protocol.
-        it = cctx.read_to_iter(b"")
-        chunks = list(it)
-        self.assertEqual(len(chunks), 1)
-        compressed2 = b"".join(chunks)
-        self.assertEqual(compressed2, compressed)
-
-    def test_read_large(self):
-        cctx = zstd.ZstdCompressor(level=1, write_content_size=False)
-
-        source = io.BytesIO()
-        source.write(b"f" * zstd.COMPRESSION_RECOMMENDED_INPUT_SIZE)
-        source.write(b"o")
-        source.seek(0)
-
-        # Creating an iterator should not perform any compression until
-        # first read.
-        it = cctx.read_to_iter(source, size=len(source.getvalue()))
-        self.assertEqual(source.tell(), 0)
-
-        # We should have exactly 2 output chunks.
-        chunks = []
-        chunk = next(it)
-        self.assertIsNotNone(chunk)
-        self.assertEqual(source.tell(), zstd.COMPRESSION_RECOMMENDED_INPUT_SIZE)
-        chunks.append(chunk)
-        chunk = next(it)
-        self.assertIsNotNone(chunk)
-        chunks.append(chunk)
-
-        self.assertEqual(source.tell(), len(source.getvalue()))
-
-        with self.assertRaises(StopIteration):
-            next(it)
-
-        # And again for good measure.
-        with self.assertRaises(StopIteration):
-            next(it)
-
-        # We should get the same output as the one-shot compression mechanism.
-        self.assertEqual(b"".join(chunks), cctx.compress(source.getvalue()))
-
-        params = zstd.get_frame_parameters(b"".join(chunks))
-        self.assertEqual(params.content_size, zstd.CONTENTSIZE_UNKNOWN)
-        self.assertEqual(params.window_size, 262144)
-        self.assertEqual(params.dict_id, 0)
-        self.assertFalse(params.has_checksum)
-
-        # Now check the buffer protocol.
-        it = cctx.read_to_iter(source.getvalue())
-        chunks = list(it)
-        self.assertEqual(len(chunks), 2)
-
-        params = zstd.get_frame_parameters(b"".join(chunks))
-        self.assertEqual(params.content_size, zstd.CONTENTSIZE_UNKNOWN)
-        # self.assertEqual(params.window_size, 262144)
-        self.assertEqual(params.dict_id, 0)
-        self.assertFalse(params.has_checksum)
-
-        self.assertEqual(b"".join(chunks), cctx.compress(source.getvalue()))
-
-    def test_read_write_size(self):
-        source = OpCountingBytesIO(b"foobarfoobar")
-        cctx = zstd.ZstdCompressor(level=3)
-        for chunk in cctx.read_to_iter(source, read_size=1, write_size=1):
-            self.assertEqual(len(chunk), 1)
-
-        self.assertEqual(source._read_count, len(source.getvalue()) + 1)
-
-    def test_multithreaded(self):
-        source = io.BytesIO()
-        source.write(b"a" * 1048576)
-        source.write(b"b" * 1048576)
-        source.write(b"c" * 1048576)
-        source.seek(0)
-
-        cctx = zstd.ZstdCompressor(threads=2)
-
-        compressed = b"".join(cctx.read_to_iter(source))
-        self.assertEqual(len(compressed), 111)
-
-    def test_bad_size(self):
-        cctx = zstd.ZstdCompressor()
-
-        source = io.BytesIO(b"a" * 42)
-
-        with self.assertRaisesRegex(zstd.ZstdError, "Src size is incorrect"):
-            b"".join(cctx.read_to_iter(source, size=2))
-
-        # Test another operation on errored compressor.
-        b"".join(cctx.read_to_iter(source))
-
-
-@make_cffi
-class TestCompressor_chunker(TestCase):
-    def test_empty(self):
-        cctx = zstd.ZstdCompressor(write_content_size=False)
-        chunker = cctx.chunker()
-
-        it = chunker.compress(b"")
-
-        with self.assertRaises(StopIteration):
-            next(it)
-
-        it = chunker.finish()
-
-        self.assertEqual(next(it), b"\x28\xb5\x2f\xfd\x00\x58\x01\x00\x00")
-
-        with self.assertRaises(StopIteration):
-            next(it)
-
-    def test_simple_input(self):
-        cctx = zstd.ZstdCompressor()
-        chunker = cctx.chunker()
-
-        it = chunker.compress(b"foobar")
-
-        with self.assertRaises(StopIteration):
-            next(it)
-
-        it = chunker.compress(b"baz" * 30)
-
-        with self.assertRaises(StopIteration):
-            next(it)
-
-        it = chunker.finish()
-
-        self.assertEqual(
-            next(it),
-            b"\x28\xb5\x2f\xfd\x00\x58\x7d\x00\x00\x48\x66\x6f"
-            b"\x6f\x62\x61\x72\x62\x61\x7a\x01\x00\xe4\xe4\x8e",
-        )
-
-        with self.assertRaises(StopIteration):
-            next(it)
-
-    def test_input_size(self):
-        cctx = zstd.ZstdCompressor()
-        chunker = cctx.chunker(size=1024)
-
-        it = chunker.compress(b"x" * 1000)
-
-        with self.assertRaises(StopIteration):
-            next(it)
-
-        it = chunker.compress(b"y" * 24)
-
-        with self.assertRaises(StopIteration):
-            next(it)
-
-        chunks = list(chunker.finish())
-
-        self.assertEqual(
-            chunks,
-            [
-                b"\x28\xb5\x2f\xfd\x60\x00\x03\x65\x00\x00\x18\x78\x78\x79\x02\x00"
-                b"\xa0\x16\xe3\x2b\x80\x05"
-            ],
-        )
-
-        dctx = zstd.ZstdDecompressor()
-
-        self.assertEqual(
-            dctx.decompress(b"".join(chunks)), (b"x" * 1000) + (b"y" * 24)
-        )
-
-    def test_small_chunk_size(self):
-        cctx = zstd.ZstdCompressor()
-        chunker = cctx.chunker(chunk_size=1)
-
-        chunks = list(chunker.compress(b"foo" * 1024))
-        self.assertEqual(chunks, [])
-
-        chunks = list(chunker.finish())
-        self.assertTrue(all(len(chunk) == 1 for chunk in chunks))
-
-        self.assertEqual(
-            b"".join(chunks),
-            b"\x28\xb5\x2f\xfd\x00\x58\x55\x00\x00\x18\x66\x6f\x6f\x01\x00"
-            b"\xfa\xd3\x77\x43",
-        )
-
-        dctx = zstd.ZstdDecompressor()
-        self.assertEqual(
-            dctx.decompress(b"".join(chunks), max_output_size=10000),
-            b"foo" * 1024,
-        )
-
-    def test_input_types(self):
-        cctx = zstd.ZstdCompressor()
-
-        mutable_array = bytearray(3)
-        mutable_array[:] = b"foo"
-
-        sources = [
-            memoryview(b"foo"),
-            bytearray(b"foo"),
-            mutable_array,
-        ]
-
-        for source in sources:
-            chunker = cctx.chunker()
-
-            self.assertEqual(list(chunker.compress(source)), [])
-            self.assertEqual(
-                list(chunker.finish()),
-                [b"\x28\xb5\x2f\xfd\x00\x58\x19\x00\x00\x66\x6f\x6f"],
-            )
-
-    def test_flush(self):
-        cctx = zstd.ZstdCompressor()
-        chunker = cctx.chunker()
-
-        self.assertEqual(list(chunker.compress(b"foo" * 1024)), [])
-        self.assertEqual(list(chunker.compress(b"bar" * 1024)), [])
-
-        chunks1 = list(chunker.flush())
-
-        self.assertEqual(
-            chunks1,
-            [
-                b"\x28\xb5\x2f\xfd\x00\x58\x8c\x00\x00\x30\x66\x6f\x6f\x62\x61\x72"
-                b"\x02\x00\xfa\x03\xfe\xd0\x9f\xbe\x1b\x02"
-            ],
-        )
-
-        self.assertEqual(list(chunker.flush()), [])
-        self.assertEqual(list(chunker.flush()), [])
-
-        self.assertEqual(list(chunker.compress(b"baz" * 1024)), [])
-
-        chunks2 = list(chunker.flush())
-        self.assertEqual(len(chunks2), 1)
-
-        chunks3 = list(chunker.finish())
-        self.assertEqual(len(chunks2), 1)
-
-        dctx = zstd.ZstdDecompressor()
-
-        self.assertEqual(
-            dctx.decompress(
-                b"".join(chunks1 + chunks2 + chunks3), max_output_size=10000
-            ),
-            (b"foo" * 1024) + (b"bar" * 1024) + (b"baz" * 1024),
-        )
-
-    def test_compress_after_finish(self):
-        cctx = zstd.ZstdCompressor()
-        chunker = cctx.chunker()
-
-        list(chunker.compress(b"foo"))
-        list(chunker.finish())
-
-        with self.assertRaisesRegex(
-            zstd.ZstdError,
-            r"cannot call compress\(\) after compression finished",
-        ):
-            list(chunker.compress(b"foo"))
-
-    def test_flush_after_finish(self):
-        cctx = zstd.ZstdCompressor()
-        chunker = cctx.chunker()
-
-        list(chunker.compress(b"foo"))
-        list(chunker.finish())
-
-        with self.assertRaisesRegex(
-            zstd.ZstdError, r"cannot call flush\(\) after compression finished"
-        ):
-            list(chunker.flush())
-
-    def test_finish_after_finish(self):
-        cctx = zstd.ZstdCompressor()
-        chunker = cctx.chunker()
-
-        list(chunker.compress(b"foo"))
-        list(chunker.finish())
-
-        with self.assertRaisesRegex(
-            zstd.ZstdError, r"cannot call finish\(\) after compression finished"
-        ):
-            list(chunker.finish())
-
-
-class TestCompressor_multi_compress_to_buffer(TestCase):
-    def test_invalid_inputs(self):
-        cctx = zstd.ZstdCompressor()
-
-        if not hasattr(cctx, "multi_compress_to_buffer"):
-            self.skipTest("multi_compress_to_buffer not available")
-
-        with self.assertRaises(TypeError):
-            cctx.multi_compress_to_buffer(True)
-
-        with self.assertRaises(TypeError):
-            cctx.multi_compress_to_buffer((1, 2))
-
-        with self.assertRaisesRegex(
-            TypeError, "item 0 not a bytes like object"
-        ):
-            cctx.multi_compress_to_buffer(["foo"])
-
-    def test_empty_input(self):
-        cctx = zstd.ZstdCompressor()
-
-        if not hasattr(cctx, "multi_compress_to_buffer"):
-            self.skipTest("multi_compress_to_buffer not available")
-
-        with self.assertRaisesRegex(ValueError, "no source elements found"):
-            cctx.multi_compress_to_buffer([])
-
-        with self.assertRaisesRegex(ValueError, "source elements are empty"):
-            cctx.multi_compress_to_buffer([b"", b"", b""])
-
-    def test_list_input(self):
-        cctx = zstd.ZstdCompressor(write_checksum=True)
-
-        if not hasattr(cctx, "multi_compress_to_buffer"):
-            self.skipTest("multi_compress_to_buffer not available")
-
-        original = [b"foo" * 12, b"bar" * 6]
-        frames = [cctx.compress(c) for c in original]
-        b = cctx.multi_compress_to_buffer(original)
-
-        self.assertIsInstance(b, zstd.BufferWithSegmentsCollection)
-
-        self.assertEqual(len(b), 2)
-        self.assertEqual(b.size(), 44)
-
-        self.assertEqual(b[0].tobytes(), frames[0])
-        self.assertEqual(b[1].tobytes(), frames[1])
-
-    def test_buffer_with_segments_input(self):
-        cctx = zstd.ZstdCompressor(write_checksum=True)
-
-        if not hasattr(cctx, "multi_compress_to_buffer"):
-            self.skipTest("multi_compress_to_buffer not available")
-
-        original = [b"foo" * 4, b"bar" * 6]
-        frames = [cctx.compress(c) for c in original]
-
-        offsets = struct.pack(
-            "=QQQQ", 0, len(original[0]), len(original[0]), len(original[1])
-        )
-        segments = zstd.BufferWithSegments(b"".join(original), offsets)
-
-        result = cctx.multi_compress_to_buffer(segments)
-
-        self.assertEqual(len(result), 2)
-        self.assertEqual(result.size(), 47)
-
-        self.assertEqual(result[0].tobytes(), frames[0])
-        self.assertEqual(result[1].tobytes(), frames[1])
-
-    def test_buffer_with_segments_collection_input(self):
-        cctx = zstd.ZstdCompressor(write_checksum=True)
-
-        if not hasattr(cctx, "multi_compress_to_buffer"):
-            self.skipTest("multi_compress_to_buffer not available")
-
-        original = [
-            b"foo1",
-            b"foo2" * 2,
-            b"foo3" * 3,
-            b"foo4" * 4,
-            b"foo5" * 5,
-        ]
-
-        frames = [cctx.compress(c) for c in original]
-
-        b = b"".join([original[0], original[1]])
-        b1 = zstd.BufferWithSegments(
-            b,
-            struct.pack(
-                "=QQQQ", 0, len(original[0]), len(original[0]), len(original[1])
-            ),
-        )
-        b = b"".join([original[2], original[3], original[4]])
-        b2 = zstd.BufferWithSegments(
-            b,
-            struct.pack(
-                "=QQQQQQ",
-                0,
-                len(original[2]),
-                len(original[2]),
-                len(original[3]),
-                len(original[2]) + len(original[3]),
-                len(original[4]),
-            ),
-        )
-
-        c = zstd.BufferWithSegmentsCollection(b1, b2)
-
-        result = cctx.multi_compress_to_buffer(c)
-
-        self.assertEqual(len(result), len(frames))
-
-        for i, frame in enumerate(frames):
-            self.assertEqual(result[i].tobytes(), frame)
-
-    def test_multiple_threads(self):
-        # threads argument will cause multi-threaded ZSTD APIs to be used, which will
-        # make output different.
-        refcctx = zstd.ZstdCompressor(write_checksum=True)
-        reference = [refcctx.compress(b"x" * 64), refcctx.compress(b"y" * 64)]
-
-        cctx = zstd.ZstdCompressor(write_checksum=True)
-
-        if not hasattr(cctx, "multi_compress_to_buffer"):
-            self.skipTest("multi_compress_to_buffer not available")
-
-        frames = []
-        frames.extend(b"x" * 64 for i in range(256))
-        frames.extend(b"y" * 64 for i in range(256))
-
-        result = cctx.multi_compress_to_buffer(frames, threads=-1)
-
-        self.assertEqual(len(result), 512)
-        for i in range(512):
-            if i < 256:
-                self.assertEqual(result[i].tobytes(), reference[0])
-            else:
-                self.assertEqual(result[i].tobytes(), reference[1])
-=======
-        self.assertGreater(cctx.memory_size(), 100)
->>>>>>> 126c06c5
+        self.assertGreater(cctx.memory_size(), 100)