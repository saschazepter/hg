import io
import os

from typing import List


class NonClosingBytesIO(io.BytesIO):
    """BytesIO that saves the underlying buffer on close().

    This allows us to access written data after close().
    """

    def __init__(self, *args, **kwargs):
        super().__init__(*args, **kwargs)
        self._saved_buffer = None

    def close(self):
        self._saved_buffer = self.getvalue()
        return super().close()

    def getvalue(self):
        if self.closed:
            return self._saved_buffer
        else:
            return super().getvalue()


class CustomBytesIO(io.BytesIO):
    def __init__(self, *args, **kwargs):
        self._flush_count = 0
        self._read_count = 0
        self._write_count = 0
<<<<<<< HEAD
        return super().__init__(*args, **kwargs)

    def flush(self):
        self._flush_count += 1
        return super().flush()

    def read(self, *args):
        self._read_count += 1
        return super().read(*args)

    def write(self, data):
        self._write_count += 1
        return super().write(data)
=======
        self.flush_exception = None
        self.read_exception = None
        self.write_exception = None
        super(CustomBytesIO, self).__init__(*args, **kwargs)

    def flush(self):
        self._flush_count += 1

        if self.flush_exception:
            raise self.flush_exception

        return super(CustomBytesIO, self).flush()

    def read(self, *args):
        self._read_count += 1

        if self.read_exception:
            raise self.read_exception

        return super(CustomBytesIO, self).read(*args)

    def write(self, data):
        self._write_count += 1

        if self.write_exception:
            raise self.write_exception

        return super(CustomBytesIO, self).write(data)
>>>>>>> 126c06c5


_source_files = []  # type: List[bytes]


def random_input_data():
    """Obtain the raw content of source files.

    This is used for generating "random" data to feed into fuzzing, since it is
    faster than random content generation.
    """
    if _source_files:
        return _source_files

    for root, dirs, files in os.walk(os.path.dirname(__file__)):
        # We filter out __pycache__ because there is a race between another
        # process writing cache files and us reading them.
        dirs[:] = list(sorted(d for d in dirs if d != "__pycache__"))

        for f in sorted(files):
            try:
                with open(os.path.join(root, f), "rb") as fh:
                    data = fh.read()
                    # Exclude large files because it can cause us to easily exceed
                    # deadlines during fuzz testing.
                    if data and len(data) < 131072:
                        _source_files.append(data)
            except OSError:
                pass

    # Also add some actual random data.
    _source_files.append(os.urandom(100))
    _source_files.append(os.urandom(1000))
    _source_files.append(os.urandom(10000))
    _source_files.append(os.urandom(100000))
    _source_files.append(os.urandom(1000000))

    return _source_files


def get_optimal_dict_size_heuristically(src):
    return sum(len(ch) for ch in src) // 100


def generate_samples():
    inputs = [
        b"foo" * 32,
        b"bar" * 16,
        b"abcdef" * 64,
        b"sometext" * 128,
        b"baz" * 512,
    ]

    samples = []

    for i in range(128):
        samples.append(inputs[i % 5])
        samples.append(inputs[i % 5] * (i + 3))
        samples.append(inputs[-(i % 5)] * (i + 2))

    return samples<|MERGE_RESOLUTION|>--- conflicted
+++ resolved
@@ -11,18 +11,18 @@
     """
 
     def __init__(self, *args, **kwargs):
-        super().__init__(*args, **kwargs)
+        super(NonClosingBytesIO, self).__init__(*args, **kwargs)
         self._saved_buffer = None
 
     def close(self):
         self._saved_buffer = self.getvalue()
-        return super().close()
+        return super(NonClosingBytesIO, self).close()
 
     def getvalue(self):
         if self.closed:
             return self._saved_buffer
         else:
-            return super().getvalue()
+            return super(NonClosingBytesIO, self).getvalue()
 
 
 class CustomBytesIO(io.BytesIO):
@@ -30,21 +30,6 @@
         self._flush_count = 0
         self._read_count = 0
         self._write_count = 0
-<<<<<<< HEAD
-        return super().__init__(*args, **kwargs)
-
-    def flush(self):
-        self._flush_count += 1
-        return super().flush()
-
-    def read(self, *args):
-        self._read_count += 1
-        return super().read(*args)
-
-    def write(self, data):
-        self._write_count += 1
-        return super().write(data)
-=======
         self.flush_exception = None
         self.read_exception = None
         self.write_exception = None
@@ -73,7 +58,6 @@
             raise self.write_exception
 
         return super(CustomBytesIO, self).write(data)
->>>>>>> 126c06c5
 
 
 _source_files = []  # type: List[bytes]
