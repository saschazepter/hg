import unittest

import zstandard as zstd


class TestCompressionParameters(unittest.TestCase):
    def test_bounds(self):
        zstd.ZstdCompressionParameters(
            window_log=zstd.WINDOWLOG_MIN,
            chain_log=zstd.CHAINLOG_MIN,
            hash_log=zstd.HASHLOG_MIN,
            search_log=zstd.SEARCHLOG_MIN,
            min_match=zstd.MINMATCH_MIN + 1,
            target_length=zstd.TARGETLENGTH_MIN,
            strategy=zstd.STRATEGY_FAST,
        )

        zstd.ZstdCompressionParameters(
            window_log=zstd.WINDOWLOG_MAX,
            chain_log=zstd.CHAINLOG_MAX,
            hash_log=zstd.HASHLOG_MAX,
            search_log=zstd.SEARCHLOG_MAX,
            min_match=zstd.MINMATCH_MAX - 1,
            target_length=zstd.TARGETLENGTH_MAX,
            strategy=zstd.STRATEGY_BTULTRA2,
        )

    def test_from_level(self):
        p = zstd.ZstdCompressionParameters.from_level(1)
        self.assertIsInstance(p, zstd.ZstdCompressionParameters)

        self.assertEqual(p.window_log, 19)

        p = zstd.ZstdCompressionParameters.from_level(-4)
        self.assertEqual(p.window_log, 19)

    def test_members(self):
        p = zstd.ZstdCompressionParameters(
            window_log=10,
            chain_log=6,
            hash_log=7,
            search_log=4,
            min_match=5,
            target_length=8,
            strategy=1,
        )
        self.assertEqual(p.window_log, 10)
        self.assertEqual(p.chain_log, 6)
        self.assertEqual(p.hash_log, 7)
        self.assertEqual(p.search_log, 4)
        self.assertEqual(p.min_match, 5)
        self.assertEqual(p.target_length, 8)
        self.assertEqual(p.strategy, 1)

        p = zstd.ZstdCompressionParameters(compression_level=2)
        self.assertEqual(p.compression_level, 2)

        p = zstd.ZstdCompressionParameters(threads=4)
        self.assertEqual(p.threads, 4)

        p = zstd.ZstdCompressionParameters(
            threads=2, job_size=1048576, overlap_log=6
        )
        self.assertEqual(p.threads, 2)
        self.assertEqual(p.job_size, 1048576)
        self.assertEqual(p.overlap_log, 6)

        p = zstd.ZstdCompressionParameters(compression_level=-1)
        self.assertEqual(p.compression_level, -1)

        p = zstd.ZstdCompressionParameters(compression_level=-2)
        self.assertEqual(p.compression_level, -2)

        p = zstd.ZstdCompressionParameters(force_max_window=True)
        self.assertEqual(p.force_max_window, 1)

        p = zstd.ZstdCompressionParameters(enable_ldm=True)
        self.assertEqual(p.enable_ldm, 1)

        p = zstd.ZstdCompressionParameters(ldm_hash_log=7)
        self.assertEqual(p.ldm_hash_log, 7)

        p = zstd.ZstdCompressionParameters(ldm_min_match=6)
        self.assertEqual(p.ldm_min_match, 6)

        p = zstd.ZstdCompressionParameters(ldm_bucket_size_log=7)
        self.assertEqual(p.ldm_bucket_size_log, 7)

        p = zstd.ZstdCompressionParameters(ldm_hash_rate_log=8)
        self.assertEqual(p.ldm_hash_rate_log, 8)

    def test_estimated_compression_context_size(self):
        p = zstd.ZstdCompressionParameters(
            window_log=20,
            chain_log=16,
            hash_log=17,
            search_log=1,
            min_match=5,
            target_length=16,
            strategy=zstd.STRATEGY_DFAST,
        )

        # 32-bit has slightly different values from 64-bit.
        self.assertAlmostEqual(
            p.estimated_compression_context_size(), 1303304, delta=4000
        )

    def test_strategy(self):
        p = zstd.ZstdCompressionParameters(strategy=2)
        self.assertEqual(p.strategy, 2)

        p = zstd.ZstdCompressionParameters(strategy=3)
        self.assertEqual(p.strategy, 3)

    def test_ldm_hash_rate_log(self):
        p = zstd.ZstdCompressionParameters(ldm_hash_rate_log=8)
        self.assertEqual(p.ldm_hash_rate_log, 8)

    def test_overlap_log(self):
        p = zstd.ZstdCompressionParameters(overlap_log=2)
        self.assertEqual(p.overlap_log, 2)


class TestFrameParameters(unittest.TestCase):
    def test_invalid_type(self):
        with self.assertRaises(TypeError):
            zstd.get_frame_parameters(None)

<<<<<<< HEAD
        # Python 3 doesn't appear to convert unicode to Py_buffer.
        if sys.version_info[0] >= 3:
            with self.assertRaises(TypeError):
                zstd.get_frame_parameters("foobarbaz")
        else:
            # CPython will convert unicode to Py_buffer. But CFFI won't.
            if zstd.backend == "cffi":
                with self.assertRaises(TypeError):
                    zstd.get_frame_parameters("foobarbaz")
            else:
                with self.assertRaises(zstd.ZstdError):
                    zstd.get_frame_parameters("foobarbaz")
=======
        with self.assertRaises(TypeError):
            zstd.get_frame_parameters("foobarbaz")
>>>>>>> 126c06c5

    def test_invalid_input_sizes(self):
        with self.assertRaisesRegex(
            zstd.ZstdError, "not enough data for frame"
        ):
            zstd.get_frame_parameters(b"")

        with self.assertRaisesRegex(
            zstd.ZstdError, "not enough data for frame"
        ):
            zstd.get_frame_parameters(zstd.FRAME_HEADER)

    def test_invalid_frame(self):
        with self.assertRaisesRegex(zstd.ZstdError, "Unknown frame descriptor"):
            zstd.get_frame_parameters(b"foobarbaz")

    def test_attributes(self):
        params = zstd.get_frame_parameters(zstd.FRAME_HEADER + b"\x00\x00")
        self.assertEqual(params.content_size, zstd.CONTENTSIZE_UNKNOWN)
        self.assertEqual(params.window_size, 1024)
        self.assertEqual(params.dict_id, 0)
        self.assertFalse(params.has_checksum)

        # Lowest 2 bits indicate a dictionary and length. Here, the dict id is 1 byte.
        params = zstd.get_frame_parameters(zstd.FRAME_HEADER + b"\x01\x00\xff")
        self.assertEqual(params.content_size, zstd.CONTENTSIZE_UNKNOWN)
        self.assertEqual(params.window_size, 1024)
        self.assertEqual(params.dict_id, 255)
        self.assertFalse(params.has_checksum)

        # Lowest 3rd bit indicates if checksum is present.
        params = zstd.get_frame_parameters(zstd.FRAME_HEADER + b"\x04\x00")
        self.assertEqual(params.content_size, zstd.CONTENTSIZE_UNKNOWN)
        self.assertEqual(params.window_size, 1024)
        self.assertEqual(params.dict_id, 0)
        self.assertTrue(params.has_checksum)

        # Upper 2 bits indicate content size.
        params = zstd.get_frame_parameters(
            zstd.FRAME_HEADER + b"\x40\x00\xff\x00"
        )
        self.assertEqual(params.content_size, 511)
        self.assertEqual(params.window_size, 1024)
        self.assertEqual(params.dict_id, 0)
        self.assertFalse(params.has_checksum)

        # Window descriptor is 2nd byte after frame header.
        params = zstd.get_frame_parameters(zstd.FRAME_HEADER + b"\x00\x40")
        self.assertEqual(params.content_size, zstd.CONTENTSIZE_UNKNOWN)
        self.assertEqual(params.window_size, 262144)
        self.assertEqual(params.dict_id, 0)
        self.assertFalse(params.has_checksum)

        # Set multiple things.
        params = zstd.get_frame_parameters(
            zstd.FRAME_HEADER + b"\x45\x40\x0f\x10\x00"
        )
        self.assertEqual(params.content_size, 272)
        self.assertEqual(params.window_size, 262144)
        self.assertEqual(params.dict_id, 15)
        self.assertTrue(params.has_checksum)

    def test_input_types(self):
        v = zstd.FRAME_HEADER + b"\x00\x00"

        mutable_array = bytearray(len(v))
        mutable_array[:] = v

        sources = [
            memoryview(v),
            bytearray(v),
            mutable_array,
        ]

        for source in sources:
            params = zstd.get_frame_parameters(source)
            self.assertEqual(params.content_size, zstd.CONTENTSIZE_UNKNOWN)
            self.assertEqual(params.window_size, 1024)
            self.assertEqual(params.dict_id, 0)
            self.assertFalse(params.has_checksum)<|MERGE_RESOLUTION|>--- conflicted
+++ resolved
@@ -126,23 +126,8 @@
         with self.assertRaises(TypeError):
             zstd.get_frame_parameters(None)
 
-<<<<<<< HEAD
-        # Python 3 doesn't appear to convert unicode to Py_buffer.
-        if sys.version_info[0] >= 3:
-            with self.assertRaises(TypeError):
-                zstd.get_frame_parameters("foobarbaz")
-        else:
-            # CPython will convert unicode to Py_buffer. But CFFI won't.
-            if zstd.backend == "cffi":
-                with self.assertRaises(TypeError):
-                    zstd.get_frame_parameters("foobarbaz")
-            else:
-                with self.assertRaises(zstd.ZstdError):
-                    zstd.get_frame_parameters("foobarbaz")
-=======
         with self.assertRaises(TypeError):
             zstd.get_frame_parameters("foobarbaz")
->>>>>>> 126c06c5
 
     def test_invalid_input_sizes(self):
         with self.assertRaisesRegex(
