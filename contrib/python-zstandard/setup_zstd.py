--- conflicted
+++ resolved
@@ -51,22 +51,9 @@
     actual_root = os.path.abspath(os.path.dirname(__file__))
     root = root or actual_root
 
-<<<<<<< HEAD
-    sources = {os.path.join(actual_root, p) for p in ext_sources}
-    if not system_zstd:
-        sources.update([os.path.join(actual_root, p) for p in zstd_sources])
-        if support_legacy:
-            sources.update(
-                [os.path.join(actual_root, p) for p in zstd_sources_legacy]
-            )
-    sources = list(sources)
-
-    include_dirs = {os.path.join(actual_root, d) for d in ext_includes}
-=======
     sources = sorted(set([os.path.join(actual_root, p) for p in ext_sources]))
     local_include_dirs = [os.path.join(actual_root, d) for d in ext_includes]
 
->>>>>>> 126c06c5
     if not system_zstd:
         local_include_dirs.append(os.path.join(actual_root, "zstd"))
 
