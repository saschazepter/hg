--- conflicted
+++ resolved
@@ -47,10 +47,7 @@
     'mercurial.thirdparty.zope',
     'mercurial.thirdparty.zope.interface',
     'typing',
-<<<<<<< HEAD
-=======
     'xml.etree.ElementTree',
->>>>>>> 56ffe36e
 )
 
 # Allow list of symbols that can be directly imported.
