--- conflicted
+++ resolved
@@ -778,10 +778,6 @@
         let mut results = Vec::new();
         for entry in read_dir_path.read_dir()? {
             let entry = entry?;
-<<<<<<< HEAD
-            let metadata = entry.metadata()?;
-            let file_name = entry.file_name();
-=======
             let metadata = match entry.metadata() {
                 Ok(v) => v,
                 Err(e) => {
@@ -793,8 +789,7 @@
                     }
                 }
             };
-            let name = get_bytes_from_os_string(entry.file_name());
->>>>>>> 1075b9d3
+            let file_name = entry.file_name();
             // FIXME don't do this when cached
             if file_name == ".hg" {
                 if is_at_repo_root {
