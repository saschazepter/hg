use bytes_cast::BytesCast;
use micro_timer::timed;
use std::borrow::Cow;
use std::path::PathBuf;

use super::on_disk;
use super::on_disk::DirstateV2ParseError;
use super::owning::OwningDirstateMap;
use super::path_with_basename::WithBasename;
use crate::dirstate::parsers::pack_entry;
use crate::dirstate::parsers::packed_entry_size;
use crate::dirstate::parsers::parse_dirstate_entries;
use crate::dirstate::CopyMapIter;
use crate::dirstate::DirstateV2Data;
use crate::dirstate::ParentFileData;
use crate::dirstate::StateMapIter;
use crate::dirstate::TruncatedTimestamp;
use crate::matchers::Matcher;
use crate::utils::hg_path::{HgPath, HgPathBuf};
use crate::DirstateEntry;
use crate::DirstateError;
use crate::DirstateMapError;
use crate::DirstateParents;
use crate::DirstateStatus;
use crate::FastHashbrownMap as FastHashMap;
use crate::PatternFileWarning;
use crate::StatusError;
use crate::StatusOptions;

/// Append to an existing data file if the amount of unreachable data (not used
/// anymore) is less than this fraction of the total amount of existing data.
const ACCEPTABLE_UNREACHABLE_BYTES_RATIO: f32 = 0.5;

<<<<<<< HEAD
#[derive(Debug, PartialEq, Eq)]
/// Version of the on-disk format
pub enum DirstateVersion {
    V1,
    V2,
}

=======
#[derive(Debug)]
>>>>>>> 415e80cc
pub struct DirstateMap<'on_disk> {
    /// Contents of the `.hg/dirstate` file
    pub(super) on_disk: &'on_disk [u8],

    pub(super) root: ChildNodes<'on_disk>,

    /// Number of nodes anywhere in the tree that have `.entry.is_some()`.
    pub(super) nodes_with_entry_count: u32,

    /// Number of nodes anywhere in the tree that have
    /// `.copy_source.is_some()`.
    pub(super) nodes_with_copy_source_count: u32,

    /// See on_disk::Header
    pub(super) ignore_patterns_hash: on_disk::IgnorePatternsHash,

    /// How many bytes of `on_disk` are not used anymore
    pub(super) unreachable_bytes: u32,

    /// Size of the data used to first load this `DirstateMap`. Used in case
    /// we need to write some new metadata, but no new data on disk.
    pub(super) old_data_size: usize,

    pub(super) dirstate_version: DirstateVersion,
}

/// Using a plain `HgPathBuf` of the full path from the repository root as a
/// map key would also work: all paths in a given map have the same parent
/// path, so comparing full paths gives the same result as comparing base
/// names. However `HashMap` would waste time always re-hashing the same
/// string prefix.
pub(super) type NodeKey<'on_disk> = WithBasename<Cow<'on_disk, HgPath>>;

/// Similar to `&'tree Cow<'on_disk, HgPath>`, but can also be returned
/// for on-disk nodes that don’t actually have a `Cow` to borrow.
#[derive(Debug)]
pub(super) enum BorrowedPath<'tree, 'on_disk> {
    InMemory(&'tree HgPathBuf),
    OnDisk(&'on_disk HgPath),
}

#[derive(Debug)]
pub(super) enum ChildNodes<'on_disk> {
    InMemory(FastHashMap<NodeKey<'on_disk>, Node<'on_disk>>),
    OnDisk(&'on_disk [on_disk::Node]),
}

#[derive(Debug)]
pub(super) enum ChildNodesRef<'tree, 'on_disk> {
    InMemory(&'tree FastHashMap<NodeKey<'on_disk>, Node<'on_disk>>),
    OnDisk(&'on_disk [on_disk::Node]),
}

#[derive(Debug)]
pub(super) enum NodeRef<'tree, 'on_disk> {
    InMemory(&'tree NodeKey<'on_disk>, &'tree Node<'on_disk>),
    OnDisk(&'on_disk on_disk::Node),
}

impl<'tree, 'on_disk> BorrowedPath<'tree, 'on_disk> {
    pub fn detach_from_tree(&self) -> Cow<'on_disk, HgPath> {
        match *self {
            BorrowedPath::InMemory(in_memory) => Cow::Owned(in_memory.clone()),
            BorrowedPath::OnDisk(on_disk) => Cow::Borrowed(on_disk),
        }
    }
}

impl<'tree, 'on_disk> std::ops::Deref for BorrowedPath<'tree, 'on_disk> {
    type Target = HgPath;

    fn deref(&self) -> &HgPath {
        match *self {
            BorrowedPath::InMemory(in_memory) => in_memory,
            BorrowedPath::OnDisk(on_disk) => on_disk,
        }
    }
}

impl Default for ChildNodes<'_> {
    fn default() -> Self {
        ChildNodes::InMemory(Default::default())
    }
}

impl<'on_disk> ChildNodes<'on_disk> {
    pub(super) fn as_ref<'tree>(
        &'tree self,
    ) -> ChildNodesRef<'tree, 'on_disk> {
        match self {
            ChildNodes::InMemory(nodes) => ChildNodesRef::InMemory(nodes),
            ChildNodes::OnDisk(nodes) => ChildNodesRef::OnDisk(nodes),
        }
    }

    pub(super) fn is_empty(&self) -> bool {
        match self {
            ChildNodes::InMemory(nodes) => nodes.is_empty(),
            ChildNodes::OnDisk(nodes) => nodes.is_empty(),
        }
    }

    fn make_mut(
        &mut self,
        on_disk: &'on_disk [u8],
        unreachable_bytes: &mut u32,
    ) -> Result<
        &mut FastHashMap<NodeKey<'on_disk>, Node<'on_disk>>,
        DirstateV2ParseError,
    > {
        match self {
            ChildNodes::InMemory(nodes) => Ok(nodes),
            ChildNodes::OnDisk(nodes) => {
                *unreachable_bytes +=
                    std::mem::size_of_val::<[on_disk::Node]>(nodes) as u32;
                let nodes = nodes
                    .iter()
                    .map(|node| {
                        Ok((
                            node.path(on_disk)?,
                            node.to_in_memory_node(on_disk)?,
                        ))
                    })
                    .collect::<Result<_, _>>()?;
                *self = ChildNodes::InMemory(nodes);
                match self {
                    ChildNodes::InMemory(nodes) => Ok(nodes),
                    ChildNodes::OnDisk(_) => unreachable!(),
                }
            }
        }
    }
}

impl<'tree, 'on_disk> ChildNodesRef<'tree, 'on_disk> {
    pub(super) fn get(
        &self,
        base_name: &HgPath,
        on_disk: &'on_disk [u8],
    ) -> Result<Option<NodeRef<'tree, 'on_disk>>, DirstateV2ParseError> {
        match self {
            ChildNodesRef::InMemory(nodes) => Ok(nodes
                .get_key_value(base_name)
                .map(|(k, v)| NodeRef::InMemory(k, v))),
            ChildNodesRef::OnDisk(nodes) => {
                let mut parse_result = Ok(());
                let search_result = nodes.binary_search_by(|node| {
                    match node.base_name(on_disk) {
                        Ok(node_base_name) => node_base_name.cmp(base_name),
                        Err(e) => {
                            parse_result = Err(e);
                            // Dummy comparison result, `search_result` won’t
                            // be used since `parse_result` is an error
                            std::cmp::Ordering::Equal
                        }
                    }
                });
                parse_result.map(|()| {
                    search_result.ok().map(|i| NodeRef::OnDisk(&nodes[i]))
                })
            }
        }
    }

    /// Iterate in undefined order
    pub(super) fn iter(
        &self,
    ) -> impl Iterator<Item = NodeRef<'tree, 'on_disk>> {
        match self {
            ChildNodesRef::InMemory(nodes) => itertools::Either::Left(
                nodes.iter().map(|(k, v)| NodeRef::InMemory(k, v)),
            ),
            ChildNodesRef::OnDisk(nodes) => {
                itertools::Either::Right(nodes.iter().map(NodeRef::OnDisk))
            }
        }
    }

    /// Iterate in parallel in undefined order
    pub(super) fn par_iter(
        &self,
    ) -> impl rayon::iter::ParallelIterator<Item = NodeRef<'tree, 'on_disk>>
    {
        use rayon::prelude::*;
        match self {
            ChildNodesRef::InMemory(nodes) => rayon::iter::Either::Left(
                nodes.par_iter().map(|(k, v)| NodeRef::InMemory(k, v)),
            ),
            ChildNodesRef::OnDisk(nodes) => rayon::iter::Either::Right(
                nodes.par_iter().map(NodeRef::OnDisk),
            ),
        }
    }

    pub(super) fn sorted(&self) -> Vec<NodeRef<'tree, 'on_disk>> {
        match self {
            ChildNodesRef::InMemory(nodes) => {
                let mut vec: Vec<_> = nodes
                    .iter()
                    .map(|(k, v)| NodeRef::InMemory(k, v))
                    .collect();
                fn sort_key<'a>(node: &'a NodeRef) -> &'a HgPath {
                    match node {
                        NodeRef::InMemory(path, _node) => path.base_name(),
                        NodeRef::OnDisk(_) => unreachable!(),
                    }
                }
                // `sort_unstable_by_key` doesn’t allow keys borrowing from the
                // value: https://github.com/rust-lang/rust/issues/34162
                vec.sort_unstable_by(|a, b| sort_key(a).cmp(sort_key(b)));
                vec
            }
            ChildNodesRef::OnDisk(nodes) => {
                // Nodes on disk are already sorted
                nodes.iter().map(NodeRef::OnDisk).collect()
            }
        }
    }
}

impl<'tree, 'on_disk> NodeRef<'tree, 'on_disk> {
    pub(super) fn full_path(
        &self,
        on_disk: &'on_disk [u8],
    ) -> Result<&'tree HgPath, DirstateV2ParseError> {
        match self {
            NodeRef::InMemory(path, _node) => Ok(path.full_path()),
            NodeRef::OnDisk(node) => node.full_path(on_disk),
        }
    }

    /// Returns a `BorrowedPath`, which can be turned into a `Cow<'on_disk,
    /// HgPath>` detached from `'tree`
    pub(super) fn full_path_borrowed(
        &self,
        on_disk: &'on_disk [u8],
    ) -> Result<BorrowedPath<'tree, 'on_disk>, DirstateV2ParseError> {
        match self {
            NodeRef::InMemory(path, _node) => match path.full_path() {
                Cow::Borrowed(on_disk) => Ok(BorrowedPath::OnDisk(on_disk)),
                Cow::Owned(in_memory) => Ok(BorrowedPath::InMemory(in_memory)),
            },
            NodeRef::OnDisk(node) => {
                Ok(BorrowedPath::OnDisk(node.full_path(on_disk)?))
            }
        }
    }

    pub(super) fn base_name(
        &self,
        on_disk: &'on_disk [u8],
    ) -> Result<&'tree HgPath, DirstateV2ParseError> {
        match self {
            NodeRef::InMemory(path, _node) => Ok(path.base_name()),
            NodeRef::OnDisk(node) => node.base_name(on_disk),
        }
    }

    pub(super) fn children(
        &self,
        on_disk: &'on_disk [u8],
    ) -> Result<ChildNodesRef<'tree, 'on_disk>, DirstateV2ParseError> {
        match self {
            NodeRef::InMemory(_path, node) => Ok(node.children.as_ref()),
            NodeRef::OnDisk(node) => {
                Ok(ChildNodesRef::OnDisk(node.children(on_disk)?))
            }
        }
    }

    pub(super) fn has_copy_source(&self) -> bool {
        match self {
            NodeRef::InMemory(_path, node) => node.copy_source.is_some(),
            NodeRef::OnDisk(node) => node.has_copy_source(),
        }
    }

    pub(super) fn copy_source(
        &self,
        on_disk: &'on_disk [u8],
    ) -> Result<Option<&'tree HgPath>, DirstateV2ParseError> {
        match self {
            NodeRef::InMemory(_path, node) => {
                Ok(node.copy_source.as_ref().map(|s| &**s))
            }
            NodeRef::OnDisk(node) => node.copy_source(on_disk),
        }
    }
    /// Returns a `BorrowedPath`, which can be turned into a `Cow<'on_disk,
    /// HgPath>` detached from `'tree`
    pub(super) fn copy_source_borrowed(
        &self,
        on_disk: &'on_disk [u8],
    ) -> Result<Option<BorrowedPath<'tree, 'on_disk>>, DirstateV2ParseError>
    {
        Ok(match self {
            NodeRef::InMemory(_path, node) => {
                node.copy_source.as_ref().map(|source| match source {
                    Cow::Borrowed(on_disk) => BorrowedPath::OnDisk(on_disk),
                    Cow::Owned(in_memory) => BorrowedPath::InMemory(in_memory),
                })
            }
            NodeRef::OnDisk(node) => node
                .copy_source(on_disk)?
                .map(|source| BorrowedPath::OnDisk(source)),
        })
    }

    pub(super) fn entry(
        &self,
    ) -> Result<Option<DirstateEntry>, DirstateV2ParseError> {
        match self {
            NodeRef::InMemory(_path, node) => {
                Ok(node.data.as_entry().copied())
            }
            NodeRef::OnDisk(node) => node.entry(),
        }
    }

    pub(super) fn cached_directory_mtime(
        &self,
    ) -> Result<Option<TruncatedTimestamp>, DirstateV2ParseError> {
        match self {
            NodeRef::InMemory(_path, node) => Ok(match node.data {
                NodeData::CachedDirectory { mtime } => Some(mtime),
                _ => None,
            }),
            NodeRef::OnDisk(node) => node.cached_directory_mtime(),
        }
    }

    pub(super) fn descendants_with_entry_count(&self) -> u32 {
        match self {
            NodeRef::InMemory(_path, node) => {
                node.descendants_with_entry_count
            }
            NodeRef::OnDisk(node) => node.descendants_with_entry_count.get(),
        }
    }

    pub(super) fn tracked_descendants_count(&self) -> u32 {
        match self {
            NodeRef::InMemory(_path, node) => node.tracked_descendants_count,
            NodeRef::OnDisk(node) => node.tracked_descendants_count.get(),
        }
    }
}

/// Represents a file or a directory
#[derive(Default, Debug)]
pub(super) struct Node<'on_disk> {
    pub(super) data: NodeData,

    pub(super) copy_source: Option<Cow<'on_disk, HgPath>>,

    pub(super) children: ChildNodes<'on_disk>,

    /// How many (non-inclusive) descendants of this node have an entry.
    pub(super) descendants_with_entry_count: u32,

    /// How many (non-inclusive) descendants of this node have an entry whose
    /// state is "tracked".
    pub(super) tracked_descendants_count: u32,
}

#[derive(Debug)]
pub(super) enum NodeData {
    Entry(DirstateEntry),
    CachedDirectory { mtime: TruncatedTimestamp },
    None,
}

impl Default for NodeData {
    fn default() -> Self {
        NodeData::None
    }
}

impl NodeData {
    fn has_entry(&self) -> bool {
        match self {
            NodeData::Entry(_) => true,
            _ => false,
        }
    }

    fn as_entry(&self) -> Option<&DirstateEntry> {
        match self {
            NodeData::Entry(entry) => Some(entry),
            _ => None,
        }
    }

    fn as_entry_mut(&mut self) -> Option<&mut DirstateEntry> {
        match self {
            NodeData::Entry(entry) => Some(entry),
            _ => None,
        }
    }
}

impl<'on_disk> DirstateMap<'on_disk> {
    pub(super) fn empty(on_disk: &'on_disk [u8]) -> Self {
        Self {
            on_disk,
            root: ChildNodes::default(),
            nodes_with_entry_count: 0,
            nodes_with_copy_source_count: 0,
            ignore_patterns_hash: [0; on_disk::IGNORE_PATTERNS_HASH_LEN],
            unreachable_bytes: 0,
            old_data_size: 0,
            dirstate_version: DirstateVersion::V1,
        }
    }

    #[timed]
    pub fn new_v2(
        on_disk: &'on_disk [u8],
        data_size: usize,
        metadata: &[u8],
    ) -> Result<Self, DirstateError> {
        if let Some(data) = on_disk.get(..data_size) {
            Ok(on_disk::read(data, metadata)?)
        } else {
            Err(DirstateV2ParseError.into())
        }
    }

    #[timed]
    pub fn new_v1(
        on_disk: &'on_disk [u8],
    ) -> Result<(Self, Option<DirstateParents>), DirstateError> {
        let mut map = Self::empty(on_disk);
        if map.on_disk.is_empty() {
            return Ok((map, None));
        }

        let parents = parse_dirstate_entries(
            map.on_disk,
            |path, entry, copy_source| {
                let tracked = entry.tracked();
                let node = Self::get_or_insert_node_inner(
                    map.on_disk,
                    &mut map.unreachable_bytes,
                    &mut map.root,
                    path,
                    WithBasename::to_cow_borrowed,
                    |ancestor| {
                        if tracked {
                            ancestor.tracked_descendants_count += 1
                        }
                        ancestor.descendants_with_entry_count += 1
                    },
                )?;
                assert!(
                    !node.data.has_entry(),
                    "duplicate dirstate entry in read"
                );
                assert!(
                    node.copy_source.is_none(),
                    "duplicate dirstate entry in read"
                );
                node.data = NodeData::Entry(*entry);
                node.copy_source = copy_source.map(Cow::Borrowed);
                map.nodes_with_entry_count += 1;
                if copy_source.is_some() {
                    map.nodes_with_copy_source_count += 1
                }
                Ok(())
            },
        )?;
        let parents = Some(parents.clone());

        Ok((map, parents))
    }

    /// Assuming dirstate-v2 format, returns whether the next write should
    /// append to the existing data file that contains `self.on_disk` (true),
    /// or create a new data file from scratch (false).
    pub(super) fn write_should_append(&self) -> bool {
        let ratio = self.unreachable_bytes as f32 / self.on_disk.len() as f32;
        ratio < ACCEPTABLE_UNREACHABLE_BYTES_RATIO
    }

    fn get_node<'tree>(
        &'tree self,
        path: &HgPath,
    ) -> Result<Option<NodeRef<'tree, 'on_disk>>, DirstateV2ParseError> {
        let mut children = self.root.as_ref();
        let mut components = path.components();
        let mut component =
            components.next().expect("expected at least one components");
        loop {
            if let Some(child) = children.get(component, self.on_disk)? {
                if let Some(next_component) = components.next() {
                    component = next_component;
                    children = child.children(self.on_disk)?;
                } else {
                    return Ok(Some(child));
                }
            } else {
                return Ok(None);
            }
        }
    }

    /// Returns a mutable reference to the node at `path` if it exists
    ///
    /// `each_ancestor` is a callback that is called for each ancestor node
    /// when descending the tree. It is used to keep the different counters
    /// of the `DirstateMap` up-to-date.
    fn get_node_mut<'tree>(
        &'tree mut self,
        path: &HgPath,
        each_ancestor: impl FnMut(&mut Node),
    ) -> Result<Option<&'tree mut Node<'on_disk>>, DirstateV2ParseError> {
        Self::get_node_mut_inner(
            self.on_disk,
            &mut self.unreachable_bytes,
            &mut self.root,
            path,
            each_ancestor,
        )
    }

    /// Lower-level version of `get_node_mut`.
    ///
    /// This takes `root` instead of `&mut self` so that callers can mutate
    /// other fields while the returned borrow is still valid.
    ///
    /// `each_ancestor` is a callback that is called for each ancestor node
    /// when descending the tree. It is used to keep the different counters
    /// of the `DirstateMap` up-to-date.
    fn get_node_mut_inner<'tree>(
        on_disk: &'on_disk [u8],
        unreachable_bytes: &mut u32,
        root: &'tree mut ChildNodes<'on_disk>,
        path: &HgPath,
        mut each_ancestor: impl FnMut(&mut Node),
    ) -> Result<Option<&'tree mut Node<'on_disk>>, DirstateV2ParseError> {
        let mut children = root;
        let mut components = path.components();
        let mut component =
            components.next().expect("expected at least one components");
        loop {
            if let Some(child) = children
                .make_mut(on_disk, unreachable_bytes)?
                .get_mut(component)
            {
                if let Some(next_component) = components.next() {
                    each_ancestor(child);
                    component = next_component;
                    children = &mut child.children;
                } else {
                    return Ok(Some(child));
                }
            } else {
                return Ok(None);
            }
        }
    }

    /// Get a mutable reference to the node at `path`, creating it if it does
    /// not exist.
    ///
    /// `each_ancestor` is a callback that is called for each ancestor node
    /// when descending the tree. It is used to keep the different counters
    /// of the `DirstateMap` up-to-date.
    fn get_or_insert_node<'tree, 'path>(
        &'tree mut self,
        path: &'path HgPath,
        each_ancestor: impl FnMut(&mut Node),
    ) -> Result<&'tree mut Node<'on_disk>, DirstateV2ParseError> {
        Self::get_or_insert_node_inner(
            self.on_disk,
            &mut self.unreachable_bytes,
            &mut self.root,
            path,
            WithBasename::to_cow_owned,
            each_ancestor,
        )
    }

    /// Lower-level version of `get_or_insert_node_inner`, which is used when
    /// parsing disk data to remove allocations for new nodes.
    fn get_or_insert_node_inner<'tree, 'path>(
        on_disk: &'on_disk [u8],
        unreachable_bytes: &mut u32,
        root: &'tree mut ChildNodes<'on_disk>,
        path: &'path HgPath,
        to_cow: impl Fn(
            WithBasename<&'path HgPath>,
        ) -> WithBasename<Cow<'on_disk, HgPath>>,
        mut each_ancestor: impl FnMut(&mut Node),
    ) -> Result<&'tree mut Node<'on_disk>, DirstateV2ParseError> {
        let mut child_nodes = root;
        let mut inclusive_ancestor_paths =
            WithBasename::inclusive_ancestors_of(path);
        let mut ancestor_path = inclusive_ancestor_paths
            .next()
            .expect("expected at least one inclusive ancestor");
        loop {
            let (_, child_node) = child_nodes
                .make_mut(on_disk, unreachable_bytes)?
                .raw_entry_mut()
                .from_key(ancestor_path.base_name())
                .or_insert_with(|| (to_cow(ancestor_path), Node::default()));
            if let Some(next) = inclusive_ancestor_paths.next() {
                each_ancestor(child_node);
                ancestor_path = next;
                child_nodes = &mut child_node.children;
            } else {
                return Ok(child_node);
            }
        }
    }

    fn reset_state(
        &mut self,
        filename: &HgPath,
        old_entry_opt: Option<DirstateEntry>,
        wc_tracked: bool,
        p1_tracked: bool,
        p2_info: bool,
        has_meaningful_mtime: bool,
        parent_file_data_opt: Option<ParentFileData>,
    ) -> Result<(), DirstateError> {
        let (had_entry, was_tracked) = match old_entry_opt {
            Some(old_entry) => (true, old_entry.tracked()),
            None => (false, false),
        };
        let node = self.get_or_insert_node(filename, |ancestor| {
            if !had_entry {
                ancestor.descendants_with_entry_count += 1;
            }
            if was_tracked {
                if !wc_tracked {
                    ancestor.tracked_descendants_count = ancestor
                        .tracked_descendants_count
                        .checked_sub(1)
                        .expect("tracked count to be >= 0");
                }
            } else {
                if wc_tracked {
                    ancestor.tracked_descendants_count += 1;
                }
            }
        })?;

        let v2_data = if let Some(parent_file_data) = parent_file_data_opt {
            DirstateV2Data {
                wc_tracked,
                p1_tracked,
                p2_info,
                mode_size: parent_file_data.mode_size,
                mtime: if has_meaningful_mtime {
                    parent_file_data.mtime
                } else {
                    None
                },
                ..Default::default()
            }
        } else {
            DirstateV2Data {
                wc_tracked,
                p1_tracked,
                p2_info,
                ..Default::default()
            }
        };
        node.data = NodeData::Entry(DirstateEntry::from_v2_data(v2_data));
        if !had_entry {
            self.nodes_with_entry_count += 1;
        }
        Ok(())
    }

    fn set_tracked(
        &mut self,
        filename: &HgPath,
        old_entry_opt: Option<DirstateEntry>,
    ) -> Result<bool, DirstateV2ParseError> {
        let was_tracked = old_entry_opt.map_or(false, |e| e.tracked());
        let had_entry = old_entry_opt.is_some();
        let tracked_count_increment = if was_tracked { 0 } else { 1 };
        let mut new = false;

        let node = self.get_or_insert_node(filename, |ancestor| {
            if !had_entry {
                ancestor.descendants_with_entry_count += 1;
            }

            ancestor.tracked_descendants_count += tracked_count_increment;
        })?;
        if let Some(old_entry) = old_entry_opt {
            let mut e = old_entry.clone();
            if e.tracked() {
                // XXX
                // This is probably overkill for more case, but we need this to
                // fully replace the `normallookup` call with `set_tracked`
                // one. Consider smoothing this in the future.
                e.set_possibly_dirty();
            } else {
                new = true;
                e.set_tracked();
            }
            node.data = NodeData::Entry(e)
        } else {
            node.data = NodeData::Entry(DirstateEntry::new_tracked());
            self.nodes_with_entry_count += 1;
            new = true;
        };
        Ok(new)
    }

    /// Set a node as untracked in the dirstate.
    ///
    /// It is the responsibility of the caller to remove the copy source and/or
    /// the entry itself if appropriate.
    ///
    /// # Panics
    ///
    /// Panics if the node does not exist.
    fn set_untracked(
        &mut self,
        filename: &HgPath,
        old_entry: DirstateEntry,
    ) -> Result<(), DirstateV2ParseError> {
        let node = self
            .get_node_mut(filename, |ancestor| {
                ancestor.tracked_descendants_count = ancestor
                    .tracked_descendants_count
                    .checked_sub(1)
                    .expect("tracked_descendants_count should be >= 0");
            })?
            .expect("node should exist");
        let mut new_entry = old_entry.clone();
        new_entry.set_untracked();
        node.data = NodeData::Entry(new_entry);
        Ok(())
    }

    /// Set a node as clean in the dirstate.
    ///
    /// It is the responsibility of the caller to remove the copy source.
    ///
    /// # Panics
    ///
    /// Panics if the node does not exist.
    fn set_clean(
        &mut self,
        filename: &HgPath,
        old_entry: DirstateEntry,
        mode: u32,
        size: u32,
        mtime: TruncatedTimestamp,
    ) -> Result<(), DirstateError> {
        let node = self
            .get_node_mut(filename, |ancestor| {
                if !old_entry.tracked() {
                    ancestor.tracked_descendants_count += 1;
                }
            })?
            .expect("node should exist");
        let mut new_entry = old_entry.clone();
        new_entry.set_clean(mode, size, mtime);
        node.data = NodeData::Entry(new_entry);
        Ok(())
    }

    /// Set a node as possibly dirty in the dirstate.
    ///
    /// # Panics
    ///
    /// Panics if the node does not exist.
    fn set_possibly_dirty(
        &mut self,
        filename: &HgPath,
    ) -> Result<(), DirstateError> {
        let node = self
            .get_node_mut(filename, |_ancestor| {})?
            .expect("node should exist");
        let entry = node.data.as_entry_mut().expect("entry should exist");
        entry.set_possibly_dirty();
        node.data = NodeData::Entry(*entry);
        Ok(())
    }

    /// Clears the cached mtime for the (potential) folder at `path`.
    pub(super) fn clear_cached_mtime(
        &mut self,
        path: &HgPath,
    ) -> Result<(), DirstateV2ParseError> {
        let node = match self.get_node_mut(path, |_ancestor| {})? {
            Some(node) => node,
            None => return Ok(()),
        };
        if let NodeData::CachedDirectory { .. } = &node.data {
            node.data = NodeData::None
        }
        Ok(())
    }

    /// Sets the cached mtime for the (potential) folder at `path`.
    pub(super) fn set_cached_mtime(
        &mut self,
        path: &HgPath,
        mtime: TruncatedTimestamp,
    ) -> Result<(), DirstateV2ParseError> {
        let node = match self.get_node_mut(path, |_ancestor| {})? {
            Some(node) => node,
            None => return Ok(()),
        };
        match &node.data {
            NodeData::Entry(_) => {} // Don’t overwrite an entry
            NodeData::CachedDirectory { .. } | NodeData::None => {
                node.data = NodeData::CachedDirectory { mtime }
            }
        }
        Ok(())
    }

    fn iter_nodes<'tree>(
        &'tree self,
    ) -> impl Iterator<
        Item = Result<NodeRef<'tree, 'on_disk>, DirstateV2ParseError>,
    > + 'tree {
        // Depth first tree traversal.
        //
        // If we could afford internal iteration and recursion,
        // this would look like:
        //
        // ```
        // fn traverse_children(
        //     children: &ChildNodes,
        //     each: &mut impl FnMut(&Node),
        // ) {
        //     for child in children.values() {
        //         traverse_children(&child.children, each);
        //         each(child);
        //     }
        // }
        // ```
        //
        // However we want an external iterator and therefore can’t use the
        // call stack. Use an explicit stack instead:
        let mut stack = Vec::new();
        let mut iter = self.root.as_ref().iter();
        std::iter::from_fn(move || {
            while let Some(child_node) = iter.next() {
                let children = match child_node.children(self.on_disk) {
                    Ok(children) => children,
                    Err(error) => return Some(Err(error)),
                };
                // Pseudo-recursion
                let new_iter = children.iter();
                let old_iter = std::mem::replace(&mut iter, new_iter);
                stack.push((child_node, old_iter));
            }
            // Found the end of a `children.iter()` iterator.
            if let Some((child_node, next_iter)) = stack.pop() {
                // "Return" from pseudo-recursion by restoring state from the
                // explicit stack
                iter = next_iter;

                Some(Ok(child_node))
            } else {
                // Reached the bottom of the stack, we’re done
                None
            }
        })
    }

    fn count_dropped_path(unreachable_bytes: &mut u32, path: &Cow<HgPath>) {
        if let Cow::Borrowed(path) = path {
            *unreachable_bytes += path.len() as u32
        }
    }
}

/// Like `Iterator::filter_map`, but over a fallible iterator of `Result`s.
///
/// The callback is only called for incoming `Ok` values. Errors are passed
/// through as-is. In order to let it use the `?` operator the callback is
/// expected to return a `Result` of `Option`, instead of an `Option` of
/// `Result`.
fn filter_map_results<'a, I, F, A, B, E>(
    iter: I,
    f: F,
) -> impl Iterator<Item = Result<B, E>> + 'a
where
    I: Iterator<Item = Result<A, E>> + 'a,
    F: Fn(A) -> Result<Option<B>, E> + 'a,
{
    iter.filter_map(move |result| match result {
        Ok(node) => f(node).transpose(),
        Err(e) => Some(Err(e)),
    })
}

impl OwningDirstateMap {
    pub fn clear(&mut self) {
        self.with_dmap_mut(|map| {
            map.root = Default::default();
            map.nodes_with_entry_count = 0;
            map.nodes_with_copy_source_count = 0;
        });
    }

    pub fn set_tracked(
        &mut self,
        filename: &HgPath,
    ) -> Result<bool, DirstateV2ParseError> {
        let old_entry_opt = self.get(filename)?;
        self.with_dmap_mut(|map| map.set_tracked(filename, old_entry_opt))
    }

    pub fn set_untracked(
        &mut self,
        filename: &HgPath,
    ) -> Result<bool, DirstateError> {
        let old_entry_opt = self.get(filename)?;
        match old_entry_opt {
            None => Ok(false),
            Some(old_entry) => {
                if !old_entry.tracked() {
                    // `DirstateMap::set_untracked` is not a noop if
                    // already not tracked as it will decrement the
                    // tracked counters while going down.
                    return Ok(true);
                }
                if old_entry.added() {
                    // Untracking an "added" entry will just result in a
                    // worthless entry (and other parts of the code will
                    // complain about it), just drop it entirely.
                    self.drop_entry_and_copy_source(filename)?;
                    return Ok(true);
                }
                if !old_entry.p2_info() {
                    self.copy_map_remove(filename)?;
                }

                self.with_dmap_mut(|map| {
                    map.set_untracked(filename, old_entry)?;
                    Ok(true)
                })
            }
        }
    }

    pub fn set_clean(
        &mut self,
        filename: &HgPath,
        mode: u32,
        size: u32,
        mtime: TruncatedTimestamp,
    ) -> Result<(), DirstateError> {
        let old_entry = match self.get(filename)? {
            None => {
                return Err(
                    DirstateMapError::PathNotFound(filename.into()).into()
                )
            }
            Some(e) => e,
        };
        self.copy_map_remove(filename)?;
        self.with_dmap_mut(|map| {
            map.set_clean(filename, old_entry, mode, size, mtime)
        })
    }

    pub fn set_possibly_dirty(
        &mut self,
        filename: &HgPath,
    ) -> Result<(), DirstateError> {
        if self.get(filename)?.is_none() {
            return Err(DirstateMapError::PathNotFound(filename.into()).into());
        }
        self.with_dmap_mut(|map| map.set_possibly_dirty(filename))
    }

    pub fn reset_state(
        &mut self,
        filename: &HgPath,
        wc_tracked: bool,
        p1_tracked: bool,
        p2_info: bool,
        has_meaningful_mtime: bool,
        parent_file_data_opt: Option<ParentFileData>,
    ) -> Result<(), DirstateError> {
        if !(p1_tracked || p2_info || wc_tracked) {
            self.drop_entry_and_copy_source(filename)?;
            return Ok(());
        }
        self.copy_map_remove(filename)?;
        let old_entry_opt = self.get(filename)?;
        self.with_dmap_mut(|map| {
            map.reset_state(
                filename,
                old_entry_opt,
                wc_tracked,
                p1_tracked,
                p2_info,
                has_meaningful_mtime,
                parent_file_data_opt,
            )
        })
    }

    pub fn drop_entry_and_copy_source(
        &mut self,
        filename: &HgPath,
    ) -> Result<(), DirstateError> {
        let was_tracked = self.get(filename)?.map_or(false, |e| e.tracked());
        struct Dropped {
            was_tracked: bool,
            had_entry: bool,
            had_copy_source: bool,
        }

        /// If this returns `Ok(Some((dropped, removed)))`, then
        ///
        /// * `dropped` is about the leaf node that was at `filename`
        /// * `removed` is whether this particular level of recursion just
        ///   removed a node in `nodes`.
        fn recur<'on_disk>(
            on_disk: &'on_disk [u8],
            unreachable_bytes: &mut u32,
            nodes: &mut ChildNodes<'on_disk>,
            path: &HgPath,
        ) -> Result<Option<(Dropped, bool)>, DirstateV2ParseError> {
            let (first_path_component, rest_of_path) =
                path.split_first_component();
            let nodes = nodes.make_mut(on_disk, unreachable_bytes)?;
            let node = if let Some(node) = nodes.get_mut(first_path_component)
            {
                node
            } else {
                return Ok(None);
            };
            let dropped;
            if let Some(rest) = rest_of_path {
                if let Some((d, removed)) = recur(
                    on_disk,
                    unreachable_bytes,
                    &mut node.children,
                    rest,
                )? {
                    dropped = d;
                    if dropped.had_entry {
                        node.descendants_with_entry_count = node
                            .descendants_with_entry_count
                            .checked_sub(1)
                            .expect(
                                "descendants_with_entry_count should be >= 0",
                            );
                    }
                    if dropped.was_tracked {
                        node.tracked_descendants_count = node
                            .tracked_descendants_count
                            .checked_sub(1)
                            .expect(
                                "tracked_descendants_count should be >= 0",
                            );
                    }

                    // Directory caches must be invalidated when removing a
                    // child node
                    if removed {
                        if let NodeData::CachedDirectory { .. } = &node.data {
                            node.data = NodeData::None
                        }
                    }
                } else {
                    return Ok(None);
                }
            } else {
                let entry = node.data.as_entry();
                let was_tracked = entry.map_or(false, |entry| entry.tracked());
                let had_entry = entry.is_some();
                if had_entry {
                    node.data = NodeData::None
                }
                let mut had_copy_source = false;
                if let Some(source) = &node.copy_source {
                    DirstateMap::count_dropped_path(unreachable_bytes, source);
                    had_copy_source = true;
                    node.copy_source = None
                }
                dropped = Dropped {
                    was_tracked,
                    had_entry,
                    had_copy_source,
                };
            }
            // After recursion, for both leaf (rest_of_path is None) nodes and
            // parent nodes, remove a node if it just became empty.
            let remove = !node.data.has_entry()
                && node.copy_source.is_none()
                && node.children.is_empty();
            if remove {
                let (key, _) =
                    nodes.remove_entry(first_path_component).unwrap();
                DirstateMap::count_dropped_path(
                    unreachable_bytes,
                    key.full_path(),
                )
            }
            Ok(Some((dropped, remove)))
        }

        self.with_dmap_mut(|map| {
            if let Some((dropped, _removed)) = recur(
                map.on_disk,
                &mut map.unreachable_bytes,
                &mut map.root,
                filename,
            )? {
                if dropped.had_entry {
                    map.nodes_with_entry_count = map
                        .nodes_with_entry_count
                        .checked_sub(1)
                        .expect("nodes_with_entry_count should be >= 0");
                }
                if dropped.had_copy_source {
                    map.nodes_with_copy_source_count = map
                        .nodes_with_copy_source_count
                        .checked_sub(1)
                        .expect("nodes_with_copy_source_count should be >= 0");
                }
            } else {
                debug_assert!(!was_tracked);
            }
            Ok(())
        })
    }

    pub fn has_tracked_dir(
        &mut self,
        directory: &HgPath,
    ) -> Result<bool, DirstateError> {
        self.with_dmap_mut(|map| {
            if let Some(node) = map.get_node(directory)? {
                // A node without a `DirstateEntry` was created to hold child
                // nodes, and is therefore a directory.
                let is_dir = node.entry()?.is_none();
                Ok(is_dir && node.tracked_descendants_count() > 0)
            } else {
                Ok(false)
            }
        })
    }

    pub fn has_dir(
        &mut self,
        directory: &HgPath,
    ) -> Result<bool, DirstateError> {
        self.with_dmap_mut(|map| {
            if let Some(node) = map.get_node(directory)? {
                // A node without a `DirstateEntry` was created to hold child
                // nodes, and is therefore a directory.
                let is_dir = node.entry()?.is_none();
                Ok(is_dir && node.descendants_with_entry_count() > 0)
            } else {
                Ok(false)
            }
        })
    }

    #[timed]
    pub fn pack_v1(
        &self,
        parents: DirstateParents,
    ) -> Result<Vec<u8>, DirstateError> {
        let map = self.get_map();
        // Optizimation (to be measured?): pre-compute size to avoid `Vec`
        // reallocations
        let mut size = parents.as_bytes().len();
        for node in map.iter_nodes() {
            let node = node?;
            if node.entry()?.is_some() {
                size += packed_entry_size(
                    node.full_path(map.on_disk)?,
                    node.copy_source(map.on_disk)?,
                );
            }
        }

        let mut packed = Vec::with_capacity(size);
        packed.extend(parents.as_bytes());

        for node in map.iter_nodes() {
            let node = node?;
            if let Some(entry) = node.entry()? {
                pack_entry(
                    node.full_path(map.on_disk)?,
                    &entry,
                    node.copy_source(map.on_disk)?,
                    &mut packed,
                );
            }
        }
        Ok(packed)
    }

    /// Returns new data and metadata together with whether that data should be
    /// appended to the existing data file whose content is at
    /// `map.on_disk` (true), instead of written to a new data file
    /// (false), and the previous size of data on disk.
    #[timed]
    pub fn pack_v2(
        &self,
        can_append: bool,
    ) -> Result<(Vec<u8>, on_disk::TreeMetadata, bool, usize), DirstateError>
    {
        let map = self.get_map();
        on_disk::write(map, can_append)
    }

    /// `callback` allows the caller to process and do something with the
    /// results of the status. This is needed to do so efficiently (i.e.
    /// without cloning the `DirstateStatus` object with its paths) because
    /// we need to borrow from `Self`.
    pub fn with_status<R>(
        &mut self,
        matcher: &(dyn Matcher + Sync),
        root_dir: PathBuf,
        ignore_files: Vec<PathBuf>,
        options: StatusOptions,
        callback: impl for<'r> FnOnce(
            Result<(DirstateStatus<'r>, Vec<PatternFileWarning>), StatusError>,
        ) -> R,
    ) -> R {
        self.with_dmap_mut(|map| {
            callback(super::status::status(
                map,
                matcher,
                root_dir,
                ignore_files,
                options,
            ))
        })
    }

    pub fn copy_map_len(&self) -> usize {
        let map = self.get_map();
        map.nodes_with_copy_source_count as usize
    }

    pub fn copy_map_iter(&self) -> CopyMapIter<'_> {
        let map = self.get_map();
        Box::new(filter_map_results(map.iter_nodes(), move |node| {
            Ok(if let Some(source) = node.copy_source(map.on_disk)? {
                Some((node.full_path(map.on_disk)?, source))
            } else {
                None
            })
        }))
    }

    pub fn copy_map_contains_key(
        &self,
        key: &HgPath,
    ) -> Result<bool, DirstateV2ParseError> {
        let map = self.get_map();
        Ok(if let Some(node) = map.get_node(key)? {
            node.has_copy_source()
        } else {
            false
        })
    }

    pub fn copy_map_get(
        &self,
        key: &HgPath,
    ) -> Result<Option<&HgPath>, DirstateV2ParseError> {
        let map = self.get_map();
        if let Some(node) = map.get_node(key)? {
            if let Some(source) = node.copy_source(map.on_disk)? {
                return Ok(Some(source));
            }
        }
        Ok(None)
    }

    pub fn copy_map_remove(
        &mut self,
        key: &HgPath,
    ) -> Result<Option<HgPathBuf>, DirstateV2ParseError> {
        self.with_dmap_mut(|map| {
            let count = &mut map.nodes_with_copy_source_count;
            let unreachable_bytes = &mut map.unreachable_bytes;
            Ok(DirstateMap::get_node_mut_inner(
                map.on_disk,
                unreachable_bytes,
                &mut map.root,
                key,
                |_ancestor| {},
            )?
            .and_then(|node| {
                if let Some(source) = &node.copy_source {
                    *count = count
                        .checked_sub(1)
                        .expect("nodes_with_copy_source_count should be >= 0");
                    DirstateMap::count_dropped_path(unreachable_bytes, source);
                }
                node.copy_source.take().map(Cow::into_owned)
            }))
        })
    }

    pub fn copy_map_insert(
        &mut self,
        key: &HgPath,
        value: &HgPath,
    ) -> Result<Option<HgPathBuf>, DirstateV2ParseError> {
        self.with_dmap_mut(|map| {
            let node = map.get_or_insert_node(&key, |_ancestor| {})?;
            let had_copy_source = node.copy_source.is_none();
            let old = node
                .copy_source
                .replace(value.to_owned().into())
                .map(Cow::into_owned);
            if had_copy_source {
                map.nodes_with_copy_source_count += 1
            }
            Ok(old)
        })
    }

    pub fn len(&self) -> usize {
        let map = self.get_map();
        map.nodes_with_entry_count as usize
    }

    pub fn contains_key(
        &self,
        key: &HgPath,
    ) -> Result<bool, DirstateV2ParseError> {
        Ok(self.get(key)?.is_some())
    }

    pub fn get(
        &self,
        key: &HgPath,
    ) -> Result<Option<DirstateEntry>, DirstateV2ParseError> {
        let map = self.get_map();
        Ok(if let Some(node) = map.get_node(key)? {
            node.entry()?
        } else {
            None
        })
    }

    pub fn iter(&self) -> StateMapIter<'_> {
        let map = self.get_map();
        Box::new(filter_map_results(map.iter_nodes(), move |node| {
            Ok(if let Some(entry) = node.entry()? {
                Some((node.full_path(map.on_disk)?, entry))
            } else {
                None
            })
        }))
    }

    pub fn iter_tracked_dirs(
        &mut self,
    ) -> Result<
        Box<
            dyn Iterator<Item = Result<&HgPath, DirstateV2ParseError>>
                + Send
                + '_,
        >,
        DirstateError,
    > {
        let map = self.get_map();
        let on_disk = map.on_disk;
        Ok(Box::new(filter_map_results(
            map.iter_nodes(),
            move |node| {
                Ok(if node.tracked_descendants_count() > 0 {
                    Some(node.full_path(on_disk)?)
                } else {
                    None
                })
            },
        )))
    }

    /// Only public because it needs to be exposed to the Python layer.
    /// It is not the full `setparents` logic, only the parts that mutate the
    /// entries.
    pub fn setparents_fixup(
        &mut self,
    ) -> Result<Vec<(HgPathBuf, HgPathBuf)>, DirstateV2ParseError> {
        // XXX
        // All the copying and re-querying is quite inefficient, but this is
        // still a lot better than doing it from Python.
        //
        // The better solution is to develop a mechanism for `iter_mut`,
        // which will be a lot more involved: we're dealing with a lazy,
        // append-mostly, tree-like data structure. This will do for now.
        let mut copies = vec![];
        let mut files_with_p2_info = vec![];
        for res in self.iter() {
            let (path, entry) = res?;
            if entry.p2_info() {
                files_with_p2_info.push(path.to_owned())
            }
        }
        self.with_dmap_mut(|map| {
            for path in files_with_p2_info.iter() {
                let node = map.get_or_insert_node(path, |_| {})?;
                let entry =
                    node.data.as_entry_mut().expect("entry should exist");
                entry.drop_merge_data();
                if let Some(source) = node.copy_source.take().as_deref() {
                    copies.push((path.to_owned(), source.to_owned()));
                }
            }
            Ok(copies)
        })
    }

    pub fn debug_iter(
        &self,
        all: bool,
    ) -> Box<
        dyn Iterator<
                Item = Result<
                    (&HgPath, (u8, i32, i32, i32)),
                    DirstateV2ParseError,
                >,
            > + Send
            + '_,
    > {
        let map = self.get_map();
        Box::new(filter_map_results(map.iter_nodes(), move |node| {
            let debug_tuple = if let Some(entry) = node.entry()? {
                entry.debug_tuple()
            } else if !all {
                return Ok(None);
            } else if let Some(mtime) = node.cached_directory_mtime()? {
                (b' ', 0, -1, mtime.truncated_seconds() as i32)
            } else {
                (b' ', 0, -1, -1)
            };
            Ok(Some((node.full_path(map.on_disk)?, debug_tuple)))
        }))
    }
}
#[cfg(test)]
mod tests {
    use super::*;

    /// Shortcut to return tracked descendants of a path.
    /// Panics if the path does not exist.
    fn tracked_descendants(map: &OwningDirstateMap, path: &[u8]) -> u32 {
        let path = dbg!(HgPath::new(path));
        let node = map.get_map().get_node(path);
        node.unwrap().unwrap().tracked_descendants_count()
    }

    /// Shortcut to return descendants with an entry.
    /// Panics if the path does not exist.
    fn descendants_with_an_entry(map: &OwningDirstateMap, path: &[u8]) -> u32 {
        let path = dbg!(HgPath::new(path));
        let node = map.get_map().get_node(path);
        node.unwrap().unwrap().descendants_with_entry_count()
    }

    fn assert_does_not_exist(map: &OwningDirstateMap, path: &[u8]) {
        let path = dbg!(HgPath::new(path));
        let node = map.get_map().get_node(path);
        assert!(node.unwrap().is_none());
    }

    /// Shortcut for path creation in tests
    fn p(b: &[u8]) -> &HgPath {
        HgPath::new(b)
    }

    /// Test the very simple case a single tracked file
    #[test]
    fn test_tracked_descendants_simple() -> Result<(), DirstateError> {
        let mut map = OwningDirstateMap::new_empty(vec![]);
        assert_eq!(map.len(), 0);

        map.set_tracked(p(b"some/nested/path"))?;

        assert_eq!(map.len(), 1);
        assert_eq!(tracked_descendants(&map, b"some"), 1);
        assert_eq!(tracked_descendants(&map, b"some/nested"), 1);
        assert_eq!(tracked_descendants(&map, b"some/nested/path"), 0);

        map.set_untracked(p(b"some/nested/path"))?;
        assert_eq!(map.len(), 0);
        assert!(map.get_map().get_node(p(b"some"))?.is_none());

        Ok(())
    }

    /// Test the simple case of all tracked, but multiple files
    #[test]
    fn test_tracked_descendants_multiple() -> Result<(), DirstateError> {
        let mut map = OwningDirstateMap::new_empty(vec![]);

        map.set_tracked(p(b"some/nested/path"))?;
        map.set_tracked(p(b"some/nested/file"))?;
        // one layer without any files to test deletion cascade
        map.set_tracked(p(b"some/other/nested/path"))?;
        map.set_tracked(p(b"root_file"))?;
        map.set_tracked(p(b"some/file"))?;
        map.set_tracked(p(b"some/file2"))?;
        map.set_tracked(p(b"some/file3"))?;

        assert_eq!(map.len(), 7);
        assert_eq!(tracked_descendants(&map, b"some"), 6);
        assert_eq!(tracked_descendants(&map, b"some/nested"), 2);
        assert_eq!(tracked_descendants(&map, b"some/other"), 1);
        assert_eq!(tracked_descendants(&map, b"some/other/nested"), 1);
        assert_eq!(tracked_descendants(&map, b"some/nested/path"), 0);

        map.set_untracked(p(b"some/nested/path"))?;
        assert_eq!(map.len(), 6);
        assert_eq!(tracked_descendants(&map, b"some"), 5);
        assert_eq!(tracked_descendants(&map, b"some/nested"), 1);
        assert_eq!(tracked_descendants(&map, b"some/other"), 1);
        assert_eq!(tracked_descendants(&map, b"some/other/nested"), 1);

        map.set_untracked(p(b"some/nested/file"))?;
        assert_eq!(map.len(), 5);
        assert_eq!(tracked_descendants(&map, b"some"), 4);
        assert_eq!(tracked_descendants(&map, b"some/other"), 1);
        assert_eq!(tracked_descendants(&map, b"some/other/nested"), 1);
        assert_does_not_exist(&map, b"some_nested");

        map.set_untracked(p(b"some/other/nested/path"))?;
        assert_eq!(map.len(), 4);
        assert_eq!(tracked_descendants(&map, b"some"), 3);
        assert_does_not_exist(&map, b"some/other");

        map.set_untracked(p(b"root_file"))?;
        assert_eq!(map.len(), 3);
        assert_eq!(tracked_descendants(&map, b"some"), 3);
        assert_does_not_exist(&map, b"root_file");

        map.set_untracked(p(b"some/file"))?;
        assert_eq!(map.len(), 2);
        assert_eq!(tracked_descendants(&map, b"some"), 2);
        assert_does_not_exist(&map, b"some/file");

        map.set_untracked(p(b"some/file2"))?;
        assert_eq!(map.len(), 1);
        assert_eq!(tracked_descendants(&map, b"some"), 1);
        assert_does_not_exist(&map, b"some/file2");

        map.set_untracked(p(b"some/file3"))?;
        assert_eq!(map.len(), 0);
        assert_does_not_exist(&map, b"some/file3");

        Ok(())
    }

    /// Check with a mix of tracked and non-tracked items
    #[test]
    fn test_tracked_descendants_different() -> Result<(), DirstateError> {
        let mut map = OwningDirstateMap::new_empty(vec![]);

        // A file that was just added
        map.set_tracked(p(b"some/nested/path"))?;
        // This has no information, the dirstate should ignore it
        map.reset_state(p(b"some/file"), false, false, false, false, None)?;
        assert_does_not_exist(&map, b"some/file");

        // A file that was removed
        map.reset_state(
            p(b"some/nested/file"),
            false,
            true,
            false,
            false,
            None,
        )?;
        assert!(!map.get(p(b"some/nested/file"))?.unwrap().tracked());
        // Only present in p2
        map.reset_state(p(b"some/file3"), false, false, true, false, None)?;
        assert!(!map.get(p(b"some/file3"))?.unwrap().tracked());
        // A file that was merged
        map.reset_state(p(b"root_file"), true, true, true, false, None)?;
        assert!(map.get(p(b"root_file"))?.unwrap().tracked());
        // A file that is added, with info from p2
        // XXX is that actually possible?
        map.reset_state(p(b"some/file2"), true, false, true, false, None)?;
        assert!(map.get(p(b"some/file2"))?.unwrap().tracked());
        // A clean file
        // One layer without any files to test deletion cascade
        map.reset_state(
            p(b"some/other/nested/path"),
            true,
            true,
            false,
            false,
            None,
        )?;
        assert!(map.get(p(b"some/other/nested/path"))?.unwrap().tracked());

        assert_eq!(map.len(), 6);
        assert_eq!(tracked_descendants(&map, b"some"), 3);
        assert_eq!(descendants_with_an_entry(&map, b"some"), 5);
        assert_eq!(tracked_descendants(&map, b"some/other/nested"), 1);
        assert_eq!(descendants_with_an_entry(&map, b"some/other/nested"), 1);
        assert_eq!(tracked_descendants(&map, b"some/other/nested/path"), 0);
        assert_eq!(
            descendants_with_an_entry(&map, b"some/other/nested/path"),
            0
        );
        assert_eq!(tracked_descendants(&map, b"some/nested"), 1);
        assert_eq!(descendants_with_an_entry(&map, b"some/nested"), 2);

        // might as well check this
        map.set_untracked(p(b"path/does/not/exist"))?;
        assert_eq!(map.len(), 6);

        map.set_untracked(p(b"some/other/nested/path"))?;
        // It is set untracked but not deleted since it held other information
        assert_eq!(map.len(), 6);
        assert_eq!(tracked_descendants(&map, b"some"), 2);
        assert_eq!(descendants_with_an_entry(&map, b"some"), 5);
        assert_eq!(descendants_with_an_entry(&map, b"some/other"), 1);
        assert_eq!(descendants_with_an_entry(&map, b"some/other/nested"), 1);
        assert_eq!(tracked_descendants(&map, b"some/nested"), 1);
        assert_eq!(descendants_with_an_entry(&map, b"some/nested"), 2);

        map.set_untracked(p(b"some/nested/path"))?;
        // It is set untracked *and* deleted since it was only added
        assert_eq!(map.len(), 5);
        assert_eq!(tracked_descendants(&map, b"some"), 1);
        assert_eq!(descendants_with_an_entry(&map, b"some"), 4);
        assert_eq!(tracked_descendants(&map, b"some/nested"), 0);
        assert_eq!(descendants_with_an_entry(&map, b"some/nested"), 1);
        assert_does_not_exist(&map, b"some/nested/path");

        map.set_untracked(p(b"root_file"))?;
        // Untracked but not deleted
        assert_eq!(map.len(), 5);
        assert!(map.get(p(b"root_file"))?.is_some());

        map.set_untracked(p(b"some/file2"))?;
        assert_eq!(map.len(), 5);
        assert_eq!(tracked_descendants(&map, b"some"), 0);
        assert!(map.get(p(b"some/file2"))?.is_some());

        map.set_untracked(p(b"some/file3"))?;
        assert_eq!(map.len(), 5);
        assert_eq!(tracked_descendants(&map, b"some"), 0);
        assert!(map.get(p(b"some/file3"))?.is_some());

        Ok(())
    }

    /// Check that copies counter is correctly updated
    #[test]
    fn test_copy_source() -> Result<(), DirstateError> {
        let mut map = OwningDirstateMap::new_empty(vec![]);

        // Clean file
        map.reset_state(p(b"files/clean"), true, true, false, false, None)?;
        // Merged file
        map.reset_state(p(b"files/from_p2"), true, true, true, false, None)?;
        // Removed file
        map.reset_state(p(b"removed"), false, true, false, false, None)?;
        // Added file
        map.reset_state(p(b"files/added"), true, false, false, false, None)?;
        // Add copy
        map.copy_map_insert(p(b"files/clean"), p(b"clean_copy_source"))?;
        assert_eq!(map.copy_map_len(), 1);

        // Copy override
        map.copy_map_insert(p(b"files/clean"), p(b"other_clean_copy_source"))?;
        assert_eq!(map.copy_map_len(), 1);

        // Multiple copies
        map.copy_map_insert(p(b"removed"), p(b"removed_copy_source"))?;
        assert_eq!(map.copy_map_len(), 2);

        map.copy_map_insert(p(b"files/added"), p(b"added_copy_source"))?;
        assert_eq!(map.copy_map_len(), 3);

        // Added, so the entry is completely removed
        map.set_untracked(p(b"files/added"))?;
        assert_does_not_exist(&map, b"files/added");
        assert_eq!(map.copy_map_len(), 2);

        // Removed, so the entry is kept around, so is its copy
        map.set_untracked(p(b"removed"))?;
        assert!(map.get(p(b"removed"))?.is_some());
        assert_eq!(map.copy_map_len(), 2);

        // Clean, so the entry is kept around, but not its copy
        map.set_untracked(p(b"files/clean"))?;
        assert!(map.get(p(b"files/clean"))?.is_some());
        assert_eq!(map.copy_map_len(), 1);

        map.copy_map_insert(p(b"files/from_p2"), p(b"from_p2_copy_source"))?;
        assert_eq!(map.copy_map_len(), 2);

        // Info from p2, so its copy source info is kept around
        map.set_untracked(p(b"files/from_p2"))?;
        assert!(map.get(p(b"files/from_p2"))?.is_some());
        assert_eq!(map.copy_map_len(), 2);

        Ok(())
    }

    /// Test with "on disk" data. For the sake of this test, the "on disk" data
    /// does not actually come from the disk, but it's opaque to the code being
    /// tested.
    #[test]
    fn test_on_disk() -> Result<(), DirstateError> {
        // First let's create some data to put "on disk"
        let mut map = OwningDirstateMap::new_empty(vec![]);

        // A file that was just added
        map.set_tracked(p(b"some/nested/added"))?;
        map.copy_map_insert(p(b"some/nested/added"), p(b"added_copy_source"))?;

        // A file that was removed
        map.reset_state(
            p(b"some/nested/removed"),
            false,
            true,
            false,
            false,
            None,
        )?;
        // Only present in p2
        map.reset_state(
            p(b"other/p2_info_only"),
            false,
            false,
            true,
            false,
            None,
        )?;
        map.copy_map_insert(
            p(b"other/p2_info_only"),
            p(b"other/p2_info_copy_source"),
        )?;
        // A file that was merged
        map.reset_state(p(b"merged"), true, true, true, false, None)?;
        // A file that is added, with info from p2
        // XXX is that actually possible?
        map.reset_state(
            p(b"other/added_with_p2"),
            true,
            false,
            true,
            false,
            None,
        )?;
        // One layer without any files to test deletion cascade
        // A clean file
        map.reset_state(
            p(b"some/other/nested/clean"),
            true,
            true,
            false,
            false,
            None,
        )?;

        let (packed, metadata, _should_append, _old_data_size) =
            map.pack_v2(false)?;
        let packed_len = packed.len();
        assert!(packed_len > 0);

        // Recreate "from disk"
        let mut map = OwningDirstateMap::new_v2(
            packed,
            packed_len,
            metadata.as_bytes(),
        )?;

        // Check that everything is accounted for
        assert!(map.contains_key(p(b"some/nested/added"))?);
        assert!(map.contains_key(p(b"some/nested/removed"))?);
        assert!(map.contains_key(p(b"merged"))?);
        assert!(map.contains_key(p(b"other/p2_info_only"))?);
        assert!(map.contains_key(p(b"other/added_with_p2"))?);
        assert!(map.contains_key(p(b"some/other/nested/clean"))?);
        assert_eq!(
            map.copy_map_get(p(b"some/nested/added"))?,
            Some(p(b"added_copy_source"))
        );
        assert_eq!(
            map.copy_map_get(p(b"other/p2_info_only"))?,
            Some(p(b"other/p2_info_copy_source"))
        );
        assert_eq!(tracked_descendants(&map, b"some"), 2);
        assert_eq!(descendants_with_an_entry(&map, b"some"), 3);
        assert_eq!(tracked_descendants(&map, b"other"), 1);
        assert_eq!(descendants_with_an_entry(&map, b"other"), 2);
        assert_eq!(tracked_descendants(&map, b"some/other"), 1);
        assert_eq!(descendants_with_an_entry(&map, b"some/other"), 1);
        assert_eq!(tracked_descendants(&map, b"some/other/nested"), 1);
        assert_eq!(descendants_with_an_entry(&map, b"some/other/nested"), 1);
        assert_eq!(tracked_descendants(&map, b"some/nested"), 1);
        assert_eq!(descendants_with_an_entry(&map, b"some/nested"), 2);
        assert_eq!(map.len(), 6);
        assert_eq!(map.get_map().unreachable_bytes, 0);
        assert_eq!(map.copy_map_len(), 2);

        // Shouldn't change anything since it's already not tracked
        map.set_untracked(p(b"some/nested/removed"))?;
        assert_eq!(map.get_map().unreachable_bytes, 0);

        match map.get_map().root {
            ChildNodes::InMemory(_) => {
                panic!("root should not have been mutated")
            }
            _ => (),
        }
        // We haven't mutated enough (nothing, actually), we should still be in
        // the append strategy
        assert!(map.get_map().write_should_append());

        // But this mutates the structure, so there should be unreachable_bytes
        assert!(map.set_untracked(p(b"some/nested/added"))?);
        let unreachable_bytes = map.get_map().unreachable_bytes;
        assert!(unreachable_bytes > 0);

        match map.get_map().root {
            ChildNodes::OnDisk(_) => panic!("root should have been mutated"),
            _ => (),
        }

        // This should not mutate the structure either, since `root` has
        // already been mutated along with its direct children.
        map.set_untracked(p(b"merged"))?;
        assert_eq!(map.get_map().unreachable_bytes, unreachable_bytes);

        match map.get_map().get_node(p(b"other/added_with_p2"))?.unwrap() {
            NodeRef::InMemory(_, _) => {
                panic!("'other/added_with_p2' should not have been mutated")
            }
            _ => (),
        }
        // But this should, since it's in a different path
        // than `<root>some/nested/add`
        map.set_untracked(p(b"other/added_with_p2"))?;
        assert!(map.get_map().unreachable_bytes > unreachable_bytes);

        match map.get_map().get_node(p(b"other/added_with_p2"))?.unwrap() {
            NodeRef::OnDisk(_) => {
                panic!("'other/added_with_p2' should have been mutated")
            }
            _ => (),
        }

        // We have rewritten most of the tree, we should create a new file
        assert!(!map.get_map().write_should_append());

        Ok(())
    }
}<|MERGE_RESOLUTION|>--- conflicted
+++ resolved
@@ -31,7 +31,6 @@
 /// anymore) is less than this fraction of the total amount of existing data.
 const ACCEPTABLE_UNREACHABLE_BYTES_RATIO: f32 = 0.5;
 
-<<<<<<< HEAD
 #[derive(Debug, PartialEq, Eq)]
 /// Version of the on-disk format
 pub enum DirstateVersion {
@@ -39,9 +38,7 @@
     V2,
 }
 
-=======
 #[derive(Debug)]
->>>>>>> 415e80cc
 pub struct DirstateMap<'on_disk> {
     /// Contents of the `.hg/dirstate` file
     pub(super) on_disk: &'on_disk [u8],
