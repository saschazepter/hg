--- conflicted
+++ resolved
@@ -536,12 +536,8 @@
                 Ok(())
             },
         )?;
-<<<<<<< HEAD
         let parents = Some(*parents);
-=======
-        let parents = Some(parents.clone());
         map.identity = identity;
->>>>>>> 9a98aadd
 
         Ok((map, parents))
     }
