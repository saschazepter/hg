--- conflicted
+++ resolved
@@ -340,18 +340,9 @@
         // TODO: consider building a non-persistent nodemap in memory to
         // optimize these cases.
         let mut found_by_prefix = None;
-<<<<<<< HEAD
-        for rev in (0..self.len()).rev() {
+        for rev in (-1..self.len() as BaseRevision).rev() {
             let rev = Revision(rev as BaseRevision);
-            let index_entry = self.index.get_entry(rev).ok_or_else(|| {
-                HgError::corrupted(
-                    "revlog references a revision not in the index",
-                )
-            })?;
-            if node == *index_entry.hash() {
-=======
-        for rev in (-1..self.len() as Revision).rev() {
-            let candidate_node = if rev == -1 {
+            let candidate_node = if rev == Revision(-1) {
                 NULL_NODE
             } else {
                 let index_entry =
@@ -363,7 +354,6 @@
                 *index_entry.hash()
             };
             if node == candidate_node {
->>>>>>> 635ecf8f
                 return Ok(rev);
             }
             if node.is_prefix_of(&candidate_node) {
@@ -933,8 +923,8 @@
         std::fs::write(temp.path().join("foo.i"), contents).unwrap();
 
         let mut idx = nodemap::tests::TestNtIndex::new();
-        idx.insert_node(0, node0).unwrap();
-        idx.insert_node(1, node1).unwrap();
+        idx.insert_node(Revision(0), node0).unwrap();
+        idx.insert_node(Revision(1), node1).unwrap();
 
         let revlog =
             Revlog::open_gen(&vfs, "foo.i", None, true, Some(idx.nt)).unwrap();
