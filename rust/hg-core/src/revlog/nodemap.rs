// Copyright 2018-2020 Georges Racinet <georges.racinet@octobus.net>
//           and Mercurial contributors
//
// This software may be used and distributed according to the terms of the
// GNU General Public License version 2 or any later version.
//! Indexing facilities for fast retrieval of `Revision` from `Node`
//!
//! This provides a variation on the 16-ary radix tree that is
//! provided as "nodetree" in revlog.c, ready for append-only persistence
//! on disk.
//!
//! Following existing implicit conventions, the "nodemap" terminology
//! is used in a more abstract context.

use crate::UncheckedRevision;

use super::{
    node::NULL_NODE, Node, NodePrefix, Revision, RevlogIndex, NULL_REVISION,
};

use bytes_cast::{unaligned, BytesCast};
use std::cmp::max;
use std::fmt;
use std::mem::{self, align_of, size_of};
use std::ops::Deref;
use std::ops::Index;

#[derive(Debug, PartialEq)]
pub enum NodeMapError {
    /// A `NodePrefix` matches several [`Revision`]s.
    ///
    /// This can be returned by methods meant for (at most) one match.
    MultipleResults,
    /// A `Revision` stored in the nodemap could not be found in the index
    RevisionNotInIndex(UncheckedRevision),
}

/// Mapping system from Mercurial nodes to revision numbers.
///
/// ## `RevlogIndex` and `NodeMap`
///
/// One way to think about their relationship is that
/// the `NodeMap` is a prefix-oriented reverse index of the [`Node`]
/// information carried by a [`RevlogIndex`].
///
/// Many of the methods in this trait take a `RevlogIndex` argument
/// which is used for validation of their results. This index must naturally
/// be the one the `NodeMap` is about, and it must be consistent.
///
/// Notably, the `NodeMap` must not store
/// information about more `Revision` values than there are in the index.
/// In these methods, an encountered `Revision` is not in the index, a
/// [RevisionNotInIndex](NodeMapError) error is returned.
///
/// In insert operations, the rule is thus that the `NodeMap` must always
/// be updated after the `RevlogIndex` it is about.
pub trait NodeMap {
    /// Find the unique `Revision` having the given `Node`
    ///
    /// If no Revision matches the given `Node`, `Ok(None)` is returned.
    fn find_node(
        &self,
        index: &impl RevlogIndex,
        node: &Node,
    ) -> Result<Option<Revision>, NodeMapError> {
        self.find_bin(index, node.into())
    }

    /// Find the unique Revision whose `Node` starts with a given binary prefix
    ///
    /// If no Revision matches the given prefix, `Ok(None)` is returned.
    ///
    /// If several Revisions match the given prefix, a
    /// [MultipleResults](NodeMapError)  error is returned.
    fn find_bin(
        &self,
        idx: &impl RevlogIndex,
        prefix: NodePrefix,
    ) -> Result<Option<Revision>, NodeMapError>;

    /// Give the size of the shortest node prefix that determines
    /// the revision uniquely.
    ///
    /// From a binary node prefix, if it is matched in the node map, this
    /// returns the number of hexadecimal digits that would had sufficed
    /// to find the revision uniquely.
    ///
    /// Returns `None` if no [`Revision`] could be found for the prefix.
    ///
    /// If several Revisions match the given prefix, a
    /// [MultipleResults](NodeMapError)  error is returned.
    fn unique_prefix_len_bin(
        &self,
        idx: &impl RevlogIndex,
        node_prefix: NodePrefix,
    ) -> Result<Option<usize>, NodeMapError>;

    /// Same as [unique_prefix_len_bin](Self::unique_prefix_len_bin), with
    /// a full [`Node`] as input
    fn unique_prefix_len_node(
        &self,
        idx: &impl RevlogIndex,
        node: &Node,
    ) -> Result<Option<usize>, NodeMapError> {
        self.unique_prefix_len_bin(idx, node.into())
    }
}

pub trait MutableNodeMap: NodeMap {
    fn insert<I: RevlogIndex>(
        &mut self,
        index: &I,
        node: &Node,
        rev: Revision,
    ) -> Result<(), NodeMapError>;
}

/// Low level NodeTree [`Block`] elements
///
/// These are exactly as for instance on persistent storage.
type RawElement = unaligned::I32Be;

/// High level representation of values in NodeTree
/// [`Blocks`](struct.Block.html)
///
/// This is the high level representation that most algorithms should
/// use.
#[derive(Clone, Debug, Eq, PartialEq)]
enum Element {
    // This is not a Mercurial revision. It's a `i32` because this is the
    // right type for this structure.
    Rev(i32),
    Block(usize),
    None,
}

impl From<RawElement> for Element {
    /// Conversion from low level representation, after endianness conversion.
    ///
    /// See [`Block`](struct.Block.html) for explanation about the encoding.
    fn from(raw: RawElement) -> Element {
        let int = raw.get();
        if int >= 0 {
            Element::Block(int as usize)
        } else if int == -1 {
            Element::None
        } else {
            Element::Rev(-int - 2)
        }
    }
}

impl From<Element> for RawElement {
    fn from(element: Element) -> RawElement {
        RawElement::from(match element {
            Element::None => 0,
            Element::Block(i) => i as i32,
            Element::Rev(rev) => -rev - 2,
        })
    }
}

const ELEMENTS_PER_BLOCK: usize = 16; // number of different values in a nybble

/// A logical block of the [`NodeTree`], packed with a fixed size.
///
/// These are always used in container types implementing `Index<Block>`,
/// such as `&Block`
///
/// As an array of integers, its ith element encodes that the
/// ith potential edge from the block, representing the ith hexadecimal digit
/// (nybble) `i` is either:
///
/// - absent (value -1)
/// - another `Block` in the same indexable container (value ≥ 0)
///  - a [`Revision`] leaf (value ≤ -2)
///
/// Endianness has to be fixed for consistency on shared storage across
/// different architectures.
///
/// A key difference with the C `nodetree` is that we need to be
/// able to represent the [`Block`] at index 0, hence -1 is the empty marker
/// rather than 0 and the [`Revision`] range upper limit of -2 instead of -1.
///
/// Another related difference is that `NULL_REVISION` (-1) is not
/// represented at all, because we want an immutable empty nodetree
/// to be valid.
#[derive(Copy, Clone, BytesCast, PartialEq)]
#[repr(transparent)]
pub struct Block([RawElement; ELEMENTS_PER_BLOCK]);

impl Block {
    fn new() -> Self {
        let absent_node = RawElement::from(-1);
        Block([absent_node; ELEMENTS_PER_BLOCK])
    }

    fn get(&self, nybble: u8) -> Element {
        self.0[nybble as usize].into()
    }

    fn set(&mut self, nybble: u8, element: Element) {
        self.0[nybble as usize] = element.into()
    }
}

impl fmt::Debug for Block {
    /// sparse representation for testing and debugging purposes
    fn fmt(&self, f: &mut fmt::Formatter) -> fmt::Result {
        f.debug_map()
            .entries((0..16).filter_map(|i| match self.get(i) {
                Element::None => None,
                element => Some((i, element)),
            }))
            .finish()
    }
}

/// A mutable 16-radix tree with the root block logically at the end
///
/// Because of the append only nature of our node trees, we need to
/// keep the original untouched and store new blocks separately.
///
/// The mutable root [`Block`] is kept apart so that we don't have to rebump
/// it on each insertion.
pub struct NodeTree {
    readonly: Box<dyn Deref<Target = [Block]> + Send>,
    growable: Vec<Block>,
    root: Block,
    masked_inner_blocks: usize,
}

impl Index<usize> for NodeTree {
    type Output = Block;

    fn index(&self, i: usize) -> &Block {
        let ro_len = self.readonly.len();
        if i < ro_len {
            &self.readonly[i]
        } else if i == ro_len + self.growable.len() {
            &self.root
        } else {
            &self.growable[i - ro_len]
        }
    }
}

/// Return `None` unless the [`Node`] for `rev` has given prefix in `idx`.
fn has_prefix_or_none(
    idx: &impl RevlogIndex,
    prefix: NodePrefix,
    rev: UncheckedRevision,
) -> Result<Option<Revision>, NodeMapError> {
    match idx.check_revision(rev) {
        Some(checked) => idx
            .node(checked)
            .ok_or(NodeMapError::RevisionNotInIndex(rev))
            .map(|node| {
                if prefix.is_prefix_of(node) {
                    Some(checked)
                } else {
                    None
                }
            }),
        None => Err(NodeMapError::RevisionNotInIndex(rev)),
    }
}

/// validate that the candidate's node starts indeed with given prefix,
/// and treat ambiguities related to [`NULL_REVISION`].
///
/// From the data in the NodeTree, one can only conclude that some
/// revision is the only one for a *subprefix* of the one being looked up.
fn validate_candidate(
    idx: &impl RevlogIndex,
    prefix: NodePrefix,
    candidate: (Option<UncheckedRevision>, usize),
) -> Result<(Option<Revision>, usize), NodeMapError> {
    let (rev, steps) = candidate;
    if let Some(nz_nybble) = prefix.first_different_nybble(&NULL_NODE) {
        rev.map_or(Ok((None, steps)), |r| {
            has_prefix_or_none(idx, prefix, r)
                .map(|opt| (opt, max(steps, nz_nybble + 1)))
        })
    } else {
        // the prefix is only made of zeros; NULL_REVISION always matches it
        // and any other *valid* result is an ambiguity
        match rev {
            None => Ok((Some(NULL_REVISION), steps + 1)),
            Some(r) => match has_prefix_or_none(idx, prefix, r)? {
                None => Ok((Some(NULL_REVISION), steps + 1)),
                _ => Err(NodeMapError::MultipleResults),
            },
        }
    }
}

impl NodeTree {
    /// Initiate a NodeTree from an immutable slice-like of `Block`
    ///
    /// We keep `readonly` and clone its root block if it isn't empty.
    fn new(readonly: Box<dyn Deref<Target = [Block]> + Send>) -> Self {
        let root = readonly.last().cloned().unwrap_or_else(Block::new);
        NodeTree {
            readonly,
            growable: Vec::new(),
            root,
            masked_inner_blocks: 0,
        }
    }

    /// Create from an opaque bunch of bytes
    ///
    /// The created [`NodeTreeBytes`] from `bytes`,
    /// of which exactly `amount` bytes are used.
    ///
    /// - `buffer` could be derived from `PyBuffer` and `Mmap` objects.
    /// - `amount` is expressed in bytes, and is not automatically derived from
    ///   `bytes`, so that a caller that manages them atomically can perform
    ///   temporary disk serializations and still rollback easily if needed.
    ///   First use-case for this would be to support Mercurial shell hooks.
    ///
    /// panics if `buffer` is smaller than `amount`
    pub fn load_bytes(
        bytes: Box<dyn Deref<Target = [u8]> + Send>,
        amount: usize,
    ) -> Self {
        NodeTree::new(Box::new(NodeTreeBytes::new(bytes, amount)))
    }

    /// Retrieve added [`Block`]s and the original immutable data
    pub fn into_readonly_and_added(
        self,
    ) -> (Box<dyn Deref<Target = [Block]> + Send>, Vec<Block>) {
        let mut vec = self.growable;
        let readonly = self.readonly;
        if readonly.last() != Some(&self.root) {
            vec.push(self.root);
        }
        (readonly, vec)
    }

    /// Retrieve added [`Block]s as bytes, ready to be written to persistent
    /// storage
    pub fn into_readonly_and_added_bytes(
        self,
    ) -> (Box<dyn Deref<Target = [Block]> + Send>, Vec<u8>) {
        let (readonly, vec) = self.into_readonly_and_added();
        // Prevent running `v`'s destructor so we are in complete control
        // of the allocation.
        let vec = mem::ManuallyDrop::new(vec);

        // Transmute the `Vec<Block>` to a `Vec<u8>`. Blocks are contiguous
        // bytes, so this is perfectly safe.
        let bytes = unsafe {
            // Check for compatible allocation layout.
            // (Optimized away by constant-folding + dead code elimination.)
            assert_eq!(size_of::<Block>(), 64);
            assert_eq!(align_of::<Block>(), 1);

            // /!\ Any use of `vec` after this is use-after-free.
            // TODO: use `into_raw_parts` once stabilized
            Vec::from_raw_parts(
                vec.as_ptr() as *mut u8,
                vec.len() * size_of::<Block>(),
                vec.capacity() * size_of::<Block>(),
            )
        };
        (readonly, bytes)
    }

    /// Total number of blocks
    fn len(&self) -> usize {
        self.readonly.len() + self.growable.len() + 1
    }

    /// Implemented for completeness
    ///
    /// A `NodeTree` always has at least the mutable root block.
    #[allow(dead_code)]
    fn is_empty(&self) -> bool {
        false
    }

    /// Main working method for `NodeTree` searches
    ///
    /// The first returned value is the result of analysing `NodeTree` data
    /// *alone*: whereas `None` guarantees that the given prefix is absent
    /// from the [`NodeTree`] data (but still could match [`NULL_NODE`]), with
    /// `Some(rev)`, it is to be understood that `rev` is the unique
    /// [`Revision`] that could match the prefix. Actually, all that can
    /// be inferred from
    /// the `NodeTree` data is that `rev` is the revision with the longest
    /// common node prefix with the given prefix.
    /// We return an [`UncheckedRevision`] because we have no guarantee that
    /// the revision we found is valid for the index.
    ///
    /// The second returned value is the size of the smallest subprefix
    /// of `prefix` that would give the same result, i.e. not the
    /// [MultipleResults](NodeMapError) error variant (again, using only the
    /// data of the [`NodeTree`]).
    fn lookup(
        &self,
        prefix: NodePrefix,
    ) -> Result<(Option<UncheckedRevision>, usize), NodeMapError> {
        for (i, visit_item) in self.visit(prefix).enumerate() {
            if let Some(opt) = visit_item.final_revision() {
                return Ok((opt, i + 1));
            }
        }
        Err(NodeMapError::MultipleResults)
    }

    fn visit(&self, prefix: NodePrefix) -> NodeTreeVisitor {
        NodeTreeVisitor {
            nt: self,
            prefix,
            visit: self.len() - 1,
            nybble_idx: 0,
            done: false,
        }
    }
    /// Return a mutable reference for `Block` at index `idx`.
    ///
    /// If `idx` lies in the immutable area, then the reference is to
    /// a newly appended copy.
    ///
    /// Returns (new_idx, glen, mut_ref) where
    ///
    /// - `new_idx` is the index of the mutable `Block`
    /// - `mut_ref` is a mutable reference to the mutable Block.
    /// - `glen` is the new length of `self.growable`
    ///
    /// Note: the caller wouldn't be allowed to query `self.growable.len()`
    /// itself because of the mutable borrow taken with the returned `Block`
    fn mutable_block(&mut self, idx: usize) -> (usize, &mut Block, usize) {
        let ro_blocks = &self.readonly;
        let ro_len = ro_blocks.len();
        let glen = self.growable.len();
        if idx < ro_len {
            self.masked_inner_blocks += 1;
            self.growable.push(ro_blocks[idx]);
            (glen + ro_len, &mut self.growable[glen], glen + 1)
        } else if glen + ro_len == idx {
            (idx, &mut self.root, glen)
        } else {
            (idx, &mut self.growable[idx - ro_len], glen)
        }
    }

    /// Main insertion method
    ///
    /// This will dive in the node tree to find the deepest `Block` for
    /// `node`, split it as much as needed and record `node` in there.
    /// The method then backtracks, updating references in all the visited
    /// blocks from the root.
    ///
    /// All the mutated `Block` are copied first to the growable part if
    /// needed. That happens for those in the immutable part except the root.
    pub fn insert<I: RevlogIndex>(
        &mut self,
        index: &I,
        node: &Node,
        rev: Revision,
    ) -> Result<(), NodeMapError> {
        let ro_len = &self.readonly.len();

        let mut visit_steps: Vec<_> = self.visit(node.into()).collect();
        let read_nybbles = visit_steps.len();
        // visit_steps cannot be empty, since we always visit the root block
        let deepest = visit_steps.pop().unwrap();

        let (mut block_idx, mut block, mut glen) =
            self.mutable_block(deepest.block_idx);

        if let Element::Rev(old_rev) = deepest.element {
            let old_node = index
                .check_revision(old_rev.into())
                .and_then(|rev| index.node(rev))
                .ok_or_else(|| {
                    NodeMapError::RevisionNotInIndex(old_rev.into())
                })?;
            if old_node == node {
                return Ok(()); // avoid creating lots of useless blocks
            }

            // Looping over the tail of nybbles in both nodes, creating
            // new blocks until we find the difference
            let mut new_block_idx = ro_len + glen;
            let mut nybble = deepest.nybble;
            for nybble_pos in read_nybbles..node.nybbles_len() {
                block.set(nybble, Element::Block(new_block_idx));

                let new_nybble = node.get_nybble(nybble_pos);
                let old_nybble = old_node.get_nybble(nybble_pos);

                if old_nybble == new_nybble {
                    self.growable.push(Block::new());
                    block = &mut self.growable[glen];
                    glen += 1;
                    new_block_idx += 1;
                    nybble = new_nybble;
                } else {
                    let mut new_block = Block::new();
                    new_block.set(old_nybble, Element::Rev(old_rev));
                    new_block.set(new_nybble, Element::Rev(rev.0));
                    self.growable.push(new_block);
                    break;
                }
            }
        } else {
            // Free slot in the deepest block: no splitting has to be done
            block.set(deepest.nybble, Element::Rev(rev.0));
        }

        // Backtrack over visit steps to update references
        while let Some(visited) = visit_steps.pop() {
            let to_write = Element::Block(block_idx);
            if visit_steps.is_empty() {
                self.root.set(visited.nybble, to_write);
                break;
            }
            let (new_idx, block, _) = self.mutable_block(visited.block_idx);
            if block.get(visited.nybble) == to_write {
                break;
            }
            block.set(visited.nybble, to_write);
            block_idx = new_idx;
        }
        Ok(())
    }

    /// Make the whole `NodeTree` logically empty, without touching the
    /// immutable part.
    pub fn invalidate_all(&mut self) {
        self.root = Block::new();
        self.growable = Vec::new();
        self.masked_inner_blocks = self.readonly.len();
    }

    /// Return the number of blocks in the readonly part that are currently
    /// masked in the mutable part.
    ///
    /// The `NodeTree` structure has no efficient way to know how many blocks
    /// are already unreachable in the readonly part.
    ///
    /// After a call to `invalidate_all()`, the returned number can be actually
    /// bigger than the whole readonly part, a conventional way to mean that
    /// all the readonly blocks have been masked. This is what is really
    /// useful to the caller and does not require to know how many were
    /// actually unreachable to begin with.
    pub fn masked_readonly_blocks(&self) -> usize {
        if let Some(readonly_root) = self.readonly.last() {
            if readonly_root == &self.root {
                return 0;
            }
        } else {
            return 0;
        }
        self.masked_inner_blocks + 1
    }
}

pub struct NodeTreeBytes {
    buffer: Box<dyn Deref<Target = [u8]> + Send>,
    len_in_blocks: usize,
}

impl NodeTreeBytes {
    fn new(
        buffer: Box<dyn Deref<Target = [u8]> + Send>,
        amount: usize,
    ) -> Self {
        assert!(buffer.len() >= amount);
        let len_in_blocks = amount / size_of::<Block>();
        NodeTreeBytes {
            buffer,
            len_in_blocks,
        }
    }
}

impl Deref for NodeTreeBytes {
    type Target = [Block];

    fn deref(&self) -> &[Block] {
        Block::slice_from_bytes(&self.buffer, self.len_in_blocks)
            // `NodeTreeBytes::new` already asserted that `self.buffer` is
            // large enough.
            .unwrap()
            .0
    }
}

struct NodeTreeVisitor<'n> {
    nt: &'n NodeTree,
    prefix: NodePrefix,
    visit: usize,
    nybble_idx: usize,
    done: bool,
}

#[derive(Debug, PartialEq, Clone)]
struct NodeTreeVisitItem {
    block_idx: usize,
    nybble: u8,
    element: Element,
}

impl<'n> Iterator for NodeTreeVisitor<'n> {
    type Item = NodeTreeVisitItem;

    fn next(&mut self) -> Option<Self::Item> {
        if self.done || self.nybble_idx >= self.prefix.nybbles_len() {
            return None;
        }

        let nybble = self.prefix.get_nybble(self.nybble_idx);
        self.nybble_idx += 1;

        let visit = self.visit;
        let element = self.nt[visit].get(nybble);
        if let Element::Block(idx) = element {
            self.visit = idx;
        } else {
            self.done = true;
        }

        Some(NodeTreeVisitItem {
            block_idx: visit,
            nybble,
            element,
        })
    }
}

impl NodeTreeVisitItem {
    // Return `Some(opt)` if this item is final, with `opt` being the
    // `UncheckedRevision` that it may represent.
    //
    // If the item is not terminal, return `None`
    fn final_revision(&self) -> Option<Option<UncheckedRevision>> {
        match self.element {
            Element::Block(_) => None,
            Element::Rev(r) => Some(Some(r.into())),
            Element::None => Some(None),
        }
    }
}

impl From<Vec<Block>> for NodeTree {
    fn from(vec: Vec<Block>) -> Self {
        Self::new(Box::new(vec))
    }
}

impl fmt::Debug for NodeTree {
    fn fmt(&self, f: &mut fmt::Formatter<'_>) -> fmt::Result {
        let readonly: &[Block] = &*self.readonly;
        write!(
            f,
            "readonly: {:?}, growable: {:?}, root: {:?}",
            readonly, self.growable, self.root
        )
    }
}

impl Default for NodeTree {
    /// Create a fully mutable empty NodeTree
    fn default() -> Self {
        NodeTree::new(Box::new(Vec::new()))
    }
}

impl NodeMap for NodeTree {
    fn find_bin<'a>(
        &self,
        idx: &impl RevlogIndex,
        prefix: NodePrefix,
    ) -> Result<Option<Revision>, NodeMapError> {
        validate_candidate(idx, prefix, self.lookup(prefix)?)
            .map(|(opt, _shortest)| opt)
    }

    fn unique_prefix_len_bin<'a>(
        &self,
        idx: &impl RevlogIndex,
        prefix: NodePrefix,
    ) -> Result<Option<usize>, NodeMapError> {
        validate_candidate(idx, prefix, self.lookup(prefix)?)
            .map(|(opt, shortest)| opt.map(|_rev| shortest))
    }
}

#[cfg(test)]
pub mod tests {
    use super::NodeMapError::*;
    use super::*;
    use crate::revlog::node::{hex_pad_right, Node};
    use std::collections::HashMap;

    /// Creates a `Block` using a syntax close to the `Debug` output
    macro_rules! block {
        {$($nybble:tt : $variant:ident($val:tt)),*} => (
            {
                let mut block = Block::new();
                $(block.set($nybble, Element::$variant($val)));*;
                block
            }
        )
    }

    /// Shorthand to reduce boilerplate when creating [`Revision`] for testing
    macro_rules! R {
        ($revision:literal) => {
            Revision($revision)
        };
    }

    #[test]
    fn test_block_debug() {
        let mut block = Block::new();
        block.set(1, Element::Rev(3));
        block.set(10, Element::Block(0));
        assert_eq!(format!("{:?}", block), "{1: Rev(3), 10: Block(0)}");
    }

    #[test]
    fn test_block_macro() {
        let block = block! {5: Block(2)};
        assert_eq!(format!("{:?}", block), "{5: Block(2)}");

        let block = block! {13: Rev(15), 5: Block(2)};
        assert_eq!(format!("{:?}", block), "{5: Block(2), 13: Rev(15)}");
    }

    #[test]
    fn test_raw_block() {
        let mut raw = [255u8; 64];

        let mut counter = 0;
        for val in [0_i32, 15, -2, -1, -3].iter() {
            for byte in val.to_be_bytes().iter() {
                raw[counter] = *byte;
                counter += 1;
            }
        }
        let (block, _) = Block::from_bytes(&raw).unwrap();
        assert_eq!(block.get(0), Element::Block(0));
        assert_eq!(block.get(1), Element::Block(15));
        assert_eq!(block.get(3), Element::None);
        assert_eq!(block.get(2), Element::Rev(0));
        assert_eq!(block.get(4), Element::Rev(1));
    }

    type TestIndex = HashMap<UncheckedRevision, Node>;

    impl RevlogIndex for TestIndex {
        fn node(&self, rev: Revision) -> Option<&Node> {
            self.get(&rev.into())
        }

        fn len(&self) -> usize {
            self.len()
        }

        fn check_revision(&self, rev: UncheckedRevision) -> Option<Revision> {
            self.get(&rev).map(|_| Revision(rev.0))
        }
    }

    /// Pad hexadecimal Node prefix with zeros on the right
    ///
    /// This avoids having to repeatedly write very long hexadecimal
    /// strings for test data, and brings actual hash size independency.
    #[cfg(test)]
    fn pad_node(hex: &str) -> Node {
        Node::from_hex(&hex_pad_right(hex)).unwrap()
    }

    /// Pad hexadecimal Node prefix with zeros on the right, then insert
    fn pad_insert(idx: &mut TestIndex, rev: Revision, hex: &str) {
        idx.insert(rev.into(), pad_node(hex));
    }

    fn sample_nodetree() -> NodeTree {
        NodeTree::from(vec![
            block![0: Rev(9)],
            block![0: Rev(0), 1: Rev(9)],
            block![0: Block(1), 1:Rev(1)],
        ])
    }

    fn hex(s: &str) -> NodePrefix {
        NodePrefix::from_hex(s).unwrap()
    }

    #[test]
    fn test_nt_debug() {
        let nt = sample_nodetree();
        assert_eq!(
            format!("{:?}", nt),
            "readonly: \
             [{0: Rev(9)}, {0: Rev(0), 1: Rev(9)}, {0: Block(1), 1: Rev(1)}], \
             growable: [], \
             root: {0: Block(1), 1: Rev(1)}",
        );
    }

    #[test]
    fn test_immutable_find_simplest() -> Result<(), NodeMapError> {
        let mut idx: TestIndex = HashMap::new();
        pad_insert(&mut idx, R!(1), "1234deadcafe");

        let nt = NodeTree::from(vec![block! {1: Rev(1)}]);
        assert_eq!(nt.find_bin(&idx, hex("1"))?, Some(R!(1)));
        assert_eq!(nt.find_bin(&idx, hex("12"))?, Some(R!(1)));
        assert_eq!(nt.find_bin(&idx, hex("1234de"))?, Some(R!(1)));
        assert_eq!(nt.find_bin(&idx, hex("1a"))?, None);
        assert_eq!(nt.find_bin(&idx, hex("ab"))?, None);

        // and with full binary Nodes
        assert_eq!(
            nt.find_node(&idx, idx.get(&1.into()).unwrap())?,
            Some(R!(1))
        );
        let unknown = Node::from_hex(&hex_pad_right("3d")).unwrap();
        assert_eq!(nt.find_node(&idx, &unknown)?, None);
        Ok(())
    }

    #[test]
    fn test_immutable_find_one_jump() {
        let mut idx = TestIndex::new();
        pad_insert(&mut idx, R!(9), "012");
        pad_insert(&mut idx, R!(0), "00a");

        let nt = sample_nodetree();

        assert_eq!(nt.find_bin(&idx, hex("0")), Err(MultipleResults));
        assert_eq!(nt.find_bin(&idx, hex("01")), Ok(Some(R!(9))));
        assert_eq!(nt.find_bin(&idx, hex("00")), Err(MultipleResults));
        assert_eq!(nt.find_bin(&idx, hex("00a")), Ok(Some(R!(0))));
        assert_eq!(nt.unique_prefix_len_bin(&idx, hex("00a")), Ok(Some(3)));
        assert_eq!(nt.find_bin(&idx, hex("000")), Ok(Some(NULL_REVISION)));
    }

    #[test]
    fn test_mutated_find() -> Result<(), NodeMapError> {
        let mut idx = TestIndex::new();
        pad_insert(&mut idx, R!(9), "012");
        pad_insert(&mut idx, R!(0), "00a");
        pad_insert(&mut idx, R!(2), "cafe");
        pad_insert(&mut idx, R!(3), "15");
        pad_insert(&mut idx, R!(1), "10");

        let nt = NodeTree {
            readonly: sample_nodetree().readonly,
            growable: vec![block![0: Rev(1), 5: Rev(3)]],
            root: block![0: Block(1), 1:Block(3), 12: Rev(2)],
            masked_inner_blocks: 1,
        };
        assert_eq!(nt.find_bin(&idx, hex("10"))?, Some(R!(1)));
        assert_eq!(nt.find_bin(&idx, hex("c"))?, Some(R!(2)));
        assert_eq!(nt.unique_prefix_len_bin(&idx, hex("c"))?, Some(1));
        assert_eq!(nt.find_bin(&idx, hex("00")), Err(MultipleResults));
        assert_eq!(nt.find_bin(&idx, hex("000"))?, Some(NULL_REVISION));
        assert_eq!(nt.unique_prefix_len_bin(&idx, hex("000"))?, Some(3));
        assert_eq!(nt.find_bin(&idx, hex("01"))?, Some(R!(9)));
        assert_eq!(nt.masked_readonly_blocks(), 2);
        Ok(())
    }

    pub struct TestNtIndex {
        pub index: TestIndex,
        pub nt: NodeTree,
    }

    impl TestNtIndex {
        pub fn new() -> Self {
            TestNtIndex {
                index: HashMap::new(),
                nt: NodeTree::default(),
            }
        }

<<<<<<< HEAD
        fn insert(&mut self, rev: i32, hex: &str) -> Result<(), NodeMapError> {
            let node = pad_node(hex);
            let rev: UncheckedRevision = rev.into();
=======
        pub fn insert_node(
            &mut self,
            rev: Revision,
            node: Node,
        ) -> Result<(), NodeMapError> {
>>>>>>> 635ecf8f
            self.index.insert(rev, node);
            self.nt.insert(
                &self.index,
                &node,
                self.index.check_revision(rev).unwrap(),
            )?;
            Ok(())
        }

        pub fn insert(
            &mut self,
            rev: Revision,
            hex: &str,
        ) -> Result<(), NodeMapError> {
            return self.insert_node(rev, pad_node(hex));
        }

        fn find_hex(
            &self,
            prefix: &str,
        ) -> Result<Option<Revision>, NodeMapError> {
            self.nt.find_bin(&self.index, hex(prefix))
        }

        fn unique_prefix_len_hex(
            &self,
            prefix: &str,
        ) -> Result<Option<usize>, NodeMapError> {
            self.nt.unique_prefix_len_bin(&self.index, hex(prefix))
        }

        /// Drain `added` and restart a new one
        fn commit(self) -> Self {
            let mut as_vec: Vec<Block> =
                self.nt.readonly.iter().copied().collect();
            as_vec.extend(self.nt.growable);
            as_vec.push(self.nt.root);

            Self {
                index: self.index,
                nt: NodeTree::from(as_vec),
            }
        }
    }

    #[test]
    fn test_insert_full_mutable() -> Result<(), NodeMapError> {
        let mut idx = TestNtIndex::new();
        idx.insert(0, "1234")?;
        assert_eq!(idx.find_hex("1")?, Some(R!(0)));
        assert_eq!(idx.find_hex("12")?, Some(R!(0)));

        // let's trigger a simple split
        idx.insert(1, "1a34")?;
        assert_eq!(idx.nt.growable.len(), 1);
        assert_eq!(idx.find_hex("12")?, Some(R!(0)));
        assert_eq!(idx.find_hex("1a")?, Some(R!(1)));

        // reinserting is a no_op
        idx.insert(1, "1a34")?;
        assert_eq!(idx.nt.growable.len(), 1);
        assert_eq!(idx.find_hex("12")?, Some(R!(0)));
        assert_eq!(idx.find_hex("1a")?, Some(R!(1)));

        idx.insert(2, "1a01")?;
        assert_eq!(idx.nt.growable.len(), 2);
        assert_eq!(idx.find_hex("1a"), Err(NodeMapError::MultipleResults));
        assert_eq!(idx.find_hex("12")?, Some(R!(0)));
        assert_eq!(idx.find_hex("1a3")?, Some(R!(1)));
        assert_eq!(idx.find_hex("1a0")?, Some(R!(2)));
        assert_eq!(idx.find_hex("1a12")?, None);

        // now let's make it split and create more than one additional block
        idx.insert(3, "1a345")?;
        assert_eq!(idx.nt.growable.len(), 4);
        assert_eq!(idx.find_hex("1a340")?, Some(R!(1)));
        assert_eq!(idx.find_hex("1a345")?, Some(R!(3)));
        assert_eq!(idx.find_hex("1a341")?, None);

        // there's no readonly block to mask
        assert_eq!(idx.nt.masked_readonly_blocks(), 0);
        Ok(())
    }

    #[test]
    fn test_unique_prefix_len_zero_prefix() {
        let mut idx = TestNtIndex::new();
        idx.insert(0, "00000abcd").unwrap();

        assert_eq!(idx.find_hex("000"), Err(NodeMapError::MultipleResults));
        // in the nodetree proper, this will be found at the first nybble
        // yet the correct answer for unique_prefix_len is not 1, nor 1+1,
        // but the first difference with `NULL_NODE`
        assert_eq!(idx.unique_prefix_len_hex("00000a"), Ok(Some(6)));
        assert_eq!(idx.unique_prefix_len_hex("00000ab"), Ok(Some(6)));

        // same with odd result
        idx.insert(1, "00123").unwrap();
        assert_eq!(idx.unique_prefix_len_hex("001"), Ok(Some(3)));
        assert_eq!(idx.unique_prefix_len_hex("0012"), Ok(Some(3)));

        // these are unchanged of course
        assert_eq!(idx.unique_prefix_len_hex("00000a"), Ok(Some(6)));
        assert_eq!(idx.unique_prefix_len_hex("00000ab"), Ok(Some(6)));
    }

    #[test]
    fn test_insert_extreme_splitting() -> Result<(), NodeMapError> {
        // check that the splitting loop is long enough
        let mut nt_idx = TestNtIndex::new();
        let nt = &mut nt_idx.nt;
        let idx = &mut nt_idx.index;

        let node0_hex = hex_pad_right("444444");
        let mut node1_hex = hex_pad_right("444444");
        node1_hex.pop();
        node1_hex.push('5');
        let node0 = Node::from_hex(&node0_hex).unwrap();
        let node1 = Node::from_hex(&node1_hex).unwrap();

        idx.insert(0.into(), node0);
        nt.insert(idx, &node0, R!(0))?;
        idx.insert(1.into(), node1);
        nt.insert(idx, &node1, R!(1))?;

        assert_eq!(nt.find_bin(idx, (&node0).into())?, Some(R!(0)));
        assert_eq!(nt.find_bin(idx, (&node1).into())?, Some(R!(1)));
        Ok(())
    }

    #[test]
    fn test_insert_partly_immutable() -> Result<(), NodeMapError> {
        let mut idx = TestNtIndex::new();
        idx.insert(0, "1234")?;
        idx.insert(1, "1235")?;
        idx.insert(2, "131")?;
        idx.insert(3, "cafe")?;
        let mut idx = idx.commit();
        assert_eq!(idx.find_hex("1234")?, Some(R!(0)));
        assert_eq!(idx.find_hex("1235")?, Some(R!(1)));
        assert_eq!(idx.find_hex("131")?, Some(R!(2)));
        assert_eq!(idx.find_hex("cafe")?, Some(R!(3)));
        // we did not add anything since init from readonly
        assert_eq!(idx.nt.masked_readonly_blocks(), 0);

        idx.insert(4, "123A")?;
        assert_eq!(idx.find_hex("1234")?, Some(R!(0)));
        assert_eq!(idx.find_hex("1235")?, Some(R!(1)));
        assert_eq!(idx.find_hex("131")?, Some(R!(2)));
        assert_eq!(idx.find_hex("cafe")?, Some(R!(3)));
        assert_eq!(idx.find_hex("123A")?, Some(R!(4)));
        // we masked blocks for all prefixes of "123", including the root
        assert_eq!(idx.nt.masked_readonly_blocks(), 4);

        eprintln!("{:?}", idx.nt);
        idx.insert(5, "c0")?;
        assert_eq!(idx.find_hex("cafe")?, Some(R!(3)));
        assert_eq!(idx.find_hex("c0")?, Some(R!(5)));
        assert_eq!(idx.find_hex("c1")?, None);
        assert_eq!(idx.find_hex("1234")?, Some(R!(0)));
        // inserting "c0" is just splitting the 'c' slot of the mutable root,
        // it doesn't mask anything
        assert_eq!(idx.nt.masked_readonly_blocks(), 4);

        Ok(())
    }

    #[test]
    fn test_invalidate_all() -> Result<(), NodeMapError> {
        let mut idx = TestNtIndex::new();
        idx.insert(0, "1234")?;
        idx.insert(1, "1235")?;
        idx.insert(2, "131")?;
        idx.insert(3, "cafe")?;
        let mut idx = idx.commit();

        idx.nt.invalidate_all();

        assert_eq!(idx.find_hex("1234")?, None);
        assert_eq!(idx.find_hex("1235")?, None);
        assert_eq!(idx.find_hex("131")?, None);
        assert_eq!(idx.find_hex("cafe")?, None);
        // all the readonly blocks have been masked, this is the
        // conventional expected response
        assert_eq!(idx.nt.masked_readonly_blocks(), idx.nt.readonly.len() + 1);
        Ok(())
    }

    #[test]
    fn test_into_added_empty() {
        assert!(sample_nodetree().into_readonly_and_added().1.is_empty());
        assert!(sample_nodetree()
            .into_readonly_and_added_bytes()
            .1
            .is_empty());
    }

    #[test]
    fn test_into_added_bytes() -> Result<(), NodeMapError> {
        let mut idx = TestNtIndex::new();
        idx.insert(0, "1234")?;
        let mut idx = idx.commit();
        idx.insert(4, "cafe")?;
        let (_, bytes) = idx.nt.into_readonly_and_added_bytes();

        // only the root block has been changed
        assert_eq!(bytes.len(), size_of::<Block>());
        // big endian for -2
        assert_eq!(&bytes[4..2 * 4], [255, 255, 255, 254]);
        // big endian for -6
        assert_eq!(&bytes[12 * 4..13 * 4], [255, 255, 255, 250]);
        Ok(())
    }
}<|MERGE_RESOLUTION|>--- conflicted
+++ resolved
@@ -884,23 +884,13 @@
             }
         }
 
-<<<<<<< HEAD
-        fn insert(&mut self, rev: i32, hex: &str) -> Result<(), NodeMapError> {
-            let node = pad_node(hex);
-            let rev: UncheckedRevision = rev.into();
-=======
         pub fn insert_node(
             &mut self,
             rev: Revision,
             node: Node,
         ) -> Result<(), NodeMapError> {
->>>>>>> 635ecf8f
-            self.index.insert(rev, node);
-            self.nt.insert(
-                &self.index,
-                &node,
-                self.index.check_revision(rev).unwrap(),
-            )?;
+            self.index.insert(rev.into(), node);
+            self.nt.insert(&self.index, &node, rev)?;
             Ok(())
         }
 
@@ -909,7 +899,8 @@
             rev: Revision,
             hex: &str,
         ) -> Result<(), NodeMapError> {
-            return self.insert_node(rev, pad_node(hex));
+            let node = pad_node(hex);
+            return self.insert_node(rev, node);
         }
 
         fn find_hex(
@@ -943,23 +934,23 @@
     #[test]
     fn test_insert_full_mutable() -> Result<(), NodeMapError> {
         let mut idx = TestNtIndex::new();
-        idx.insert(0, "1234")?;
+        idx.insert(Revision(0), "1234")?;
         assert_eq!(idx.find_hex("1")?, Some(R!(0)));
         assert_eq!(idx.find_hex("12")?, Some(R!(0)));
 
         // let's trigger a simple split
-        idx.insert(1, "1a34")?;
+        idx.insert(Revision(1), "1a34")?;
         assert_eq!(idx.nt.growable.len(), 1);
         assert_eq!(idx.find_hex("12")?, Some(R!(0)));
         assert_eq!(idx.find_hex("1a")?, Some(R!(1)));
 
         // reinserting is a no_op
-        idx.insert(1, "1a34")?;
+        idx.insert(Revision(1), "1a34")?;
         assert_eq!(idx.nt.growable.len(), 1);
         assert_eq!(idx.find_hex("12")?, Some(R!(0)));
         assert_eq!(idx.find_hex("1a")?, Some(R!(1)));
 
-        idx.insert(2, "1a01")?;
+        idx.insert(Revision(2), "1a01")?;
         assert_eq!(idx.nt.growable.len(), 2);
         assert_eq!(idx.find_hex("1a"), Err(NodeMapError::MultipleResults));
         assert_eq!(idx.find_hex("12")?, Some(R!(0)));
@@ -968,7 +959,7 @@
         assert_eq!(idx.find_hex("1a12")?, None);
 
         // now let's make it split and create more than one additional block
-        idx.insert(3, "1a345")?;
+        idx.insert(Revision(3), "1a345")?;
         assert_eq!(idx.nt.growable.len(), 4);
         assert_eq!(idx.find_hex("1a340")?, Some(R!(1)));
         assert_eq!(idx.find_hex("1a345")?, Some(R!(3)));
@@ -982,7 +973,7 @@
     #[test]
     fn test_unique_prefix_len_zero_prefix() {
         let mut idx = TestNtIndex::new();
-        idx.insert(0, "00000abcd").unwrap();
+        idx.insert(Revision(0), "00000abcd").unwrap();
 
         assert_eq!(idx.find_hex("000"), Err(NodeMapError::MultipleResults));
         // in the nodetree proper, this will be found at the first nybble
@@ -992,7 +983,7 @@
         assert_eq!(idx.unique_prefix_len_hex("00000ab"), Ok(Some(6)));
 
         // same with odd result
-        idx.insert(1, "00123").unwrap();
+        idx.insert(Revision(1), "00123").unwrap();
         assert_eq!(idx.unique_prefix_len_hex("001"), Ok(Some(3)));
         assert_eq!(idx.unique_prefix_len_hex("0012"), Ok(Some(3)));
 
@@ -1028,10 +1019,10 @@
     #[test]
     fn test_insert_partly_immutable() -> Result<(), NodeMapError> {
         let mut idx = TestNtIndex::new();
-        idx.insert(0, "1234")?;
-        idx.insert(1, "1235")?;
-        idx.insert(2, "131")?;
-        idx.insert(3, "cafe")?;
+        idx.insert(Revision(0), "1234")?;
+        idx.insert(Revision(1), "1235")?;
+        idx.insert(Revision(2), "131")?;
+        idx.insert(Revision(3), "cafe")?;
         let mut idx = idx.commit();
         assert_eq!(idx.find_hex("1234")?, Some(R!(0)));
         assert_eq!(idx.find_hex("1235")?, Some(R!(1)));
@@ -1040,7 +1031,7 @@
         // we did not add anything since init from readonly
         assert_eq!(idx.nt.masked_readonly_blocks(), 0);
 
-        idx.insert(4, "123A")?;
+        idx.insert(Revision(4), "123A")?;
         assert_eq!(idx.find_hex("1234")?, Some(R!(0)));
         assert_eq!(idx.find_hex("1235")?, Some(R!(1)));
         assert_eq!(idx.find_hex("131")?, Some(R!(2)));
@@ -1050,7 +1041,7 @@
         assert_eq!(idx.nt.masked_readonly_blocks(), 4);
 
         eprintln!("{:?}", idx.nt);
-        idx.insert(5, "c0")?;
+        idx.insert(Revision(5), "c0")?;
         assert_eq!(idx.find_hex("cafe")?, Some(R!(3)));
         assert_eq!(idx.find_hex("c0")?, Some(R!(5)));
         assert_eq!(idx.find_hex("c1")?, None);
@@ -1065,10 +1056,10 @@
     #[test]
     fn test_invalidate_all() -> Result<(), NodeMapError> {
         let mut idx = TestNtIndex::new();
-        idx.insert(0, "1234")?;
-        idx.insert(1, "1235")?;
-        idx.insert(2, "131")?;
-        idx.insert(3, "cafe")?;
+        idx.insert(Revision(0), "1234")?;
+        idx.insert(Revision(1), "1235")?;
+        idx.insert(Revision(2), "131")?;
+        idx.insert(Revision(3), "cafe")?;
         let mut idx = idx.commit();
 
         idx.nt.invalidate_all();
@@ -1095,9 +1086,9 @@
     #[test]
     fn test_into_added_bytes() -> Result<(), NodeMapError> {
         let mut idx = TestNtIndex::new();
-        idx.insert(0, "1234")?;
+        idx.insert(Revision(0), "1234")?;
         let mut idx = idx.commit();
-        idx.insert(4, "cafe")?;
+        idx.insert(Revision(4), "cafe")?;
         let (_, bytes) = idx.nt.into_readonly_and_added_bytes();
 
         // only the root block has been changed
