--- conflicted
+++ resolved
@@ -18,14 +18,9 @@
 im-rc = "15.0.0"
 itertools = "0.10.3"
 lazy_static = "1.4.0"
-<<<<<<< HEAD
-libc = "0.2.119"
-rand = "0.8.5"
-=======
 libc = "0.2"
 ouroboros = "0.15.0"
 rand = "0.8.4"
->>>>>>> fd814b60
 rand_pcg = "0.3.1"
 rand_distr = "0.4.3"
 rayon = "1.5.1"
@@ -33,20 +28,11 @@
 sha-1 = "0.10.0"
 twox-hash = "1.6.2"
 same-file = "1.0.6"
-<<<<<<< HEAD
-stable_deref_trait = "1.2.0"
-tempfile = "3.3.0"
-crossbeam-channel = "0.5.2"
-micro-timer = "0.4.0"
-log = "0.4.14"
-memmap2 = { version = "0.5.3", features = ["stable_deref_trait"] }
-=======
 tempfile = "3.1.0"
 crossbeam-channel = "0.4"
 micro-timer = "0.3.0"
 log = "0.4.8"
 memmap2 = {version = "0.4", features = ["stable_deref_trait"]}
->>>>>>> fd814b60
 zstd = "0.5.3"
 format-bytes = "0.3.0"
 
