--- conflicted
+++ resolved
@@ -385,16 +385,11 @@
             })?;
             let working_directory_vfs = repo.working_directory_vfs();
             let store_vfs = repo.store_vfs();
-<<<<<<< HEAD
-            let revlog_open_options = default_revlog_options(
+            let filelog_open_options = default_revlog_options(
                 repo.config(),
                 repo.requirements(),
-                RevlogType::Manifestlog,
+                RevlogType::Filelog,
             )?;
-=======
-            let filelog_open_options =
-                repo.default_revlog_options(RevlogType::Filelog)?;
->>>>>>> 1200852a
             let res: Vec<_> = take(&mut ds_status.unsure)
                 .into_par_iter()
                 .map(|to_check| {
