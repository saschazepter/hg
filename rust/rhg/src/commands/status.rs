--- conflicted
+++ resolved
@@ -570,24 +570,15 @@
             if !self.no_status {
                 self.ui.write_stdout_labelled(status_prefix, label)?
             }
-<<<<<<< HEAD
             let linebreak = if self.print0 { b"\x00" } else { b"\n" };
             self.ui.write_stdout_labelled(
                 &format_bytes!(b"{}{}", path, linebreak),
                 label,
             )?;
-            if let Some(source) = copy_source {
-                let label = "status.copied";
-                self.ui.write_stdout_labelled(
-                    &format_bytes!(b"  {}{}", source.as_bytes(), linebreak),
-=======
-            self.ui
-                .write_stdout_labelled(&format_bytes!(b"{}\n", path), label)?;
             if let Some(source) = copy_source.filter(|_| !self.no_status) {
                 let label = "status.copied";
                 self.ui.write_stdout_labelled(
-                    &format_bytes!(b"  {}\n", source),
->>>>>>> c15e7447
+                    &format_bytes!(b"  {}{}", source, linebreak),
                     label,
                 )?
             }
