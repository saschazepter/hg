--- conflicted
+++ resolved
@@ -424,7 +424,7 @@
 
     // Development config option to test write races
     if let Err(e) =
-        debug_wait_for_file(&config, "status.pre-dirstate-write-file")
+        debug_wait_for_file(config, "status.pre-dirstate-write-file")
     {
         ui.write_stderr(e.as_bytes()).ok();
     }
@@ -609,7 +609,6 @@
         None
     };
 
-<<<<<<< HEAD
     let entry_flags = if check_exec {
         entry.flags
     } else if entry.flags == Some(b'x') {
@@ -619,14 +618,7 @@
     };
 
     if entry_flags != fs_flags {
-        return Ok(true);
-=======
-    let entry = manifest
-        .find_by_path(hg_path)?
-        .expect("ambgious file not in p1");
-    if entry.flags != fs_flags {
         return Ok(UnsureOutcome::Modified);
->>>>>>> 9a98aadd
     }
     let filelog = hg::filelog::Filelog::open_vfs(&store_vfs, hg_path)?;
     let fs_len = fs_metadata.len();
@@ -656,41 +648,10 @@
     } else {
         vfs.read(fs_path)?
     };
-<<<<<<< HEAD
-    Ok(p1_contents != &*fs_contents)
-=======
 
     Ok(if p1_contents != &*fs_contents {
         UnsureOutcome::Modified
     } else {
         UnsureOutcome::Clean
     })
-}
-
-fn print_pattern_file_warning(
-    warning: &PatternFileWarning,
-    repo: &Repo,
-) -> Vec<u8> {
-    match warning {
-        PatternFileWarning::InvalidSyntax(path, syntax) => format_bytes!(
-            b"{}: ignoring invalid syntax '{}'\n",
-            get_bytes_from_path(path),
-            &*syntax
-        ),
-        PatternFileWarning::NoSuchFile(path) => {
-            let path = if let Ok(relative) =
-                path.strip_prefix(repo.working_directory_path())
-            {
-                relative
-            } else {
-                &*path
-            };
-            format_bytes!(
-                b"skipping unreadable pattern file '{}': \
-                    No such file or directory\n",
-                get_bytes_from_path(path),
-            )
-        }
-    }
->>>>>>> 9a98aadd
 }