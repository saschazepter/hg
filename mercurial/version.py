--- conflicted
+++ resolved
@@ -10,10 +10,6 @@
 """
 
 import os
-<<<<<<< HEAD
-import sys
-=======
->>>>>>> 42f51869
 import re
 import time
 
