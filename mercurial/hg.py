--- conflicted
+++ resolved
@@ -154,7 +154,6 @@
 
         if copy:
             try:
-<<<<<<< HEAD
                 # we use a lock here because if we race with commit, we
                 # can end up with extra data in the cloned revlogs that's
                 # not pointed to by changesets, thus causing verify to
@@ -177,6 +176,10 @@
             dest_path = os.path.realpath(os.path.join(dest, ".hg"))
             os.mkdir(dest_path)
             if src_repo.spath != src_repo.path:
+                # XXX racy
+                dummy_changelog = os.path.join(dest_path, "00changelog.i")
+                # copy the dummy changelog
+                force_copy(src_repo.join("00changelog.i"), dummy_changelog)
                 dest_store = os.path.join(dest_path, "store")
                 os.mkdir(dest_store)
             else:
@@ -198,55 +201,6 @@
             # we need to re-init the repo after manually copying the data
             # into it
             dest_repo = repository(ui, dest)
-=======
-                util.copyfiles(src, dst)
-            except OSError, inst:
-                if inst.errno != errno.ENOENT:
-                    raise
-
-        src_store = os.path.realpath(src_repo.spath)
-        if not os.path.exists(dest):
-            os.mkdir(dest)
-        dest_path = os.path.realpath(os.path.join(dest, ".hg"))
-        os.mkdir(dest_path)
-        if src_repo.spath != src_repo.path:
-            # XXX racy
-            dummy_changelog = os.path.join(dest_path, "00changelog.i")
-            # copy the dummy changelog
-            force_copy(src_repo.join("00changelog.i"), dummy_changelog)
-            dest_store = os.path.join(dest_path, "store")
-            os.mkdir(dest_store)
-        else:
-            dest_store = dest_path
-        # copy the requires file
-        force_copy(src_repo.join("requires"),
-                   os.path.join(dest_path, "requires"))
-        # we lock here to avoid premature writing to the target
-        dest_lock = lock.lock(os.path.join(dest_store, "lock"))
-
-        files = ("data",
-                 "00manifest.d", "00manifest.i",
-                 "00changelog.d", "00changelog.i")
-        for f in files:
-            src = os.path.join(src_store, f)
-            dst = os.path.join(dest_store, f)
-            force_copy(src, dst)
-
-        # we need to re-init the repo after manually copying the data
-        # into it
-        dest_repo = repository(ui, dest)
-
-    else:
-        dest_repo = repository(ui, dest, create=True)
-
-        revs = None
-        if rev:
-            if 'lookup' not in src_repo.capabilities:
-                raise util.Abort(_("src repository does not support revision "
-                                   "lookup and so doesn't support clone by "
-                                   "revision"))
-            revs = [src_repo.lookup(r) for r in rev]
->>>>>>> 378f881a
 
         else:
             dest_repo = repository(ui, dest, create=True)
