--- conflicted
+++ resolved
@@ -646,7 +646,6 @@
         '''Spawn a command without waiting for it to finish.'''
         # we can't use close_fds *and* redirect stdin. I'm not sure that we
         # need to because the detached process has no console connection.
-<<<<<<< HEAD
 
         try:
             stdin = None
@@ -657,7 +656,7 @@
                 stdin.seek(0)
 
             p = subprocess.Popen(
-                tonativestr(script),
+                pycompat.rapply(tonativestr, script),
                 shell=shell,
                 env=tonativeenv(env),
                 close_fds=True,
@@ -671,19 +670,6 @@
         finally:
             if stdin is not None:
                 stdin.close()
-=======
-        p = subprocess.Popen(
-            pycompat.rapply(tonativestr, script),
-            shell=shell,
-            env=tonativeenv(env),
-            close_fds=True,
-            creationflags=_creationflags,
-            stdout=stdout,
-            stderr=stderr,
-        )
-        if record_wait is not None:
-            record_wait(p.wait)
->>>>>>> d9b99060
 
 
 else:
