# context.py - changeset and file context objects for mercurial
#
# Copyright 2006, 2007 Olivia Mackall <olivia@selenic.com>
#
# This software may be used and distributed according to the terms of the
# GNU General Public License version 2 or any later version.


import filecmp
import os
import stat

from .i18n import _
from .node import (
    hex,
    nullrev,
    short,
)
from .pycompat import (
    getattr,
)
from . import (
    dagop,
    encoding,
    error,
    fileset,
    match as matchmod,
    mergestate as mergestatemod,
    metadata,
    obsolete as obsmod,
    patch,
    pathutil,
    phases,
    repoview,
    scmutil,
    sparse,
    subrepo,
    subrepoutil,
    testing,
    util,
)
from .utils import (
    dateutil,
    stringutil,
)
from .dirstateutils import (
    timestamp,
)

propertycache = util.propertycache


class basectx:
    """A basectx object represents the common logic for its children:
    changectx: read-only context that is already present in the repo,
    workingctx: a context that represents the working directory and can
                be committed,
    memctx: a context that represents changes in-memory and can also
            be committed."""

    def __init__(self, repo):
        self._repo = repo

    def __bytes__(self):
        return short(self.node())

    __str__ = encoding.strmethod(__bytes__)

    def __repr__(self):
        return "<%s %s>" % (type(self).__name__, str(self))

    def __eq__(self, other):
        try:
            return type(self) == type(other) and self._rev == other._rev
        except AttributeError:
            return False

    def __ne__(self, other):
        return not (self == other)

    def __contains__(self, key):
        return key in self._manifest

    def __getitem__(self, key):
        return self.filectx(key)

    def __iter__(self):
        return iter(self._manifest)

    def _buildstatusmanifest(self, status):
        """Builds a manifest that includes the given status results, if this is
        a working copy context. For non-working copy contexts, it just returns
        the normal manifest."""
        return self.manifest()

    def _matchstatus(self, other, match):
        """This internal method provides a way for child objects to override the
        match operator.
        """
        return match

    def _buildstatus(
        self, other, s, match, listignored, listclean, listunknown
    ):
        """build a status with respect to another context"""
        # Load earliest manifest first for caching reasons. More specifically,
        # if you have revisions 1000 and 1001, 1001 is probably stored as a
        # delta against 1000. Thus, if you read 1000 first, we'll reconstruct
        # 1000 and cache it so that when you read 1001, we just need to apply a
        # delta to what's in the cache. So that's one full reconstruction + one
        # delta application.
        mf2 = None
        if self.rev() is not None and self.rev() < other.rev():
            mf2 = self._buildstatusmanifest(s)
        mf1 = other._buildstatusmanifest(s)
        if mf2 is None:
            mf2 = self._buildstatusmanifest(s)

        modified, added = [], []
        removed = []
        clean = []
        deleted, unknown, ignored = s.deleted, s.unknown, s.ignored
        deletedset = set(deleted)
        d = mf1.diff(mf2, match=match, clean=listclean)
        for fn, value in d.items():
            if fn in deletedset:
                continue
            if value is None:
                clean.append(fn)
                continue
            (node1, flag1), (node2, flag2) = value
            if node1 is None:
                added.append(fn)
            elif node2 is None:
                removed.append(fn)
            elif flag1 != flag2:
                modified.append(fn)
            elif node2 not in self._repo.nodeconstants.wdirfilenodeids:
                # When comparing files between two commits, we save time by
                # not comparing the file contents when the nodeids differ.
                # Note that this means we incorrectly report a reverted change
                # to a file as a modification.
                modified.append(fn)
            elif self[fn].cmp(other[fn]):
                modified.append(fn)
            else:
                clean.append(fn)

        if removed:
            # need to filter files if they are already reported as removed
            unknown = [
                fn
                for fn in unknown
                if fn not in mf1 and (not match or match(fn))
            ]
            ignored = [
                fn
                for fn in ignored
                if fn not in mf1 and (not match or match(fn))
            ]
            # if they're deleted, don't report them as removed
            removed = [fn for fn in removed if fn not in deletedset]

        return scmutil.status(
            modified, added, removed, deleted, unknown, ignored, clean
        )

    @propertycache
    def substate(self):
        return subrepoutil.state(self, self._repo.ui)

    def subrev(self, subpath):
        return self.substate[subpath][1]

    def rev(self):
        return self._rev

    def node(self):
        return self._node

    def hex(self):
        return hex(self.node())

    def manifest(self):
        return self._manifest

    def manifestctx(self):
        return self._manifestctx

    def repo(self):
        return self._repo

    def phasestr(self):
        return phases.phasenames[self.phase()]

    def mutable(self):
        return self.phase() > phases.public

    def matchfileset(self, cwd, expr, badfn=None):
        return fileset.match(self, cwd, expr, badfn=badfn)

    def obsolete(self):
        """True if the changeset is obsolete"""
        return self.rev() in obsmod.getrevs(self._repo, b'obsolete')

    def extinct(self):
        """True if the changeset is extinct"""
        return self.rev() in obsmod.getrevs(self._repo, b'extinct')

    def orphan(self):
        """True if the changeset is not obsolete, but its ancestor is"""
        return self.rev() in obsmod.getrevs(self._repo, b'orphan')

    def phasedivergent(self):
        """True if the changeset tries to be a successor of a public changeset

        Only non-public and non-obsolete changesets may be phase-divergent.
        """
        return self.rev() in obsmod.getrevs(self._repo, b'phasedivergent')

    def contentdivergent(self):
        """Is a successor of a changeset with multiple possible successor sets

        Only non-public and non-obsolete changesets may be content-divergent.
        """
        return self.rev() in obsmod.getrevs(self._repo, b'contentdivergent')

    def isunstable(self):
        """True if the changeset is either orphan, phase-divergent or
        content-divergent"""
        return self.orphan() or self.phasedivergent() or self.contentdivergent()

    def instabilities(self):
        """return the list of instabilities affecting this changeset.

        Instabilities are returned as strings. possible values are:
        - orphan,
        - phase-divergent,
        - content-divergent.
        """
        instabilities = []
        if self.orphan():
            instabilities.append(b'orphan')
        if self.phasedivergent():
            instabilities.append(b'phase-divergent')
        if self.contentdivergent():
            instabilities.append(b'content-divergent')
        return instabilities

    def parents(self):
        """return contexts for each parent changeset"""
        return self._parents

    def p1(self):
        return self._parents[0]

    def p2(self):
        parents = self._parents
        if len(parents) == 2:
            return parents[1]
        return self._repo[nullrev]

    def _fileinfo(self, path):
        if '_manifest' in self.__dict__:
            try:
                return self._manifest.find(path)
            except KeyError:
                raise error.ManifestLookupError(
                    self._node or b'None', path, _(b'not found in manifest')
                )
        if '_manifestdelta' in self.__dict__ or path in self.files():
            if path in self._manifestdelta:
                return (
                    self._manifestdelta[path],
                    self._manifestdelta.flags(path),
                )
        mfl = self._repo.manifestlog
        try:
            node, flag = mfl[self._changeset.manifest].find(path)
        except KeyError:
            raise error.ManifestLookupError(
                self._node or b'None', path, _(b'not found in manifest')
            )

        return node, flag

    def filenode(self, path):
        return self._fileinfo(path)[0]

    def flags(self, path):
        try:
            return self._fileinfo(path)[1]
        except error.LookupError:
            return b''

    @propertycache
    def _copies(self):
        return metadata.computechangesetcopies(self)

    def p1copies(self):
        return self._copies[0]

    def p2copies(self):
        return self._copies[1]

    def sub(self, path, allowcreate=True):
        '''return a subrepo for the stored revision of path, never wdir()'''
        return subrepo.subrepo(self, path, allowcreate=allowcreate)

    def nullsub(self, path, pctx):
        return subrepo.nullsubrepo(self, path, pctx)

    def workingsub(self, path):
        """return a subrepo for the stored revision, or wdir if this is a wdir
        context.
        """
        return subrepo.subrepo(self, path, allowwdir=True)

    def match(
        self,
        pats=None,
        include=None,
        exclude=None,
        default=b'glob',
        listsubrepos=False,
        badfn=None,
        cwd=None,
    ):
        r = self._repo
        if not cwd:
            cwd = r.getcwd()
        return matchmod.match(
            r.root,
            cwd,
            pats,
            include,
            exclude,
            default,
            auditor=r.nofsauditor,
            ctx=self,
            listsubrepos=listsubrepos,
            badfn=badfn,
        )

    def diff(
        self,
        ctx2=None,
        match=None,
        changes=None,
        opts=None,
        losedatafn=None,
        pathfn=None,
        copy=None,
        copysourcematch=None,
        hunksfilterfn=None,
    ):
        """Returns a diff generator for the given contexts and matcher"""
        if ctx2 is None:
            ctx2 = self.p1()
        if ctx2 is not None:
            ctx2 = self._repo[ctx2]
        return patch.diff(
            self._repo,
            ctx2,
            self,
            match=match,
            changes=changes,
            opts=opts,
            losedatafn=losedatafn,
            pathfn=pathfn,
            copy=copy,
            copysourcematch=copysourcematch,
            hunksfilterfn=hunksfilterfn,
        )

    def dirs(self):
        return self._manifest.dirs()

    def hasdir(self, dir):
        return self._manifest.hasdir(dir)

    def status(
        self,
        other=None,
        match=None,
        listignored=False,
        listclean=False,
        listunknown=False,
        listsubrepos=False,
    ):
        """return status of files between two nodes or node and working
        directory.

        If other is None, compare this node with working directory.

        ctx1.status(ctx2) returns the status of change from ctx1 to ctx2

        Returns a mercurial.scmutils.status object.

        Data can be accessed using either tuple notation:

            (modified, added, removed, deleted, unknown, ignored, clean)

        or direct attribute access:

            s.modified, s.added, ...
        """

        ctx1 = self
        ctx2 = self._repo[other]

        # This next code block is, admittedly, fragile logic that tests for
        # reversing the contexts and wouldn't need to exist if it weren't for
        # the fast (and common) code path of comparing the working directory
        # with its first parent.
        #
        # What we're aiming for here is the ability to call:
        #
        # workingctx.status(parentctx)
        #
        # If we always built the manifest for each context and compared those,
        # then we'd be done. But the special case of the above call means we
        # just copy the manifest of the parent.
        reversed = False
        if not isinstance(ctx1, changectx) and isinstance(ctx2, changectx):
            reversed = True
            ctx1, ctx2 = ctx2, ctx1

        match = self._repo.narrowmatch(match)
        match = ctx2._matchstatus(ctx1, match)
        r = scmutil.status([], [], [], [], [], [], [])
        r = ctx2._buildstatus(
            ctx1, r, match, listignored, listclean, listunknown
        )

        if reversed:
            # Reverse added and removed. Clear deleted, unknown and ignored as
            # these make no sense to reverse.
            r = scmutil.status(
                r.modified, r.removed, r.added, [], [], [], r.clean
            )

        if listsubrepos:
            for subpath, sub in scmutil.itersubrepos(ctx1, ctx2):
                try:
                    rev2 = ctx2.subrev(subpath)
                except KeyError:
                    # A subrepo that existed in node1 was deleted between
                    # node1 and node2 (inclusive). Thus, ctx2's substate
                    # won't contain that subpath. The best we can do ignore it.
                    rev2 = None
                submatch = matchmod.subdirmatcher(subpath, match)
                s = sub.status(
                    rev2,
                    match=submatch,
                    ignored=listignored,
                    clean=listclean,
                    unknown=listunknown,
                    listsubrepos=True,
                )
                for k in (
                    'modified',
                    'added',
                    'removed',
                    'deleted',
                    'unknown',
                    'ignored',
                    'clean',
                ):
                    rfiles, sfiles = getattr(r, k), getattr(s, k)
                    rfiles.extend(b"%s/%s" % (subpath, f) for f in sfiles)

        r.modified.sort()
        r.added.sort()
        r.removed.sort()
        r.deleted.sort()
        r.unknown.sort()
        r.ignored.sort()
        r.clean.sort()

        return r

    def mergestate(self, clean=False):
        """Get a mergestate object for this context."""
        raise NotImplementedError(
            '%s does not implement mergestate()' % self.__class__
        )

    def isempty(self):
        return not (
            len(self.parents()) > 1
            or self.branch() != self.p1().branch()
            or self.closesbranch()
            or self.files()
        )


class changectx(basectx):
    """A changecontext object makes access to data related to a particular
    changeset convenient. It represents a read-only context already present in
    the repo."""

    def __init__(self, repo, rev, node, maybe_filtered=True):
        super(changectx, self).__init__(repo)
        self._rev = rev
        self._node = node
        # When maybe_filtered is True, the revision might be affected by
        # changelog filtering and operation through the filtered changelog must be used.
        #
        # When maybe_filtered is False, the revision has already been checked
        # against filtering and is not filtered. Operation through the
        # unfiltered changelog might be used in some case.
        self._maybe_filtered = maybe_filtered

    def __hash__(self):
        try:
            return hash(self._rev)
        except AttributeError:
            return id(self)

    def __nonzero__(self):
        return self._rev != nullrev

    __bool__ = __nonzero__

    @propertycache
    def _changeset(self):
        if self._maybe_filtered:
            repo = self._repo
        else:
            repo = self._repo.unfiltered()
        return repo.changelog.changelogrevision(self.rev())

    @propertycache
    def _manifest(self):
        return self._manifestctx.read()

    @property
    def _manifestctx(self):
        return self._repo.manifestlog[self._changeset.manifest]

    @propertycache
    def _manifestdelta(self):
        return self._manifestctx.readdelta()

    @propertycache
    def _parents(self):
        repo = self._repo
        if self._maybe_filtered:
            cl = repo.changelog
        else:
            cl = repo.unfiltered().changelog

        p1, p2 = cl.parentrevs(self._rev)
        if p2 == nullrev:
            return [changectx(repo, p1, cl.node(p1), maybe_filtered=False)]
        return [
            changectx(repo, p1, cl.node(p1), maybe_filtered=False),
            changectx(repo, p2, cl.node(p2), maybe_filtered=False),
        ]

    def changeset(self):
        c = self._changeset
        return (
            c.manifest,
            c.user,
            c.date,
            c.files,
            c.description,
            c.extra,
        )

    def manifestnode(self):
        return self._changeset.manifest

    def user(self):
        return self._changeset.user

    def date(self):
        return self._changeset.date

    def files(self):
        return self._changeset.files

    def filesmodified(self):
        modified = set(self.files())
        modified.difference_update(self.filesadded())
        modified.difference_update(self.filesremoved())
        return sorted(modified)

    def filesadded(self):
        filesadded = self._changeset.filesadded
        compute_on_none = True
        if self._repo.filecopiesmode == b'changeset-sidedata':
            compute_on_none = False
        else:
            source = self._repo.ui.config(b'experimental', b'copies.read-from')
            if source == b'changeset-only':
                compute_on_none = False
            elif source != b'compatibility':
                # filelog mode, ignore any changelog content
                filesadded = None
        if filesadded is None:
            if compute_on_none:
                filesadded = metadata.computechangesetfilesadded(self)
            else:
                filesadded = []
        return filesadded

    def filesremoved(self):
        filesremoved = self._changeset.filesremoved
        compute_on_none = True
        if self._repo.filecopiesmode == b'changeset-sidedata':
            compute_on_none = False
        else:
            source = self._repo.ui.config(b'experimental', b'copies.read-from')
            if source == b'changeset-only':
                compute_on_none = False
            elif source != b'compatibility':
                # filelog mode, ignore any changelog content
                filesremoved = None
        if filesremoved is None:
            if compute_on_none:
                filesremoved = metadata.computechangesetfilesremoved(self)
            else:
                filesremoved = []
        return filesremoved

    @propertycache
    def _copies(self):
        p1copies = self._changeset.p1copies
        p2copies = self._changeset.p2copies
        compute_on_none = True
        if self._repo.filecopiesmode == b'changeset-sidedata':
            compute_on_none = False
        else:
            source = self._repo.ui.config(b'experimental', b'copies.read-from')
            # If config says to get copy metadata only from changeset, then
            # return that, defaulting to {} if there was no copy metadata.  In
            # compatibility mode, we return copy data from the changeset if it
            # was recorded there, and otherwise we fall back to getting it from
            # the filelogs (below).
            #
            # If we are in compatiblity mode and there is not data in the
            # changeset), we get the copy metadata from the filelogs.
            #
            # otherwise, when config said to read only from filelog, we get the
            # copy metadata from the filelogs.
            if source == b'changeset-only':
                compute_on_none = False
            elif source != b'compatibility':
                # filelog mode, ignore any changelog content
                p1copies = p2copies = None
        if p1copies is None:
            if compute_on_none:
                p1copies, p2copies = super(changectx, self)._copies
            else:
                if p1copies is None:
                    p1copies = {}
        if p2copies is None:
            p2copies = {}
        return p1copies, p2copies

    def description(self):
        return self._changeset.description

    def branch(self):
        return encoding.tolocal(self._changeset.extra.get(b"branch"))

    def closesbranch(self):
        return b'close' in self._changeset.extra

    def extra(self):
        """Return a dict of extra information."""
        return self._changeset.extra

    def tags(self):
        """Return a list of byte tag names"""
        return self._repo.nodetags(self._node)

    def bookmarks(self):
        """Return a list of byte bookmark names."""
        return self._repo.nodebookmarks(self._node)

    def fast_rank(self):
        repo = self._repo
        if self._maybe_filtered:
            cl = repo.changelog
        else:
            cl = repo.unfiltered().changelog
        return cl.fast_rank(self._rev)

    def phase(self):
        return self._repo._phasecache.phase(self._repo, self._rev)

    def hidden(self):
        return self._rev in repoview.filterrevs(self._repo, b'visible')

    def isinmemory(self):
        return False

    def children(self):
        """return list of changectx contexts for each child changeset.

        This returns only the immediate child changesets. Use descendants() to
        recursively walk children.
        """
        c = self._repo.changelog.children(self._node)
        return [self._repo[x] for x in c]

    def ancestors(self):
        for a in self._repo.changelog.ancestors([self._rev]):
            yield self._repo[a]

    def descendants(self):
        """Recursively yield all children of the changeset.

        For just the immediate children, use children()
        """
        for d in self._repo.changelog.descendants([self._rev]):
            yield self._repo[d]

    def filectx(self, path, fileid=None, filelog=None):
        """get a file context from this changeset"""
        if fileid is None:
            fileid = self.filenode(path)
        return filectx(
            self._repo, path, fileid=fileid, changectx=self, filelog=filelog
        )

    def ancestor(self, c2, warn=False):
        """return the "best" ancestor context of self and c2

        If there are multiple candidates, it will show a message and check
        merge.preferancestor configuration before falling back to the
        revlog ancestor."""
        # deal with workingctxs
        n2 = c2._node
        if n2 is None:
            n2 = c2._parents[0]._node
        cahs = self._repo.changelog.commonancestorsheads(self._node, n2)
        if not cahs:
            anc = self._repo.nodeconstants.nullid
        elif len(cahs) == 1:
            anc = cahs[0]
        else:
            # experimental config: merge.preferancestor
            for r in self._repo.ui.configlist(b'merge', b'preferancestor'):
                try:
                    ctx = scmutil.revsymbol(self._repo, r)
                except error.RepoLookupError:
                    continue
                anc = ctx.node()
                if anc in cahs:
                    break
            else:
                anc = self._repo.changelog.ancestor(self._node, n2)
            if warn:
                self._repo.ui.status(
                    (
                        _(b"note: using %s as ancestor of %s and %s\n")
                        % (short(anc), short(self._node), short(n2))
                    )
                    + b''.join(
                        _(
                            b"      alternatively, use --config "
                            b"merge.preferancestor=%s\n"
                        )
                        % short(n)
                        for n in sorted(cahs)
                        if n != anc
                    )
                )
        return self._repo[anc]

    def isancestorof(self, other):
        """True if this changeset is an ancestor of other"""
        return self._repo.changelog.isancestorrev(self._rev, other._rev)

    def walk(self, match):
        '''Generates matching file names.'''

        # Wrap match.bad method to have message with nodeid
        def bad(fn, msg):
            # The manifest doesn't know about subrepos, so don't complain about
            # paths into valid subrepos.
            if any(fn == s or fn.startswith(s + b'/') for s in self.substate):
                return
            match.bad(fn, _(b'no such file in rev %s') % self)

        m = matchmod.badmatch(self._repo.narrowmatch(match), bad)
        return self._manifest.walk(m)

    def matches(self, match):
        return self.walk(match)


class basefilectx:
    """A filecontext object represents the common logic for its children:
    filectx: read-only access to a filerevision that is already present
             in the repo,
    workingfilectx: a filecontext that represents files from the working
                    directory,
    memfilectx: a filecontext that represents files in-memory,
    """

    @propertycache
    def _filelog(self):
        return self._repo.file(self._path)

    @propertycache
    def _changeid(self):
        if '_changectx' in self.__dict__:
            return self._changectx.rev()
        elif '_descendantrev' in self.__dict__:
            # this file context was created from a revision with a known
            # descendant, we can (lazily) correct for linkrev aliases
            return self._adjustlinkrev(self._descendantrev)
        else:
            return self._filelog.linkrev(self._filerev)

    @propertycache
    def _filenode(self):
        if '_fileid' in self.__dict__:
            return self._filelog.lookup(self._fileid)
        else:
            return self._changectx.filenode(self._path)

    @propertycache
    def _filerev(self):
        return self._filelog.rev(self._filenode)

    @propertycache
    def _repopath(self):
        return self._path

    def __nonzero__(self):
        try:
            self._filenode
            return True
        except error.LookupError:
            # file is missing
            return False

    __bool__ = __nonzero__

    def __bytes__(self):
        try:
            return b"%s@%s" % (self.path(), self._changectx)
        except error.LookupError:
            return b"%s@???" % self.path()

    __str__ = encoding.strmethod(__bytes__)

    def __repr__(self):
        return "<%s %s>" % (type(self).__name__, str(self))

    def __hash__(self):
        try:
            return hash((self._path, self._filenode))
        except AttributeError:
            return id(self)

    def __eq__(self, other):
        try:
            return (
                type(self) == type(other)
                and self._path == other._path
                and self._filenode == other._filenode
            )
        except AttributeError:
            return False

    def __ne__(self, other):
        return not (self == other)

    def filerev(self):
        return self._filerev

    def filenode(self):
        return self._filenode

    @propertycache
    def _flags(self):
        return self._changectx.flags(self._path)

    def flags(self):
        return self._flags

    def filelog(self):
        return self._filelog

    def rev(self):
        return self._changeid

    def linkrev(self):
        return self._filelog.linkrev(self._filerev)

    def node(self):
        return self._changectx.node()

    def hex(self):
        return self._changectx.hex()

    def user(self):
        return self._changectx.user()

    def date(self):
        return self._changectx.date()

    def files(self):
        return self._changectx.files()

    def description(self):
        return self._changectx.description()

    def branch(self):
        return self._changectx.branch()

    def extra(self):
        return self._changectx.extra()

    def phase(self):
        return self._changectx.phase()

    def phasestr(self):
        return self._changectx.phasestr()

    def obsolete(self):
        return self._changectx.obsolete()

    def instabilities(self):
        return self._changectx.instabilities()

    def manifest(self):
        return self._changectx.manifest()

    def changectx(self):
        return self._changectx

    def renamed(self):
        return self._copied

    def copysource(self):
        return self._copied and self._copied[0]

    def repo(self):
        return self._repo

    def size(self):
        return len(self.data())

    def path(self):
        return self._path

    def isbinary(self):
        try:
            return stringutil.binary(self.data())
        except IOError:
            return False

    def isexec(self):
        return b'x' in self.flags()

    def islink(self):
        return b'l' in self.flags()

    def isabsent(self):
        """whether this filectx represents a file not in self._changectx

        This is mainly for merge code to detect change/delete conflicts. This is
        expected to be True for all subclasses of basectx."""
        return False

    _customcmp = False

    def cmp(self, fctx):
        """compare with other file context

        returns True if different than fctx.
        """
        if fctx._customcmp:
            return fctx.cmp(self)

        if self._filenode is None:
            raise error.ProgrammingError(
                b'filectx.cmp() must be reimplemented if not backed by revlog'
            )

        if fctx._filenode is None:
            if self._repo._encodefilterpats:
                # can't rely on size() because wdir content may be decoded
                return self._filelog.cmp(self._filenode, fctx.data())
            # filelog.size() has two special cases:
            # - censored metadata
            # - copy/rename tracking
            # The first is detected by peaking into the delta,
            # the second is detected by abusing parent order
            # in the revlog index as flag bit. This leaves files using
            # the dummy encoding and non-standard meta attributes.
            # The following check is a special case for the empty
            # metadata block used if the raw file content starts with '\1\n'.
            # Cases of arbitrary metadata flags are currently mishandled.
            if self.size() - 4 == fctx.size():
                # size() can match:
                # if file data starts with '\1\n', empty metadata block is
                # prepended, which adds 4 bytes to filelog.size().
                return self._filelog.cmp(self._filenode, fctx.data())
        if self.size() == fctx.size() or self.flags() == b'l':
            # size() matches: need to compare content
            # issue6456: Always compare symlinks because size can represent
            # encrypted string for EXT-4 encryption(fscrypt).
            return self._filelog.cmp(self._filenode, fctx.data())

        # size() differs
        return True

    def _adjustlinkrev(self, srcrev, inclusive=False, stoprev=None):
        """return the first ancestor of <srcrev> introducing <fnode>

        If the linkrev of the file revision does not point to an ancestor of
        srcrev, we'll walk down the ancestors until we find one introducing
        this file revision.

        :srcrev: the changeset revision we search ancestors from
        :inclusive: if true, the src revision will also be checked
        :stoprev: an optional revision to stop the walk at. If no introduction
                  of this file content could be found before this floor
                  revision, the function will returns "None" and stops its
                  iteration.
        """
        repo = self._repo
        cl = repo.unfiltered().changelog
        mfl = repo.manifestlog
        # fetch the linkrev
        lkr = self.linkrev()
        if srcrev == lkr:
            return lkr
        # hack to reuse ancestor computation when searching for renames
        memberanc = getattr(self, '_ancestrycontext', None)
        iteranc = None
        if srcrev is None:
            # wctx case, used by workingfilectx during mergecopy
            revs = [p.rev() for p in self._repo[None].parents()]
            inclusive = True  # we skipped the real (revless) source
        else:
            revs = [srcrev]
        if memberanc is None:
            memberanc = iteranc = cl.ancestors(revs, lkr, inclusive=inclusive)
        # check if this linkrev is an ancestor of srcrev
        if lkr not in memberanc:
            if iteranc is None:
                iteranc = cl.ancestors(revs, lkr, inclusive=inclusive)
            fnode = self._filenode
            path = self._path
            for a in iteranc:
                if stoprev is not None and a < stoprev:
                    return None
                ac = cl.read(a)  # get changeset data (we avoid object creation)
                if path in ac[3]:  # checking the 'files' field.
                    # The file has been touched, check if the content is
                    # similar to the one we search for.
                    if fnode == mfl[ac[0]].readfast().get(path):
                        return a
            # In theory, we should never get out of that loop without a result.
            # But if manifest uses a buggy file revision (not children of the
            # one it replaces) we could. Such a buggy situation will likely
            # result is crash somewhere else at to some point.
        return lkr

    def isintroducedafter(self, changelogrev):
        """True if a filectx has been introduced after a given floor revision"""
        if self.linkrev() >= changelogrev:
            return True
        introrev = self._introrev(stoprev=changelogrev)
        if introrev is None:
            return False
        return introrev >= changelogrev

    def introrev(self):
        """return the rev of the changeset which introduced this file revision

        This method is different from linkrev because it take into account the
        changeset the filectx was created from. It ensures the returned
        revision is one of its ancestors. This prevents bugs from
        'linkrev-shadowing' when a file revision is used by multiple
        changesets.
        """
        return self._introrev()

    def _introrev(self, stoprev=None):
        """
        Same as `introrev` but, with an extra argument to limit changelog
        iteration range in some internal usecase.

        If `stoprev` is set, the `introrev` will not be searched past that
        `stoprev` revision and "None" might be returned. This is useful to
        limit the iteration range.
        """
        toprev = None
        attrs = vars(self)
        if '_changeid' in attrs:
            # We have a cached value already
            toprev = self._changeid
        elif '_changectx' in attrs:
            # We know which changelog entry we are coming from
            toprev = self._changectx.rev()

        if toprev is not None:
            return self._adjustlinkrev(toprev, inclusive=True, stoprev=stoprev)
        elif '_descendantrev' in attrs:
            introrev = self._adjustlinkrev(self._descendantrev, stoprev=stoprev)
            # be nice and cache the result of the computation
            if introrev is not None:
                self._changeid = introrev
            return introrev
        else:
            return self.linkrev()

    def introfilectx(self):
        """Return filectx having identical contents, but pointing to the
        changeset revision where this filectx was introduced"""
        introrev = self.introrev()
        if self.rev() == introrev:
            return self
        return self.filectx(self.filenode(), changeid=introrev)

    def _parentfilectx(self, path, fileid, filelog):
        """create parent filectx keeping ancestry info for _adjustlinkrev()"""
        fctx = filectx(self._repo, path, fileid=fileid, filelog=filelog)
        if '_changeid' in vars(self) or '_changectx' in vars(self):
            # If self is associated with a changeset (probably explicitly
            # fed), ensure the created filectx is associated with a
            # changeset that is an ancestor of self.changectx.
            # This lets us later use _adjustlinkrev to get a correct link.
            fctx._descendantrev = self.rev()
            fctx._ancestrycontext = getattr(self, '_ancestrycontext', None)
        elif '_descendantrev' in vars(self):
            # Otherwise propagate _descendantrev if we have one associated.
            fctx._descendantrev = self._descendantrev
            fctx._ancestrycontext = getattr(self, '_ancestrycontext', None)
        return fctx

    def parents(self):
        _path = self._path
        fl = self._filelog
        parents = self._filelog.parents(self._filenode)
        pl = [
            (_path, node, fl)
            for node in parents
            if node != self._repo.nodeconstants.nullid
        ]

        r = fl.renamed(self._filenode)
        if r:
            # - In the simple rename case, both parent are nullid, pl is empty.
            # - In case of merge, only one of the parent is null id and should
            # be replaced with the rename information. This parent is -always-
            # the first one.
            #
            # As null id have always been filtered out in the previous list
            # comprehension, inserting to 0 will always result in "replacing
            # first nullid parent with rename information.
            pl.insert(0, (r[0], r[1], self._repo.file(r[0])))

        return [self._parentfilectx(path, fnode, l) for path, fnode, l in pl]

    def p1(self):
        return self.parents()[0]

    def p2(self):
        p = self.parents()
        if len(p) == 2:
            return p[1]
        return filectx(self._repo, self._path, fileid=-1, filelog=self._filelog)

    def annotate(self, follow=False, skiprevs=None, diffopts=None):
        """Returns a list of annotateline objects for each line in the file

        - line.fctx is the filectx of the node where that line was last changed
        - line.lineno is the line number at the first appearance in the managed
          file
        - line.text is the data on that line (including newline character)
        """
        getlog = util.lrucachefunc(lambda x: self._repo.file(x))

        def parents(f):
            # Cut _descendantrev here to mitigate the penalty of lazy linkrev
            # adjustment. Otherwise, p._adjustlinkrev() would walk changelog
            # from the topmost introrev (= srcrev) down to p.linkrev() if it
            # isn't an ancestor of the srcrev.
            f._changeid
            pl = f.parents()

            # Don't return renamed parents if we aren't following.
            if not follow:
                pl = [p for p in pl if p.path() == f.path()]

            # renamed filectx won't have a filelog yet, so set it
            # from the cache to save time
            for p in pl:
                if not '_filelog' in p.__dict__:
                    p._filelog = getlog(p.path())

            return pl

        # use linkrev to find the first changeset where self appeared
        base = self.introfilectx()
        if getattr(base, '_ancestrycontext', None) is None:
            # it is safe to use an unfiltered repository here because we are
            # walking ancestors only.
            cl = self._repo.unfiltered().changelog
            if base.rev() is None:
                # wctx is not inclusive, but works because _ancestrycontext
                # is used to test filelog revisions
                ac = cl.ancestors(
                    [p.rev() for p in base.parents()], inclusive=True
                )
            else:
                ac = cl.ancestors([base.rev()], inclusive=True)
            base._ancestrycontext = ac

        return dagop.annotate(
            base, parents, skiprevs=skiprevs, diffopts=diffopts
        )

    def ancestors(self, followfirst=False):
        visit = {}
        c = self
        if followfirst:
            cut = 1
        else:
            cut = None

        while True:
            for parent in c.parents()[:cut]:
                visit[(parent.linkrev(), parent.filenode())] = parent
            if not visit:
                break
            c = visit.pop(max(visit))
            yield c

    def decodeddata(self):
        """Returns `data()` after running repository decoding filters.

        This is often equivalent to how the data would be expressed on disk.
        """
        return self._repo.wwritedata(self.path(), self.data())


class filectx(basefilectx):
    """A filecontext object makes access to data related to a particular
    filerevision convenient."""

    def __init__(
        self,
        repo,
        path,
        changeid=None,
        fileid=None,
        filelog=None,
        changectx=None,
    ):
        """changeid must be a revision number, if specified.
        fileid can be a file revision or node."""
        self._repo = repo
        self._path = path

        assert (
            changeid is not None or fileid is not None or changectx is not None
        ), b"bad args: changeid=%r, fileid=%r, changectx=%r" % (
            changeid,
            fileid,
            changectx,
        )

        if filelog is not None:
            self._filelog = filelog

        if changeid is not None:
            self._changeid = changeid
        if changectx is not None:
            self._changectx = changectx
        if fileid is not None:
            self._fileid = fileid

    @propertycache
    def _changectx(self):
        try:
            return self._repo[self._changeid]
        except error.FilteredRepoLookupError:
            # Linkrev may point to any revision in the repository.  When the
            # repository is filtered this may lead to `filectx` trying to build
            # `changectx` for filtered revision. In such case we fallback to
            # creating `changectx` on the unfiltered version of the reposition.
            # This fallback should not be an issue because `changectx` from
            # `filectx` are not used in complex operations that care about
            # filtering.
            #
            # This fallback is a cheap and dirty fix that prevent several
            # crashes. It does not ensure the behavior is correct. However the
            # behavior was not correct before filtering either and "incorrect
            # behavior" is seen as better as "crash"
            #
            # Linkrevs have several serious troubles with filtering that are
            # complicated to solve. Proper handling of the issue here should be
            # considered when solving linkrev issue are on the table.
            return self._repo.unfiltered()[self._changeid]

    def filectx(self, fileid, changeid=None):
        """opens an arbitrary revision of the file without
        opening a new filelog"""
        return filectx(
            self._repo,
            self._path,
            fileid=fileid,
            filelog=self._filelog,
            changeid=changeid,
        )

    def rawdata(self):
        return self._filelog.rawdata(self._filenode)

    def rawflags(self):
        """low-level revlog flags"""
        return self._filelog.flags(self._filerev)

    def data(self):
        try:
            return self._filelog.read(self._filenode)
        except error.CensoredNodeError:
            if self._repo.ui.config(b"censor", b"policy") == b"ignore":
                return b""
            raise error.Abort(
                _(b"censored node: %s") % short(self._filenode),
                hint=_(b"set censor.policy to ignore errors"),
            )

    def size(self):
        return self._filelog.size(self._filerev)

    @propertycache
    def _copied(self):
        """check if file was actually renamed in this changeset revision

        If rename logged in file revision, we report copy for changeset only
        if file revisions linkrev points back to the changeset in question
        or both changeset parents contain different file revisions.
        """

        renamed = self._filelog.renamed(self._filenode)
        if not renamed:
            return None

        if self.rev() == self.linkrev():
            return renamed

        name = self.path()
        fnode = self._filenode
        for p in self._changectx.parents():
            try:
                if fnode == p.filenode(name):
                    return None
            except error.LookupError:
                pass
        return renamed

    def children(self):
        # hard for renames
        c = self._filelog.children(self._filenode)
        return [
            filectx(self._repo, self._path, fileid=x, filelog=self._filelog)
            for x in c
        ]


class committablectx(basectx):
    """A committablectx object provides common functionality for a context that
    wants the ability to commit, e.g. workingctx or memctx."""

    def __init__(
        self,
        repo,
        text=b"",
        user=None,
        date=None,
        extra=None,
        changes=None,
        branch=None,
    ):
        super(committablectx, self).__init__(repo)
        self._rev = None
        self._node = None
        self._text = text
        if date:
            self._date = dateutil.parsedate(date)
        if user:
            self._user = user
        if changes:
            self._status = changes

        self._extra = {}
        if extra:
            self._extra = extra.copy()
        if branch is not None:
            self._extra[b'branch'] = encoding.fromlocal(branch)
        if not self._extra.get(b'branch'):
            self._extra[b'branch'] = b'default'

    def __bytes__(self):
        return bytes(self._parents[0]) + b"+"

    def hex(self):
        self._repo.nodeconstants.wdirhex

    __str__ = encoding.strmethod(__bytes__)

    def __nonzero__(self):
        return True

    __bool__ = __nonzero__

    @propertycache
    def _status(self):
        return self._repo.status()

    @propertycache
    def _user(self):
        return self._repo.ui.username()

    @propertycache
    def _date(self):
        ui = self._repo.ui
        date = ui.configdate(b'devel', b'default-date')
        if date is None:
            date = dateutil.makedate()
        return date

    def subrev(self, subpath):
        return None

    def manifestnode(self):
        return None

    def user(self):
        return self._user or self._repo.ui.username()

    def date(self):
        return self._date

    def description(self):
        return self._text

    def files(self):
        return sorted(
            self._status.modified + self._status.added + self._status.removed
        )

    def modified(self):
        return self._status.modified

    def added(self):
        return self._status.added

    def removed(self):
        return self._status.removed

    def deleted(self):
        return self._status.deleted

    filesmodified = modified
    filesadded = added
    filesremoved = removed

    def branch(self):
        return encoding.tolocal(self._extra[b'branch'])

    def closesbranch(self):
        return b'close' in self._extra

    def extra(self):
        return self._extra

    def isinmemory(self):
        return False

    def tags(self):
        return []

    def bookmarks(self):
        b = []
        for p in self.parents():
            b.extend(p.bookmarks())
        return b

    def phase(self):
        phase = phases.newcommitphase(self._repo.ui)
        for p in self.parents():
            phase = max(phase, p.phase())
        return phase

    def hidden(self):
        return False

    def children(self):
        return []

    def flags(self, path):
        if '_manifest' in self.__dict__:
            try:
                return self._manifest.flags(path)
            except KeyError:
                return b''

        try:
            return self._flagfunc(path)
        except OSError:
            return b''

    def ancestor(self, c2):
        """return the "best" ancestor context of self and c2"""
        return self._parents[0].ancestor(c2)  # punt on two parents for now

    def ancestors(self):
        for p in self._parents:
            yield p
        for a in self._repo.changelog.ancestors(
            [p.rev() for p in self._parents]
        ):
            yield self._repo[a]

    def markcommitted(self, node):
        """Perform post-commit cleanup necessary after committing this ctx

        Specifically, this updates backing stores this working context
        wraps to reflect the fact that the changes reflected by this
        workingctx have been committed.  For example, it marks
        modified and added files as normal in the dirstate.

        """

    def dirty(self, missing=False, merge=True, branch=True):
        return False


class workingctx(committablectx):
    """A workingctx object makes access to data related to
    the current working directory convenient.
    date - any valid date string or (unixtime, offset), or None.
    user - username string, or None.
    extra - a dictionary of extra values, or None.
    changes - a list of file lists as returned by localrepo.status()
               or None to use the repository status.
    """

    def __init__(
        self, repo, text=b"", user=None, date=None, extra=None, changes=None
    ):
        branch = None
        if not extra or b'branch' not in extra:
            try:
                branch = repo.dirstate.branch()
            except UnicodeDecodeError:
                raise error.Abort(_(b'branch name not in UTF-8!'))
        super(workingctx, self).__init__(
            repo, text, user, date, extra, changes, branch=branch
        )

    def __iter__(self):
        d = self._repo.dirstate
        for f in d:
            if d.get_entry(f).tracked:
                yield f

    def __contains__(self, key):
        return self._repo.dirstate.get_entry(key).tracked

    def hex(self):
        return self._repo.nodeconstants.wdirhex

    @propertycache
    def _parents(self):
        p = self._repo.dirstate.parents()
        if p[1] == self._repo.nodeconstants.nullid:
            p = p[:-1]
        # use unfiltered repo to delay/avoid loading obsmarkers
        unfi = self._repo.unfiltered()
        return [
            changectx(
                self._repo, unfi.changelog.rev(n), n, maybe_filtered=False
            )
            for n in p
        ]

    def setparents(self, p1node, p2node=None):
        if p2node is None:
            p2node = self._repo.nodeconstants.nullid
        dirstate = self._repo.dirstate
        with dirstate.changing_parents(self._repo):
            copies = dirstate.setparents(p1node, p2node)
            pctx = self._repo[p1node]
            if copies:
                # Adjust copy records, the dirstate cannot do it, it
                # requires access to parents manifests. Preserve them
                # only for entries added to first parent.
                for f in copies:
                    if f not in pctx and copies[f] in pctx:
                        dirstate.copy(copies[f], f)
            if p2node == self._repo.nodeconstants.nullid:
                for f, s in sorted(dirstate.copies().items()):
                    if f not in pctx and s not in pctx:
                        dirstate.copy(None, f)

    def _fileinfo(self, path):
        # populate __dict__['_manifest'] as workingctx has no _manifestdelta
        self._manifest
        return super(workingctx, self)._fileinfo(path)

    def _buildflagfunc(self):
        # Create a fallback function for getting file flags when the
        # filesystem doesn't support them

        copiesget = self._repo.dirstate.copies().get
        parents = self.parents()
        if len(parents) < 2:
            # when we have one parent, it's easy: copy from parent
            man = parents[0].manifest()

            def func(f):
                f = copiesget(f, f)
                return man.flags(f)

        else:
            # merges are tricky: we try to reconstruct the unstored
            # result from the merge (issue1802)
            p1, p2 = parents
            pa = p1.ancestor(p2)
            m1, m2, ma = p1.manifest(), p2.manifest(), pa.manifest()

            def func(f):
                f = copiesget(f, f)  # may be wrong for merges with copies
                fl1, fl2, fla = m1.flags(f), m2.flags(f), ma.flags(f)
                if fl1 == fl2:
                    return fl1
                if fl1 == fla:
                    return fl2
                if fl2 == fla:
                    return fl1
                return b''  # punt for conflicts

        return func

    @propertycache
    def _flagfunc(self):
        return self._repo.dirstate.flagfunc(self._buildflagfunc)

    def flags(self, path):
        try:
            return self._flagfunc(path)
        except OSError:
            return b''

    def filectx(self, path, filelog=None):
        """get a file context from the working directory"""
        return workingfilectx(
            self._repo, path, workingctx=self, filelog=filelog
        )

    def dirty(self, missing=False, merge=True, branch=True):
        """check whether a working directory is modified"""
        # check subrepos first
        for s in sorted(self.substate):
            if self.sub(s).dirty(missing=missing):
                return True
        # check current working dir
        return (
            (merge and self.p2())
            or (branch and self.branch() != self.p1().branch())
            or self.modified()
            or self.added()
            or self.removed()
            or (missing and self.deleted())
        )

    def add(self, list, prefix=b""):
        with self._repo.wlock():
            ui, ds = self._repo.ui, self._repo.dirstate
            uipath = lambda f: ds.pathto(pathutil.join(prefix, f))
            rejected = []
            lstat = self._repo.wvfs.lstat
            for f in list:
                # ds.pathto() returns an absolute file when this is invoked from
                # the keyword extension.  That gets flagged as non-portable on
                # Windows, since it contains the drive letter and colon.
                scmutil.checkportable(ui, os.path.join(prefix, f))
                try:
                    st = lstat(f)
                except OSError:
                    ui.warn(_(b"%s does not exist!\n") % uipath(f))
                    rejected.append(f)
                    continue
                limit = ui.configbytes(b'ui', b'large-file-limit')
                if limit != 0 and st.st_size > limit:
                    ui.warn(
                        _(
                            b"%s: up to %d MB of RAM may be required "
                            b"to manage this file\n"
                            b"(use 'hg revert %s' to cancel the "
                            b"pending addition)\n"
                        )
                        % (f, 3 * st.st_size // 1000000, uipath(f))
                    )
                if not (stat.S_ISREG(st.st_mode) or stat.S_ISLNK(st.st_mode)):
                    ui.warn(
                        _(
                            b"%s not added: only files and symlinks "
                            b"supported currently\n"
                        )
                        % uipath(f)
                    )
                    rejected.append(f)
                elif not ds.set_tracked(f):
                    ui.warn(_(b"%s already tracked!\n") % uipath(f))
            return rejected

    def forget(self, files, prefix=b""):
        with self._repo.wlock():
            ds = self._repo.dirstate
            uipath = lambda f: ds.pathto(pathutil.join(prefix, f))
            rejected = []
            for f in files:
                if not ds.set_untracked(f):
                    self._repo.ui.warn(_(b"%s not tracked!\n") % uipath(f))
                    rejected.append(f)
            return rejected

    def copy(self, source, dest):
        try:
            st = self._repo.wvfs.lstat(dest)
        except FileNotFoundError:
            self._repo.ui.warn(
                _(b"%s does not exist!\n") % self._repo.dirstate.pathto(dest)
            )
            return
        if not (stat.S_ISREG(st.st_mode) or stat.S_ISLNK(st.st_mode)):
            self._repo.ui.warn(
                _(b"copy failed: %s is not a file or a symbolic link\n")
                % self._repo.dirstate.pathto(dest)
            )
        else:
            with self._repo.wlock():
                ds = self._repo.dirstate
                ds.set_tracked(dest)
                ds.copy(source, dest)

    def match(
        self,
        pats=None,
        include=None,
        exclude=None,
        default=b'glob',
        listsubrepos=False,
        badfn=None,
        cwd=None,
    ):
        r = self._repo
        if not cwd:
            cwd = r.getcwd()

        # Only a case insensitive filesystem needs magic to translate user input
        # to actual case in the filesystem.
        icasefs = not util.fscasesensitive(r.root)
        return matchmod.match(
            r.root,
            cwd,
            pats,
            include,
            exclude,
            default,
            auditor=r.auditor,
            ctx=self,
            listsubrepos=listsubrepos,
            badfn=badfn,
            icasefs=icasefs,
        )

    def _filtersuspectsymlink(self, files):
        if not files or self._repo.dirstate._checklink:
            return files

        # Symlink placeholders may get non-symlink-like contents
        # via user error or dereferencing by NFS or Samba servers,
        # so we filter out any placeholders that don't look like a
        # symlink
        sane = []
        for f in files:
            if self.flags(f) == b'l':
                d = self[f].data()
                if (
                    d == b''
                    or len(d) >= 1024
                    or b'\n' in d
                    or stringutil.binary(d)
                ):
                    self._repo.ui.debug(
                        b'ignoring suspect symlink placeholder "%s"\n' % f
                    )
                    continue
            sane.append(f)
        return sane

    def _checklookup(self, files, mtime_boundary):
        # check for any possibly clean files
        if not files:
            return [], [], [], []

        modified = []
        deleted = []
        clean = []
        fixup = []
        pctx = self._parents[0]
        # do a full compare of any files that might have changed
        for f in sorted(files):
            try:
                # This will return True for a file that got replaced by a
                # directory in the interim, but fixing that is pretty hard.
                if (
                    f not in pctx
                    or self.flags(f) != pctx.flags(f)
                    or pctx[f].cmp(self[f])
                ):
                    modified.append(f)
                elif mtime_boundary is None:
                    clean.append(f)
                else:
                    s = self[f].lstat()
                    mode = s.st_mode
                    size = s.st_size
                    file_mtime = timestamp.reliable_mtime_of(s, mtime_boundary)
                    if file_mtime is not None:
                        cache_info = (mode, size, file_mtime)
                        fixup.append((f, cache_info))
                    else:
                        clean.append(f)
            except (IOError, OSError):
                # A file become inaccessible in between? Mark it as deleted,
                # matching dirstate behavior (issue5584).
                # The dirstate has more complex behavior around whether a
                # missing file matches a directory, etc, but we don't need to
                # bother with that: if f has made it to this point, we're sure
                # it's in the dirstate.
                deleted.append(f)

        return modified, deleted, clean, fixup

    def _poststatusfixup(self, status, fixup):
        """update dirstate for files that are actually clean"""
<<<<<<< HEAD
        dirstate = self._repo.dirstate
=======
        ui = self._repo.ui
        testing.wait_on_cfg(self._repo.ui, b'status.pre-dirstate-write-file')
>>>>>>> 9a98aadd
        poststatus = self._repo.postdsstatus()
        if fixup:
            if dirstate.is_changing_parents:
                normal = lambda f, pfd: dirstate.update_file(
                    f,
                    p1_tracked=True,
                    wc_tracked=True,
                )
            else:
                normal = dirstate.set_clean
            for f, pdf in fixup:
                normal(f, pdf)
        if poststatus or self._repo.dirstate._dirty:
            try:
                # updating the dirstate is optional
                # so we don't wait on the lock
                # wlock can invalidate the dirstate, so cache normal _after_
                # taking the lock
                pre_dirty = dirstate._dirty
                with self._repo.wlock(False):
<<<<<<< HEAD
                    assert self._repo.dirstate is dirstate
                    post_dirty = dirstate._dirty
                    if post_dirty:
                        tr = self._repo.currenttransaction()
                        dirstate.write(tr)
                    elif pre_dirty:
                        # the wlock grabbing detected that dirtate changes
                        # needed to be dropped
                        m = b'skip updating dirstate: identity mismatch\n'
                        self._repo.ui.debug(m)
                    if poststatus:
                        for ps in poststatus:
                            ps(self, status)
=======
                    dirstate = self._repo.dirstate
                    if dirstate.identity() == oldid:
                        if fixup:
                            if dirstate.pendingparentchange():
                                normal = lambda f, pfd: dirstate.update_file(
                                    f, p1_tracked=True, wc_tracked=True
                                )
                            else:
                                normal = dirstate.set_clean
                            for f, pdf in fixup:
                                normal(f, pdf)
                            # write changes out explicitly, because nesting
                            # wlock at runtime may prevent 'wlock.release()'
                            # after this block from doing so for subsequent
                            # changing files
                            tr = self._repo.currenttransaction()
                            self._repo.dirstate.write(tr)

                        if poststatus:
                            for ps in poststatus:
                                ps(self, status)
                    else:
                        # in this case, writing changes out breaks
                        # consistency, because .hg/dirstate was
                        # already changed simultaneously after last
                        # caching (see also issue5584 for detail)
                        ui.debug(b'skip updating dirstate: identity mismatch\n')
>>>>>>> 9a98aadd
            except error.LockError:
                dirstate.invalidate()
            finally:
                # Even if the wlock couldn't be grabbed, clear out the list.
                self._repo.clearpostdsstatus()

    def _dirstatestatus(self, match, ignored=False, clean=False, unknown=False):
        '''Gets the status from the dirstate -- internal use only.'''
        subrepos = []
        if b'.hgsub' in self:
            subrepos = sorted(self.substate)
        dirstate = self._repo.dirstate
        with dirstate.running_status(self._repo):
            cmp, s, mtime_boundary = dirstate.status(
                match, subrepos, ignored=ignored, clean=clean, unknown=unknown
            )

            # check for any possibly clean files
            fixup = []
            if cmp:
                modified2, deleted2, clean_set, fixup = self._checklookup(
                    cmp, mtime_boundary
                )
                s.modified.extend(modified2)
                s.deleted.extend(deleted2)

                if clean_set and clean:
                    s.clean.extend(clean_set)
                if fixup and clean:
                    s.clean.extend((f for f, _ in fixup))

            self._poststatusfixup(s, fixup)

        if match.always():
            # cache for performance
            if s.unknown or s.ignored or s.clean:
                # "_status" is cached with list*=False in the normal route
                self._status = scmutil.status(
                    s.modified, s.added, s.removed, s.deleted, [], [], []
                )
            else:
                self._status = s

        return s

    @propertycache
    def _copies(self):
        p1copies = {}
        p2copies = {}
        parents = self._repo.dirstate.parents()
        p1manifest = self._repo[parents[0]].manifest()
        p2manifest = self._repo[parents[1]].manifest()
        changedset = set(self.added()) | set(self.modified())
        narrowmatch = self._repo.narrowmatch()
        for dst, src in self._repo.dirstate.copies().items():
            if dst not in changedset or not narrowmatch(dst):
                continue
            if src in p1manifest:
                p1copies[dst] = src
            elif src in p2manifest:
                p2copies[dst] = src
        return p1copies, p2copies

    @propertycache
    def _manifest(self):
        """generate a manifest corresponding to the values in self._status

        This reuse the file nodeid from parent, but we use special node
        identifiers for added and modified files. This is used by manifests
        merge to see that files are different and by update logic to avoid
        deleting newly added files.
        """
        return self._buildstatusmanifest(self._status)

    def _buildstatusmanifest(self, status):
        """Builds a manifest that includes the given status results."""
        parents = self.parents()

        man = parents[0].manifest().copy()

        ff = self._flagfunc
        for i, l in (
            (self._repo.nodeconstants.addednodeid, status.added),
            (self._repo.nodeconstants.modifiednodeid, status.modified),
        ):
            for f in l:
                man[f] = i
                try:
                    man.setflag(f, ff(f))
                except OSError:
                    pass

        for f in status.deleted + status.removed:
            if f in man:
                del man[f]

        return man

    def _buildstatus(
        self, other, s, match, listignored, listclean, listunknown
    ):
        """build a status with respect to another context

        This includes logic for maintaining the fast path of status when
        comparing the working directory against its parent, which is to skip
        building a new manifest if self (working directory) is not comparing
        against its parent (repo['.']).
        """
        s = self._dirstatestatus(match, listignored, listclean, listunknown)
        # Filter out symlinks that, in the case of FAT32 and NTFS filesystems,
        # might have accidentally ended up with the entire contents of the file
        # they are supposed to be linking to.
        s.modified[:] = self._filtersuspectsymlink(s.modified)
        if other != self._repo[b'.']:
            s = super(workingctx, self)._buildstatus(
                other, s, match, listignored, listclean, listunknown
            )
        return s

    def _matchstatus(self, other, match):
        """override the match method with a filter for directory patterns

        We use inheritance to customize the match.bad method only in cases of
        workingctx since it belongs only to the working directory when
        comparing against the parent changeset.

        If we aren't comparing against the working directory's parent, then we
        just use the default match object sent to us.
        """
        if other != self._repo[b'.']:

            def bad(f, msg):
                # 'f' may be a directory pattern from 'match.files()',
                # so 'f not in ctx1' is not enough
                if f not in other and not other.hasdir(f):
                    self._repo.ui.warn(
                        b'%s: %s\n' % (self._repo.dirstate.pathto(f), msg)
                    )

            match.bad = bad
        return match

    def walk(self, match):
        '''Generates matching file names.'''
        return sorted(
            self._repo.dirstate.walk(
                self._repo.narrowmatch(match),
                subrepos=sorted(self.substate),
                unknown=True,
                ignored=False,
            )
        )

    def matches(self, match):
        match = self._repo.narrowmatch(match)
        ds = self._repo.dirstate
        return sorted(f for f in ds.matches(match) if ds.get_entry(f).tracked)

    def markcommitted(self, node):
        with self._repo.dirstate.changing_parents(self._repo):
            for f in self.modified() + self.added():
                self._repo.dirstate.update_file(
                    f, p1_tracked=True, wc_tracked=True
                )
            for f in self.removed():
                self._repo.dirstate.update_file(
                    f, p1_tracked=False, wc_tracked=False
                )
            self._repo.dirstate.setparents(node)
            self._repo._quick_access_changeid_invalidate()

            sparse.aftercommit(self._repo, node)

        # write changes out explicitly, because nesting wlock at
        # runtime may prevent 'wlock.release()' in 'repo.commit()'
        # from immediately doing so for subsequent changing files
        self._repo.dirstate.write(self._repo.currenttransaction())

    def mergestate(self, clean=False):
        if clean:
            return mergestatemod.mergestate.clean(self._repo)
        return mergestatemod.mergestate.read(self._repo)


class committablefilectx(basefilectx):
    """A committablefilectx provides common functionality for a file context
    that wants the ability to commit, e.g. workingfilectx or memfilectx."""

    def __init__(self, repo, path, filelog=None, ctx=None):
        self._repo = repo
        self._path = path
        self._changeid = None
        self._filerev = self._filenode = None

        if filelog is not None:
            self._filelog = filelog
        if ctx:
            self._changectx = ctx

    def __nonzero__(self):
        return True

    __bool__ = __nonzero__

    def linkrev(self):
        # linked to self._changectx no matter if file is modified or not
        return self.rev()

    def renamed(self):
        path = self.copysource()
        if not path:
            return None
        return (
            path,
            self._changectx._parents[0]._manifest.get(
                path, self._repo.nodeconstants.nullid
            ),
        )

    def parents(self):
        '''return parent filectxs, following copies if necessary'''

        def filenode(ctx, path):
            return ctx._manifest.get(path, self._repo.nodeconstants.nullid)

        path = self._path
        fl = self._filelog
        pcl = self._changectx._parents
        renamed = self.renamed()

        if renamed:
            pl = [renamed + (None,)]
        else:
            pl = [(path, filenode(pcl[0], path), fl)]

        for pc in pcl[1:]:
            pl.append((path, filenode(pc, path), fl))

        return [
            self._parentfilectx(p, fileid=n, filelog=l)
            for p, n, l in pl
            if n != self._repo.nodeconstants.nullid
        ]

    def children(self):
        return []


class workingfilectx(committablefilectx):
    """A workingfilectx object makes access to data related to a particular
    file in the working directory convenient."""

    def __init__(self, repo, path, filelog=None, workingctx=None):
        super(workingfilectx, self).__init__(repo, path, filelog, workingctx)

    @propertycache
    def _changectx(self):
        return workingctx(self._repo)

    def data(self):
        return self._repo.wread(self._path)

    def copysource(self):
        return self._repo.dirstate.copied(self._path)

    def size(self):
        return self._repo.wvfs.lstat(self._path).st_size

    def lstat(self):
        return self._repo.wvfs.lstat(self._path)

    def date(self):
        t, tz = self._changectx.date()
        try:
            return (self._repo.wvfs.lstat(self._path)[stat.ST_MTIME], tz)
        except FileNotFoundError:
            return (t, tz)

    def exists(self):
        return self._repo.wvfs.exists(self._path)

    def lexists(self):
        return self._repo.wvfs.lexists(self._path)

    def audit(self):
        return self._repo.wvfs.audit(self._path)

    def cmp(self, fctx):
        """compare with other file context

        returns True if different than fctx.
        """
        # fctx should be a filectx (not a workingfilectx)
        # invert comparison to reuse the same code path
        return fctx.cmp(self)

    def remove(self, ignoremissing=False):
        """wraps unlink for a repo's working directory"""
        rmdir = self._repo.ui.configbool(b'experimental', b'removeemptydirs')
        self._repo.wvfs.unlinkpath(
            self._path, ignoremissing=ignoremissing, rmdir=rmdir
        )

    def write(self, data, flags, backgroundclose=False, **kwargs):
        """wraps repo.wwrite"""
        return self._repo.wwrite(
            self._path, data, flags, backgroundclose=backgroundclose, **kwargs
        )

    def markcopied(self, src):
        """marks this file a copy of `src`"""
        self._repo.dirstate.copy(src, self._path)

    def clearunknown(self):
        """Removes conflicting items in the working directory so that
        ``write()`` can be called successfully.
        """
        wvfs = self._repo.wvfs
        f = self._path
        wvfs.audit(f)
        if self._repo.ui.configbool(
            b'experimental', b'merge.checkpathconflicts'
        ):
            # remove files under the directory as they should already be
            # warned and backed up
            if wvfs.isdir(f) and not wvfs.islink(f):
                wvfs.rmtree(f, forcibly=True)
            for p in reversed(list(pathutil.finddirs(f))):
                if wvfs.isfileorlink(p):
                    wvfs.unlink(p)
                    break
        else:
            # don't remove files if path conflicts are not processed
            if wvfs.isdir(f) and not wvfs.islink(f):
                wvfs.removedirs(f)

    def setflags(self, l, x):
        self._repo.wvfs.setflags(self._path, l, x)


class overlayworkingctx(committablectx):
    """Wraps another mutable context with a write-back cache that can be
    converted into a commit context.

    self._cache[path] maps to a dict with keys: {
        'exists': bool?
        'date': date?
        'data': str?
        'flags': str?
        'copied': str? (path or None)
    }
    If `exists` is True, `flags` must be non-None and 'date' is non-None. If it
    is `False`, the file was deleted.
    """

    def __init__(self, repo):
        super(overlayworkingctx, self).__init__(repo)
        self.clean()

    def setbase(self, wrappedctx):
        self._wrappedctx = wrappedctx
        self._parents = [wrappedctx]
        # Drop old manifest cache as it is now out of date.
        # This is necessary when, e.g., rebasing several nodes with one
        # ``overlayworkingctx`` (e.g. with --collapse).
        util.clearcachedproperty(self, b'_manifest')

    def setparents(self, p1node, p2node=None):
        if p2node is None:
            p2node = self._repo.nodeconstants.nullid
        assert p1node == self._wrappedctx.node()
        self._parents = [self._wrappedctx, self._repo.unfiltered()[p2node]]

    def data(self, path):
        if self.isdirty(path):
            if self._cache[path][b'exists']:
                if self._cache[path][b'data'] is not None:
                    return self._cache[path][b'data']
                else:
                    # Must fallback here, too, because we only set flags.
                    return self._wrappedctx[path].data()
            else:
                raise error.ProgrammingError(
                    b"No such file or directory: %s" % path
                )
        else:
            return self._wrappedctx[path].data()

    @propertycache
    def _manifest(self):
        parents = self.parents()
        man = parents[0].manifest().copy()

        flag = self._flagfunc
        for path in self.added():
            man[path] = self._repo.nodeconstants.addednodeid
            man.setflag(path, flag(path))
        for path in self.modified():
            man[path] = self._repo.nodeconstants.modifiednodeid
            man.setflag(path, flag(path))
        for path in self.removed():
            del man[path]
        return man

    @propertycache
    def _flagfunc(self):
        def f(path):
            return self._cache[path][b'flags']

        return f

    def files(self):
        return sorted(self.added() + self.modified() + self.removed())

    def modified(self):
        return [
            f
            for f in self._cache.keys()
            if self._cache[f][b'exists'] and self._existsinparent(f)
        ]

    def added(self):
        return [
            f
            for f in self._cache.keys()
            if self._cache[f][b'exists'] and not self._existsinparent(f)
        ]

    def removed(self):
        return [
            f
            for f in self._cache.keys()
            if not self._cache[f][b'exists'] and self._existsinparent(f)
        ]

    def p1copies(self):
        copies = {}
        narrowmatch = self._repo.narrowmatch()
        for f in self._cache.keys():
            if not narrowmatch(f):
                continue
            copies.pop(f, None)  # delete if it exists
            source = self._cache[f][b'copied']
            if source:
                copies[f] = source
        return copies

    def p2copies(self):
        copies = {}
        narrowmatch = self._repo.narrowmatch()
        for f in self._cache.keys():
            if not narrowmatch(f):
                continue
            copies.pop(f, None)  # delete if it exists
            source = self._cache[f][b'copied']
            if source:
                copies[f] = source
        return copies

    def isinmemory(self):
        return True

    def filedate(self, path):
        if self.isdirty(path):
            return self._cache[path][b'date']
        else:
            return self._wrappedctx[path].date()

    def markcopied(self, path, origin):
        self._markdirty(
            path,
            exists=True,
            date=self.filedate(path),
            flags=self.flags(path),
            copied=origin,
        )

    def copydata(self, path):
        if self.isdirty(path):
            return self._cache[path][b'copied']
        else:
            return None

    def flags(self, path):
        if self.isdirty(path):
            if self._cache[path][b'exists']:
                return self._cache[path][b'flags']
            else:
                raise error.ProgrammingError(
                    b"No such file or directory: %s" % path
                )
        else:
            return self._wrappedctx[path].flags()

    def __contains__(self, key):
        if key in self._cache:
            return self._cache[key][b'exists']
        return key in self.p1()

    def _existsinparent(self, path):
        try:
            # ``commitctx` raises a ``ManifestLookupError`` if a path does not
            # exist, unlike ``workingctx``, which returns a ``workingfilectx``
            # with an ``exists()`` function.
            self._wrappedctx[path]
            return True
        except error.ManifestLookupError:
            return False

    def _auditconflicts(self, path):
        """Replicates conflict checks done by wvfs.write().

        Since we never write to the filesystem and never call `applyupdates` in
        IMM, we'll never check that a path is actually writable -- e.g., because
        it adds `a/foo`, but `a` is actually a file in the other commit.
        """

        def fail(path, component):
            # p1() is the base and we're receiving "writes" for p2()'s
            # files.
            if b'l' in self.p1()[component].flags():
                raise error.Abort(
                    b"error: %s conflicts with symlink %s "
                    b"in %d." % (path, component, self.p1().rev())
                )
            else:
                raise error.Abort(
                    b"error: '%s' conflicts with file '%s' in "
                    b"%d." % (path, component, self.p1().rev())
                )

        # Test that each new directory to be created to write this path from p2
        # is not a file in p1.
        components = path.split(b'/')
        for i in range(len(components)):
            component = b"/".join(components[0:i])
            if component in self:
                fail(path, component)

        # Test the other direction -- that this path from p2 isn't a directory
        # in p1 (test that p1 doesn't have any paths matching `path/*`).
        match = self.match([path], default=b'path')
        mfiles = list(self.p1().manifest().walk(match))
        if len(mfiles) > 0:
            if len(mfiles) == 1 and mfiles[0] == path:
                return
            # omit the files which are deleted in current IMM wctx
            mfiles = [m for m in mfiles if m in self]
            if not mfiles:
                return
            raise error.Abort(
                b"error: file '%s' cannot be written because "
                b" '%s/' is a directory in %s (containing %d "
                b"entries: %s)"
                % (path, path, self.p1(), len(mfiles), b', '.join(mfiles))
            )

    def write(self, path, data, flags=b'', **kwargs):
        if data is None:
            raise error.ProgrammingError(b"data must be non-None")
        self._auditconflicts(path)
        self._markdirty(
            path, exists=True, data=data, date=dateutil.makedate(), flags=flags
        )

    def setflags(self, path, l, x):
        flag = b''
        if l:
            flag = b'l'
        elif x:
            flag = b'x'
        self._markdirty(path, exists=True, date=dateutil.makedate(), flags=flag)

    def remove(self, path):
        self._markdirty(path, exists=False)

    def exists(self, path):
        """exists behaves like `lexists`, but needs to follow symlinks and
        return False if they are broken.
        """
        if self.isdirty(path):
            # If this path exists and is a symlink, "follow" it by calling
            # exists on the destination path.
            if (
                self._cache[path][b'exists']
                and b'l' in self._cache[path][b'flags']
            ):
                return self.exists(self._cache[path][b'data'].strip())
            else:
                return self._cache[path][b'exists']

        return self._existsinparent(path)

    def lexists(self, path):
        """lexists returns True if the path exists"""
        if self.isdirty(path):
            return self._cache[path][b'exists']

        return self._existsinparent(path)

    def size(self, path):
        if self.isdirty(path):
            if self._cache[path][b'exists']:
                return len(self._cache[path][b'data'])
            else:
                raise error.ProgrammingError(
                    b"No such file or directory: %s" % path
                )
        return self._wrappedctx[path].size()

    def tomemctx(
        self,
        text,
        branch=None,
        extra=None,
        date=None,
        parents=None,
        user=None,
        editor=None,
    ):
        """Converts this ``overlayworkingctx`` into a ``memctx`` ready to be
        committed.

        ``text`` is the commit message.
        ``parents`` (optional) are rev numbers.
        """
        # Default parents to the wrapped context if not passed.
        if parents is None:
            parents = self.parents()
            if len(parents) == 1:
                parents = (parents[0], None)

        # ``parents`` is passed as rev numbers; convert to ``commitctxs``.
        if parents[1] is None:
            parents = (self._repo[parents[0]], None)
        else:
            parents = (self._repo[parents[0]], self._repo[parents[1]])

        files = self.files()

        def getfile(repo, memctx, path):
            if self._cache[path][b'exists']:
                return memfilectx(
                    repo,
                    memctx,
                    path,
                    self._cache[path][b'data'],
                    b'l' in self._cache[path][b'flags'],
                    b'x' in self._cache[path][b'flags'],
                    self._cache[path][b'copied'],
                )
            else:
                # Returning None, but including the path in `files`, is
                # necessary for memctx to register a deletion.
                return None

        if branch is None:
            branch = self._wrappedctx.branch()

        return memctx(
            self._repo,
            parents,
            text,
            files,
            getfile,
            date=date,
            extra=extra,
            user=user,
            branch=branch,
            editor=editor,
        )

    def tomemctx_for_amend(self, precursor):
        extra = precursor.extra().copy()
        extra[b'amend_source'] = precursor.hex()
        return self.tomemctx(
            text=precursor.description(),
            branch=precursor.branch(),
            extra=extra,
            date=precursor.date(),
            user=precursor.user(),
        )

    def isdirty(self, path):
        return path in self._cache

    def clean(self):
        self._mergestate = None
        self._cache = {}

    def _compact(self):
        """Removes keys from the cache that are actually clean, by comparing
        them with the underlying context.

        This can occur during the merge process, e.g. by passing --tool :local
        to resolve a conflict.
        """
        keys = []
        # This won't be perfect, but can help performance significantly when
        # using things like remotefilelog.
        scmutil.prefetchfiles(
            self.repo(),
            [
                (
                    self.p1().rev(),
                    scmutil.matchfiles(self.repo(), self._cache.keys()),
                )
            ],
        )

        for path in self._cache.keys():
            cache = self._cache[path]
            try:
                underlying = self._wrappedctx[path]
                if (
                    underlying.data() == cache[b'data']
                    and underlying.flags() == cache[b'flags']
                ):
                    keys.append(path)
            except error.ManifestLookupError:
                # Path not in the underlying manifest (created).
                continue

        for path in keys:
            del self._cache[path]
        return keys

    def _markdirty(
        self, path, exists, data=None, date=None, flags=b'', copied=None
    ):
        # data not provided, let's see if we already have some; if not, let's
        # grab it from our underlying context, so that we always have data if
        # the file is marked as existing.
        if exists and data is None:
            oldentry = self._cache.get(path) or {}
            data = oldentry.get(b'data')
            if data is None:
                data = self._wrappedctx[path].data()

        self._cache[path] = {
            b'exists': exists,
            b'data': data,
            b'date': date,
            b'flags': flags,
            b'copied': copied,
        }
        util.clearcachedproperty(self, b'_manifest')

    def filectx(self, path, filelog=None):
        return overlayworkingfilectx(
            self._repo, path, parent=self, filelog=filelog
        )

    def mergestate(self, clean=False):
        if clean or self._mergestate is None:
            self._mergestate = mergestatemod.memmergestate(self._repo)
        return self._mergestate


class overlayworkingfilectx(committablefilectx):
    """Wrap a ``workingfilectx`` but intercepts all writes into an in-memory
    cache, which can be flushed through later by calling ``flush()``."""

    def __init__(self, repo, path, filelog=None, parent=None):
        super(overlayworkingfilectx, self).__init__(repo, path, filelog, parent)
        self._repo = repo
        self._parent = parent
        self._path = path

    def cmp(self, fctx):
        return self.data() != fctx.data()

    def changectx(self):
        return self._parent

    def data(self):
        return self._parent.data(self._path)

    def date(self):
        return self._parent.filedate(self._path)

    def exists(self):
        return self.lexists()

    def lexists(self):
        return self._parent.exists(self._path)

    def copysource(self):
        return self._parent.copydata(self._path)

    def size(self):
        return self._parent.size(self._path)

    def markcopied(self, origin):
        self._parent.markcopied(self._path, origin)

    def audit(self):
        pass

    def flags(self):
        return self._parent.flags(self._path)

    def setflags(self, islink, isexec):
        return self._parent.setflags(self._path, islink, isexec)

    def write(self, data, flags, backgroundclose=False, **kwargs):
        return self._parent.write(self._path, data, flags, **kwargs)

    def remove(self, ignoremissing=False):
        return self._parent.remove(self._path)

    def clearunknown(self):
        pass


class workingcommitctx(workingctx):
    """A workingcommitctx object makes access to data related to
    the revision being committed convenient.

    This hides changes in the working directory, if they aren't
    committed in this context.
    """

    def __init__(
        self, repo, changes, text=b"", user=None, date=None, extra=None
    ):
        super(workingcommitctx, self).__init__(
            repo, text, user, date, extra, changes
        )

    def _dirstatestatus(self, match, ignored=False, clean=False, unknown=False):
        """Return matched files only in ``self._status``

        Uncommitted files appear "clean" via this context, even if
        they aren't actually so in the working directory.
        """
        if clean:
            clean = [f for f in self._manifest if f not in self._changedset]
        else:
            clean = []
        return scmutil.status(
            [f for f in self._status.modified if match(f)],
            [f for f in self._status.added if match(f)],
            [f for f in self._status.removed if match(f)],
            [],
            [],
            [],
            clean,
        )

    @propertycache
    def _changedset(self):
        """Return the set of files changed in this context"""
        changed = set(self._status.modified)
        changed.update(self._status.added)
        changed.update(self._status.removed)
        return changed


def makecachingfilectxfn(func):
    """Create a filectxfn that caches based on the path.

    We can't use util.cachefunc because it uses all arguments as the cache
    key and this creates a cycle since the arguments include the repo and
    memctx.
    """
    cache = {}

    def getfilectx(repo, memctx, path):
        if path not in cache:
            cache[path] = func(repo, memctx, path)
        return cache[path]

    return getfilectx


def memfilefromctx(ctx):
    """Given a context return a memfilectx for ctx[path]

    This is a convenience method for building a memctx based on another
    context.
    """

    def getfilectx(repo, memctx, path):
        fctx = ctx[path]
        copysource = fctx.copysource()
        return memfilectx(
            repo,
            memctx,
            path,
            fctx.data(),
            islink=fctx.islink(),
            isexec=fctx.isexec(),
            copysource=copysource,
        )

    return getfilectx


def memfilefrompatch(patchstore):
    """Given a patch (e.g. patchstore object) return a memfilectx

    This is a convenience method for building a memctx based on a patchstore.
    """

    def getfilectx(repo, memctx, path):
        data, mode, copysource = patchstore.getfile(path)
        if data is None:
            return None
        islink, isexec = mode
        return memfilectx(
            repo,
            memctx,
            path,
            data,
            islink=islink,
            isexec=isexec,
            copysource=copysource,
        )

    return getfilectx


class memctx(committablectx):
    """Use memctx to perform in-memory commits via localrepo.commitctx().

    Revision information is supplied at initialization time while
    related files data and is made available through a callback
    mechanism.  'repo' is the current localrepo, 'parents' is a
    sequence of two parent revisions identifiers (pass None for every
    missing parent), 'text' is the commit message and 'files' lists
    names of files touched by the revision (normalized and relative to
    repository root).

    filectxfn(repo, memctx, path) is a callable receiving the
    repository, the current memctx object and the normalized path of
    requested file, relative to repository root. It is fired by the
    commit function for every file in 'files', but calls order is
    undefined. If the file is available in the revision being
    committed (updated or added), filectxfn returns a memfilectx
    object. If the file was removed, filectxfn return None for recent
    Mercurial. Moved files are represented by marking the source file
    removed and the new file added with copy information (see
    memfilectx).

    user receives the committer name and defaults to current
    repository username, date is the commit date in any format
    supported by dateutil.parsedate() and defaults to current date, extra
    is a dictionary of metadata or is left empty.
    """

    # Mercurial <= 3.1 expects the filectxfn to raise IOError for missing files.
    # Extensions that need to retain compatibility across Mercurial 3.1 can use
    # this field to determine what to do in filectxfn.
    _returnnoneformissingfiles = True

    def __init__(
        self,
        repo,
        parents,
        text,
        files,
        filectxfn,
        user=None,
        date=None,
        extra=None,
        branch=None,
        editor=None,
    ):
        super(memctx, self).__init__(
            repo, text, user, date, extra, branch=branch
        )
        self._rev = None
        self._node = None
        parents = [(p or self._repo.nodeconstants.nullid) for p in parents]
        p1, p2 = parents
        self._parents = [self._repo[p] for p in (p1, p2)]
        files = sorted(set(files))
        self._files = files
        self.substate = {}

        if isinstance(filectxfn, patch.filestore):
            filectxfn = memfilefrompatch(filectxfn)
        elif not callable(filectxfn):
            # if store is not callable, wrap it in a function
            filectxfn = memfilefromctx(filectxfn)

        # memoizing increases performance for e.g. vcs convert scenarios.
        self._filectxfn = makecachingfilectxfn(filectxfn)

        if editor:
            self._text = editor(self._repo, self, [])
            self._repo.savecommitmessage(self._text)

    def filectx(self, path, filelog=None):
        """get a file context from the working directory

        Returns None if file doesn't exist and should be removed."""
        return self._filectxfn(self._repo, self, path)

    def commit(self):
        """commit context to the repo"""
        return self._repo.commitctx(self)

    @propertycache
    def _manifest(self):
        """generate a manifest based on the return values of filectxfn"""

        # keep this simple for now; just worry about p1
        pctx = self._parents[0]
        man = pctx.manifest().copy()

        for f in self._status.modified:
            man[f] = self._repo.nodeconstants.modifiednodeid

        for f in self._status.added:
            man[f] = self._repo.nodeconstants.addednodeid

        for f in self._status.removed:
            if f in man:
                del man[f]

        return man

    @propertycache
    def _status(self):
        """Calculate exact status from ``files`` specified at construction"""
        man1 = self.p1().manifest()
        p2 = self._parents[1]
        # "1 < len(self._parents)" can't be used for checking
        # existence of the 2nd parent, because "memctx._parents" is
        # explicitly initialized by the list, of which length is 2.
        if p2.rev() != nullrev:
            man2 = p2.manifest()
            managing = lambda f: f in man1 or f in man2
        else:
            managing = lambda f: f in man1

        modified, added, removed = [], [], []
        for f in self._files:
            if not managing(f):
                added.append(f)
            elif self[f]:
                modified.append(f)
            else:
                removed.append(f)

        return scmutil.status(modified, added, removed, [], [], [], [])

    def parents(self):
        if self._parents[1].rev() == nullrev:
            return [self._parents[0]]
        return self._parents


class memfilectx(committablefilectx):
    """memfilectx represents an in-memory file to commit.

    See memctx and committablefilectx for more details.
    """

    def __init__(
        self,
        repo,
        changectx,
        path,
        data,
        islink=False,
        isexec=False,
        copysource=None,
    ):
        """
        path is the normalized file path relative to repository root.
        data is the file content as a string.
        islink is True if the file is a symbolic link.
        isexec is True if the file is executable.
        copied is the source file path if current file was copied in the
        revision being committed, or None."""
        super(memfilectx, self).__init__(repo, path, None, changectx)
        self._data = data
        if islink:
            self._flags = b'l'
        elif isexec:
            self._flags = b'x'
        else:
            self._flags = b''
        self._copysource = copysource

    def copysource(self):
        return self._copysource

    def cmp(self, fctx):
        return self.data() != fctx.data()

    def data(self):
        return self._data

    def remove(self, ignoremissing=False):
        """wraps unlink for a repo's working directory"""
        # need to figure out what to do here
        del self._changectx[self._path]

    def write(self, data, flags, **kwargs):
        """wraps repo.wwrite"""
        self._data = data


class metadataonlyctx(committablectx):
    """Like memctx but it's reusing the manifest of different commit.
    Intended to be used by lightweight operations that are creating
    metadata-only changes.

    Revision information is supplied at initialization time.  'repo' is the
    current localrepo, 'ctx' is original revision which manifest we're reuisng
    'parents' is a sequence of two parent revisions identifiers (pass None for
    every missing parent), 'text' is the commit.

    user receives the committer name and defaults to current repository
    username, date is the commit date in any format supported by
    dateutil.parsedate() and defaults to current date, extra is a dictionary of
    metadata or is left empty.
    """

    def __init__(
        self,
        repo,
        originalctx,
        parents=None,
        text=None,
        user=None,
        date=None,
        extra=None,
        editor=None,
    ):
        if text is None:
            text = originalctx.description()
        super(metadataonlyctx, self).__init__(repo, text, user, date, extra)
        self._rev = None
        self._node = None
        self._originalctx = originalctx
        self._manifestnode = originalctx.manifestnode()
        if parents is None:
            parents = originalctx.parents()
        else:
            parents = [repo[p] for p in parents if p is not None]
        parents = parents[:]
        while len(parents) < 2:
            parents.append(repo[nullrev])
        p1, p2 = self._parents = parents

        # sanity check to ensure that the reused manifest parents are
        # manifests of our commit parents
        mp1, mp2 = self.manifestctx().parents
        if p1 != self._repo.nodeconstants.nullid and p1.manifestnode() != mp1:
            raise RuntimeError(
                r"can't reuse the manifest: its p1 "
                r"doesn't match the new ctx p1"
            )
        if p2 != self._repo.nodeconstants.nullid and p2.manifestnode() != mp2:
            raise RuntimeError(
                r"can't reuse the manifest: "
                r"its p2 doesn't match the new ctx p2"
            )

        self._files = originalctx.files()
        self.substate = {}

        if editor:
            self._text = editor(self._repo, self, [])
            self._repo.savecommitmessage(self._text)

    def manifestnode(self):
        return self._manifestnode

    @property
    def _manifestctx(self):
        return self._repo.manifestlog[self._manifestnode]

    def filectx(self, path, filelog=None):
        return self._originalctx.filectx(path, filelog=filelog)

    def commit(self):
        """commit context to the repo"""
        return self._repo.commitctx(self)

    @property
    def _manifest(self):
        return self._originalctx.manifest()

    @propertycache
    def _status(self):
        """Calculate exact status from ``files`` specified in the ``origctx``
        and parents manifests.
        """
        man1 = self.p1().manifest()
        p2 = self._parents[1]
        # "1 < len(self._parents)" can't be used for checking
        # existence of the 2nd parent, because "metadataonlyctx._parents" is
        # explicitly initialized by the list, of which length is 2.
        if p2.rev() != nullrev:
            man2 = p2.manifest()
            managing = lambda f: f in man1 or f in man2
        else:
            managing = lambda f: f in man1

        modified, added, removed = [], [], []
        for f in self._files:
            if not managing(f):
                added.append(f)
            elif f in self:
                modified.append(f)
            else:
                removed.append(f)

        return scmutil.status(modified, added, removed, [], [], [], [])


class arbitraryfilectx:
    """Allows you to use filectx-like functions on a file in an arbitrary
    location on disk, possibly not in the working directory.
    """

    def __init__(self, path, repo=None):
        # Repo is optional because contrib/simplemerge uses this class.
        self._repo = repo
        self._path = path

    def cmp(self, fctx):
        # filecmp follows symlinks whereas `cmp` should not, so skip the fast
        # path if either side is a symlink.
        symlinks = b'l' in self.flags() or b'l' in fctx.flags()
        if not symlinks and isinstance(fctx, workingfilectx) and self._repo:
            # Add a fast-path for merge if both sides are disk-backed.
            # Note that filecmp uses the opposite return values (True if same)
            # from our cmp functions (True if different).
            return not filecmp.cmp(self.path(), self._repo.wjoin(fctx.path()))
        return self.data() != fctx.data()

    def path(self):
        return self._path

    def flags(self):
        return b''

    def data(self):
        return util.readfile(self._path)

    def decodeddata(self):
        return util.readfile(self._path)

    def remove(self):
        util.unlink(self._path)

    def write(self, data, flags, **kwargs):
        assert not flags
        util.writefile(self._path, data)<|MERGE_RESOLUTION|>--- conflicted
+++ resolved
@@ -1855,12 +1855,8 @@
 
     def _poststatusfixup(self, status, fixup):
         """update dirstate for files that are actually clean"""
-<<<<<<< HEAD
+        testing.wait_on_cfg(self._repo.ui, b'status.pre-dirstate-write-file')
         dirstate = self._repo.dirstate
-=======
-        ui = self._repo.ui
-        testing.wait_on_cfg(self._repo.ui, b'status.pre-dirstate-write-file')
->>>>>>> 9a98aadd
         poststatus = self._repo.postdsstatus()
         if fixup:
             if dirstate.is_changing_parents:
@@ -1881,7 +1877,6 @@
                 # taking the lock
                 pre_dirty = dirstate._dirty
                 with self._repo.wlock(False):
-<<<<<<< HEAD
                     assert self._repo.dirstate is dirstate
                     post_dirty = dirstate._dirty
                     if post_dirty:
@@ -1895,35 +1890,6 @@
                     if poststatus:
                         for ps in poststatus:
                             ps(self, status)
-=======
-                    dirstate = self._repo.dirstate
-                    if dirstate.identity() == oldid:
-                        if fixup:
-                            if dirstate.pendingparentchange():
-                                normal = lambda f, pfd: dirstate.update_file(
-                                    f, p1_tracked=True, wc_tracked=True
-                                )
-                            else:
-                                normal = dirstate.set_clean
-                            for f, pdf in fixup:
-                                normal(f, pdf)
-                            # write changes out explicitly, because nesting
-                            # wlock at runtime may prevent 'wlock.release()'
-                            # after this block from doing so for subsequent
-                            # changing files
-                            tr = self._repo.currenttransaction()
-                            self._repo.dirstate.write(tr)
-
-                        if poststatus:
-                            for ps in poststatus:
-                                ps(self, status)
-                    else:
-                        # in this case, writing changes out breaks
-                        # consistency, because .hg/dirstate was
-                        # already changed simultaneously after last
-                        # caching (see also issue5584 for detail)
-                        ui.debug(b'skip updating dirstate: identity mismatch\n')
->>>>>>> 9a98aadd
             except error.LockError:
                 dirstate.invalidate()
             finally:
