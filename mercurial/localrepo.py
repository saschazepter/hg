--- conflicted
+++ resolved
@@ -1226,11 +1226,7 @@
         return cls(self, name, visibilityexceptions)
 
     @mixedrepostorecache(('bookmarks', ''), ('bookmarks.current', ''),
-<<<<<<< HEAD
-                         ('bookmarks', 'store'))
-=======
-                         ('00changelog.i', 'store'))
->>>>>>> b45e3e7e
+                         ('bookmarks', 'store'), ('00changelog.i', 'store'))
     def _bookmarks(self):
         return bookmarks.bmstore(self)
 
