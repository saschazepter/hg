# localrepo.py - read/write repository class for mercurial
#
# Copyright 2005 Matt Mackall <mpm@selenic.com>
#
# This software may be used and distributed according to the terms
# of the GNU General Public License, incorporated herein by reference.

import struct, os, util
import filelog, manifest, changelog, dirstate, repo
from node import *
from i18n import gettext as _
from demandload import *
demandload(globals(), "re lock transaction tempfile stat mdiff errno")

class localrepository(object):
    def __init__(self, ui, path=None, create=0):
        if not path:
            p = os.getcwd()
            while not os.path.isdir(os.path.join(p, ".hg")):
                oldp = p
                p = os.path.dirname(p)
                if p == oldp:
                    raise repo.RepoError(_("no repo found"))
            path = p
        self.path = os.path.join(path, ".hg")

        if not create and not os.path.isdir(self.path):
            raise repo.RepoError(_("repository %s not found") % path)

        self.root = os.path.abspath(path)
        self.ui = ui
        self.opener = util.opener(self.path)
        self.wopener = util.opener(self.root)
        self.manifest = manifest.manifest(self.opener)
        self.changelog = changelog.changelog(self.opener)
        self.tagscache = None
        self.nodetagscache = None
        self.encodepats = None
        self.decodepats = None

        if create:
            os.mkdir(self.path)
            os.mkdir(self.join("data"))

        self.dirstate = dirstate.dirstate(self.opener, ui, self.root)
        try:
            self.ui.readconfig(self.join("hgrc"))
        except IOError:
            pass

    def hook(self, name, throw=False, **args):
        def runhook(name, cmd):
            self.ui.note(_("running hook %s: %s\n") % (name, cmd))
            old = {}
            for k, v in args.items():
                k = k.upper()
                old['HG_' + k] = os.environ.get(k, None)
                old[k] = os.environ.get(k, None)
                os.environ['HG_' + k] = str(v)
                os.environ[k] = str(v)

            try:
                # Hooks run in the repository root
                olddir = os.getcwd()
                os.chdir(self.root)
                r = os.system(cmd)
            finally:
                for k, v in old.items():
                    if v is not None:
                        os.environ[k] = v
                    else:
                        del os.environ[k]

                os.chdir(olddir)

            if r:
                desc, r = util.explain_exit(r)
                if throw:
                    raise util.Abort(_('%s hook %s') % (name, desc))
                self.ui.warn(_('error: %s hook %s\n') % (name, desc))
                return False
            return True

        r = True
        for hname, cmd in self.ui.configitems("hooks"):
            s = hname.split(".")
            if s[0] == name and cmd:
                r = runhook(hname, cmd) and r
        return r

    def tags(self):
        '''return a mapping of tag to node'''
        if not self.tagscache:
            self.tagscache = {}
            def addtag(self, k, n):
                try:
                    bin_n = bin(n)
                except TypeError:
                    bin_n = ''
                self.tagscache[k.strip()] = bin_n

            try:
                # read each head of the tags file, ending with the tip
                # and add each tag found to the map, with "newer" ones
                # taking precedence
                fl = self.file(".hgtags")
                h = fl.heads()
                h.reverse()
                for r in h:
                    for l in fl.read(r).splitlines():
                        if l:
                            n, k = l.split(" ", 1)
                            addtag(self, k, n)
            except KeyError:
                pass

            try:
                f = self.opener("localtags")
                for l in f:
                    n, k = l.split(" ", 1)
                    addtag(self, k, n)
            except IOError:
                pass

            self.tagscache['tip'] = self.changelog.tip()

        return self.tagscache

    def tagslist(self):
        '''return a list of tags ordered by revision'''
        l = []
        for t, n in self.tags().items():
            try:
                r = self.changelog.rev(n)
            except:
                r = -2 # sort to the beginning of the list if unknown
            l.append((r, t, n))
        l.sort()
        return [(t, n) for r, t, n in l]

    def nodetags(self, node):
        '''return the tags associated with a node'''
        if not self.nodetagscache:
            self.nodetagscache = {}
            for t, n in self.tags().items():
                self.nodetagscache.setdefault(n, []).append(t)
        return self.nodetagscache.get(node, [])

    def lookup(self, key):
        try:
            return self.tags()[key]
        except KeyError:
            try:
                return self.changelog.lookup(key)
            except:
                raise repo.RepoError(_("unknown revision '%s'") % key)

    def dev(self):
        return os.stat(self.path).st_dev

    def local(self):
        return True

    def join(self, f):
        return os.path.join(self.path, f)

    def wjoin(self, f):
        return os.path.join(self.root, f)

    def file(self, f):
        if f[0] == '/':
            f = f[1:]
        return filelog.filelog(self.opener, f)

    def getcwd(self):
        return self.dirstate.getcwd()

    def wfile(self, f, mode='r'):
        return self.wopener(f, mode)

    def wread(self, filename):
        if self.encodepats == None:
            l = []
            for pat, cmd in self.ui.configitems("encode"):
                mf = util.matcher("", "/", [pat], [], [])[1]
                l.append((mf, cmd))
            self.encodepats = l

        data = self.wopener(filename, 'r').read()

        for mf, cmd in self.encodepats:
            if mf(filename):
                self.ui.debug(_("filtering %s through %s\n") % (filename, cmd))
                data = util.filter(data, cmd)
                break

        return data

    def wwrite(self, filename, data, fd=None):
        if self.decodepats == None:
            l = []
            for pat, cmd in self.ui.configitems("decode"):
                mf = util.matcher("", "/", [pat], [], [])[1]
                l.append((mf, cmd))
            self.decodepats = l

        for mf, cmd in self.decodepats:
            if mf(filename):
                self.ui.debug(_("filtering %s through %s\n") % (filename, cmd))
                data = util.filter(data, cmd)
                break

        if fd:
            return fd.write(data)
        return self.wopener(filename, 'w').write(data)

    def transaction(self):
        # save dirstate for undo
        try:
            ds = self.opener("dirstate").read()
        except IOError:
            ds = ""
        self.opener("journal.dirstate", "w").write(ds)

        def after():
            util.rename(self.join("journal"), self.join("undo"))
            util.rename(self.join("journal.dirstate"),
                        self.join("undo.dirstate"))

        return transaction.transaction(self.ui.warn, self.opener,
                                       self.join("journal"), after)

    def recover(self):
        l = self.lock()
        if os.path.exists(self.join("journal")):
            self.ui.status(_("rolling back interrupted transaction\n"))
            transaction.rollback(self.opener, self.join("journal"))
            self.manifest = manifest.manifest(self.opener)
            self.changelog = changelog.changelog(self.opener)
            return True
        else:
            self.ui.warn(_("no interrupted transaction available\n"))
            return False

    def undo(self, wlock=None):
        if not wlock:
            wlock = self.wlock()
        l = self.lock()
        if os.path.exists(self.join("undo")):
            self.ui.status(_("rolling back last transaction\n"))
            transaction.rollback(self.opener, self.join("undo"))
            util.rename(self.join("undo.dirstate"), self.join("dirstate"))
            self.dirstate.read()
        else:
            self.ui.warn(_("no undo information available\n"))

    def do_lock(self, lockname, wait, releasefn=None, acquirefn=None):
        try:
            l = lock.lock(self.join(lockname), 0, releasefn)
        except lock.LockHeld, inst:
            if not wait:
                raise inst
            self.ui.warn(_("waiting for lock held by %s\n") % inst.args[0])
            l = lock.lock(self.join(lockname), wait, releasefn)
        if acquirefn:
            acquirefn()
        return l

    def lock(self, wait=1):
        return self.do_lock("lock", wait)

    def wlock(self, wait=1):
        return self.do_lock("wlock", wait,
                            self.dirstate.write,
                            self.dirstate.read)

    def checkfilemerge(self, filename, text, filelog, manifest1, manifest2):
        "determine whether a new filenode is needed"
        fp1 = manifest1.get(filename, nullid)
        fp2 = manifest2.get(filename, nullid)

        if fp2 != nullid:
            # is one parent an ancestor of the other?
            fpa = filelog.ancestor(fp1, fp2)
            if fpa == fp1:
                fp1, fp2 = fp2, nullid
            elif fpa == fp2:
                fp2 = nullid

            # is the file unmodified from the parent? report existing entry
            if fp2 == nullid and text == filelog.read(fp1):
                return (fp1, None, None)

        return (None, fp1, fp2)

    def rawcommit(self, files, text, user, date, p1=None, p2=None, wlock=None):
        orig_parent = self.dirstate.parents()[0] or nullid
        p1 = p1 or self.dirstate.parents()[0] or nullid
        p2 = p2 or self.dirstate.parents()[1] or nullid
        c1 = self.changelog.read(p1)
        c2 = self.changelog.read(p2)
        m1 = self.manifest.read(c1[0])
        mf1 = self.manifest.readflags(c1[0])
        m2 = self.manifest.read(c2[0])
        changed = []

        if orig_parent == p1:
            update_dirstate = 1
        else:
            update_dirstate = 0

        if not wlock:
            wlock = self.wlock()
        l = self.lock()
        tr = self.transaction()
        mm = m1.copy()
        mfm = mf1.copy()
        linkrev = self.changelog.count()
        for f in files:
            try:
                t = self.wread(f)
                tm = util.is_exec(self.wjoin(f), mfm.get(f, False))
                r = self.file(f)
                mfm[f] = tm

                (entry, fp1, fp2) = self.checkfilemerge(f, t, r, m1, m2)
                if entry:
                    mm[f] = entry
                    continue

                mm[f] = r.add(t, {}, tr, linkrev, fp1, fp2)
                changed.append(f)
                if update_dirstate:
                    self.dirstate.update([f], "n")
            except IOError:
                try:
                    del mm[f]
                    del mfm[f]
                    if update_dirstate:
                        self.dirstate.forget([f])
                except:
                    # deleted from p2?
                    pass

        mnode = self.manifest.add(mm, mfm, tr, linkrev, c1[0], c2[0])
        user = user or self.ui.username()
        n = self.changelog.add(mnode, changed, text, tr, p1, p2, user, date)
        tr.close()
        if update_dirstate:
            self.dirstate.setparents(n, nullid)

    def commit(self, files=None, text="", user=None, date=None,
               match=util.always, force=False, wlock=None):
        commit = []
        remove = []
        changed = []

        if files:
            for f in files:
                s = self.dirstate.state(f)
                if s in 'nmai':
                    commit.append(f)
                elif s == 'r':
                    remove.append(f)
                else:
                    self.ui.warn(_("%s not tracked!\n") % f)
        else:
            modified, added, removed, deleted, unknown = self.changes(match=match)
            commit = modified + added
            remove = removed

        p1, p2 = self.dirstate.parents()
        c1 = self.changelog.read(p1)
        c2 = self.changelog.read(p2)
        m1 = self.manifest.read(c1[0])
        mf1 = self.manifest.readflags(c1[0])
        m2 = self.manifest.read(c2[0])

        if not commit and not remove and not force and p2 == nullid:
            self.ui.status(_("nothing changed\n"))
            return None

        xp1 = hex(p1)
        if p2 == nullid: xp2 = ''
        else: xp2 = hex(p2)

        self.hook("precommit", throw=True, parent1=xp1, parent2=xp2)

        if not wlock:
            wlock = self.wlock()
        l = self.lock()
        tr = self.transaction()

        # check in files
        new = {}
        linkrev = self.changelog.count()
        commit.sort()
        for f in commit:
            self.ui.note(f + "\n")
            try:
                mf1[f] = util.is_exec(self.wjoin(f), mf1.get(f, False))
                t = self.wread(f)
            except IOError:
                self.ui.warn(_("trouble committing %s!\n") % f)
                raise

            r = self.file(f)

            meta = {}
            cp = self.dirstate.copied(f)
            if cp:
                meta["copy"] = cp
                meta["copyrev"] = hex(m1.get(cp, m2.get(cp, nullid)))
                self.ui.debug(_(" %s: copy %s:%s\n") % (f, cp, meta["copyrev"]))
                fp1, fp2 = nullid, nullid
            else:
                entry, fp1, fp2 = self.checkfilemerge(f, t, r, m1, m2)
                if entry:
                    new[f] = entry
                    continue

            new[f] = r.add(t, meta, tr, linkrev, fp1, fp2)
            # remember what we've added so that we can later calculate
            # the files to pull from a set of changesets
            changed.append(f)

        # update manifest
        m1 = m1.copy()
        m1.update(new)
        for f in remove:
            if f in m1:
                del m1[f]
        mn = self.manifest.add(m1, mf1, tr, linkrev, c1[0], c2[0],
                               (new, remove))

        # add changeset
        new = new.keys()
        new.sort()

        if not text:
            edittext = [""]
            if p2 != nullid:
                edittext.append("HG: branch merge")
            edittext.extend(["HG: changed %s" % f for f in changed])
            edittext.extend(["HG: removed %s" % f for f in remove])
            if not changed and not remove:
                edittext.append("HG: no files changed")
            edittext.append("")
            # run editor in the repository root
            olddir = os.getcwd()
            os.chdir(self.root)
            edittext = self.ui.edit("\n".join(edittext))
            os.chdir(olddir)
            if not edittext.rstrip():
                return None
            text = edittext

        user = user or self.ui.username()
        n = self.changelog.add(mn, changed + remove, text, tr, p1, p2, user, date)
        self.hook('pretxncommit', throw=True, node=hex(n), parent1=xp1,
                  parent2=xp2)
        tr.close()

        self.dirstate.setparents(n)
        self.dirstate.update(new, "n")
        self.dirstate.forget(remove)

        self.hook("commit", node=hex(n), parent1=xp1, parent2=xp2)
        return n

    def walk(self, node=None, files=[], match=util.always):
        if node:
            fdict = dict.fromkeys(files)
            for fn in self.manifest.read(self.changelog.read(node)[0]):
                fdict.pop(fn, None)
                if match(fn):
                    yield 'm', fn
            for fn in fdict:
                self.ui.warn(_('%s: No such file in rev %s\n') % (
                    util.pathto(self.getcwd(), fn), short(node)))
        else:
            for src, fn in self.dirstate.walk(files, match):
                yield src, fn

    def changes(self, node1=None, node2=None, files=[], match=util.always,
                wlock=None):
        """return changes between two nodes or node and working directory

        If node1 is None, use the first dirstate parent instead.
        If node2 is None, compare node1 with working directory.
        """

        def fcmp(fn, mf):
            t1 = self.wread(fn)
            t2 = self.file(fn).read(mf.get(fn, nullid))
            return cmp(t1, t2)

        def mfmatches(node):
            change = self.changelog.read(node)
            mf = dict(self.manifest.read(change[0]))
            for fn in mf.keys():
                if not match(fn):
                    del mf[fn]
            return mf

        # are we comparing the working directory?
        if not node2:
            if not wlock:
                try:
                    wlock = self.wlock(wait=0)
                except lock.LockException:
                    wlock = None
            lookup, modified, added, removed, deleted, unknown = (
                self.dirstate.changes(files, match))

            # are we comparing working dir against its parent?
            if not node1:
                if lookup:
                    # do a full compare of any files that might have changed
                    mf2 = mfmatches(self.dirstate.parents()[0])
                    for f in lookup:
                        if fcmp(f, mf2):
                            modified.append(f)
                        elif wlock is not None:
                            self.dirstate.update([f], "n")
            else:
                # we are comparing working dir against non-parent
                # generate a pseudo-manifest for the working dir
                mf2 = mfmatches(self.dirstate.parents()[0])
                for f in lookup + modified + added:
                    mf2[f] = ""
                for f in removed:
                    if f in mf2:
                        del mf2[f]
        else:
            # we are comparing two revisions
            deleted, unknown = [], []
            mf2 = mfmatches(node2)

        if node1:
            # flush lists from dirstate before comparing manifests
            modified, added = [], []

            mf1 = mfmatches(node1)

            for fn in mf2:
                if mf1.has_key(fn):
                    if mf1[fn] != mf2[fn] and (mf2[fn] != "" or fcmp(fn, mf1)):
                        modified.append(fn)
                    del mf1[fn]
                else:
                    added.append(fn)

            removed = mf1.keys()

        # sort and return results:
        for l in modified, added, removed, deleted, unknown:
            l.sort()
        return (modified, added, removed, deleted, unknown)

    def add(self, list, wlock=None):
        if not wlock:
            wlock = self.wlock()
        for f in list:
            p = self.wjoin(f)
            if not os.path.exists(p):
                self.ui.warn(_("%s does not exist!\n") % f)
            elif not os.path.isfile(p):
                self.ui.warn(_("%s not added: only files supported currently\n")
                             % f)
            elif self.dirstate.state(f) in 'an':
                self.ui.warn(_("%s already tracked!\n") % f)
            else:
                self.dirstate.update([f], "a")

    def forget(self, list, wlock=None):
        if not wlock:
            wlock = self.wlock()
        for f in list:
            if self.dirstate.state(f) not in 'ai':
                self.ui.warn(_("%s not added!\n") % f)
            else:
                self.dirstate.forget([f])

    def remove(self, list, unlink=False, wlock=None):
        if unlink:
            for f in list:
                try:
                    util.unlink(self.wjoin(f))
                except OSError, inst:
                    if inst.errno != errno.ENOENT:
                        raise
        if not wlock:
            wlock = self.wlock()
        for f in list:
            p = self.wjoin(f)
            if os.path.exists(p):
                self.ui.warn(_("%s still exists!\n") % f)
            elif self.dirstate.state(f) == 'a':
                self.dirstate.forget([f])
            elif f not in self.dirstate:
                self.ui.warn(_("%s not tracked!\n") % f)
            else:
                self.dirstate.update([f], "r")

    def undelete(self, list, wlock=None):
        p = self.dirstate.parents()[0]
        mn = self.changelog.read(p)[0]
        mf = self.manifest.readflags(mn)
        m = self.manifest.read(mn)
        if not wlock:
            wlock = self.wlock()
        for f in list:
            if self.dirstate.state(f) not in  "r":
                self.ui.warn("%s not removed!\n" % f)
            else:
                t = self.file(f).read(m[f])
                self.wwrite(f, t)
                util.set_exec(self.wjoin(f), mf[f])
                self.dirstate.update([f], "n")

    def copy(self, source, dest, wlock=None):
        p = self.wjoin(dest)
        if not os.path.exists(p):
            self.ui.warn(_("%s does not exist!\n") % dest)
        elif not os.path.isfile(p):
            self.ui.warn(_("copy failed: %s is not a file\n") % dest)
        else:
            if not wlock:
                wlock = self.wlock()
            if self.dirstate.state(dest) == '?':
                self.dirstate.update([dest], "a")
            self.dirstate.copy(source, dest)

    def heads(self, start=None):
        heads = self.changelog.heads(start)
        # sort the output in rev descending order
        heads = [(-self.changelog.rev(h), h) for h in heads]
        heads.sort()
        return [n for (r, n) in heads]

    # branchlookup returns a dict giving a list of branches for
    # each head.  A branch is defined as the tag of a node or
    # the branch of the node's parents.  If a node has multiple
    # branch tags, tags are eliminated if they are visible from other
    # branch tags.
    #
    # So, for this graph:  a->b->c->d->e
    #                       \         /
    #                        aa -----/
    # a has tag 2.6.12
    # d has tag 2.6.13
    # e would have branch tags for 2.6.12 and 2.6.13.  Because the node
    # for 2.6.12 can be reached from the node 2.6.13, that is eliminated
    # from the list.
    #
    # It is possible that more than one head will have the same branch tag.
    # callers need to check the result for multiple heads under the same
    # branch tag if that is a problem for them (ie checkout of a specific
    # branch).
    #
    # passing in a specific branch will limit the depth of the search
    # through the parents.  It won't limit the branches returned in the
    # result though.
    def branchlookup(self, heads=None, branch=None):
        if not heads:
            heads = self.heads()
        headt = [ h for h in heads ]
        chlog = self.changelog
        branches = {}
        merges = []
        seenmerge = {}

        # traverse the tree once for each head, recording in the branches
        # dict which tags are visible from this head.  The branches
        # dict also records which tags are visible from each tag
        # while we traverse.
        while headt or merges:
            if merges:
                n, found = merges.pop()
                visit = [n]
            else:
                h = headt.pop()
                visit = [h]
                found = [h]
                seen = {}
            while visit:
                n = visit.pop()
                if n in seen:
                    continue
                pp = chlog.parents(n)
                tags = self.nodetags(n)
                if tags:
                    for x in tags:
                        if x == 'tip':
                            continue
                        for f in found:
                            branches.setdefault(f, {})[n] = 1
                        branches.setdefault(n, {})[n] = 1
                        break
                    if n not in found:
                        found.append(n)
                    if branch in tags:
                        continue
                seen[n] = 1
                if pp[1] != nullid and n not in seenmerge:
                    merges.append((pp[1], [x for x in found]))
                    seenmerge[n] = 1
                if pp[0] != nullid:
                    visit.append(pp[0])
        # traverse the branches dict, eliminating branch tags from each
        # head that are visible from another branch tag for that head.
        out = {}
        viscache = {}
        for h in heads:
            def visible(node):
                if node in viscache:
                    return viscache[node]
                ret = {}
                visit = [node]
                while visit:
                    x = visit.pop()
                    if x in viscache:
                        ret.update(viscache[x])
                    elif x not in ret:
                        ret[x] = 1
                        if x in branches:
                            visit[len(visit):] = branches[x].keys()
                viscache[node] = ret
                return ret
            if h not in branches:
                continue
            # O(n^2), but somewhat limited.  This only searches the
            # tags visible from a specific head, not all the tags in the
            # whole repo.
            for b in branches[h]:
                vis = False
                for bb in branches[h].keys():
                    if b != bb:
                        if b in visible(bb):
                            vis = True
                            break
                if not vis:
                    l = out.setdefault(h, [])
                    l[len(l):] = self.nodetags(b)
        return out

    def branches(self, nodes):
        if not nodes:
            nodes = [self.changelog.tip()]
        b = []
        for n in nodes:
            t = n
            while n:
                p = self.changelog.parents(n)
                if p[1] != nullid or p[0] == nullid:
                    b.append((t, n, p[0], p[1]))
                    break
                n = p[0]
        return b

    def between(self, pairs):
        r = []

        for top, bottom in pairs:
            n, l, i = top, [], 0
            f = 1

            while n != bottom:
                p = self.changelog.parents(n)[0]
                if i == f:
                    l.append(n)
                    f = f * 2
                n = p
                i += 1

            r.append(l)

        return r

    def findincoming(self, remote, base=None, heads=None):
        m = self.changelog.nodemap
        search = []
        fetch = {}
        seen = {}
        seenbranch = {}
        if base == None:
            base = {}

        # assume we're closer to the tip than the root
        # and start by examining the heads
        self.ui.status(_("searching for changes\n"))

        if not heads:
            heads = remote.heads()

        unknown = []
        for h in heads:
            if h not in m:
                unknown.append(h)
            else:
                base[h] = 1

        if not unknown:
            return None

        rep = {}
        reqcnt = 0

        # search through remote branches
        # a 'branch' here is a linear segment of history, with four parts:
        # head, root, first parent, second parent
        # (a branch always has two parents (or none) by definition)
        unknown = remote.branches(unknown)
        while unknown:
            r = []
            while unknown:
                n = unknown.pop(0)
                if n[0] in seen:
                    continue

                self.ui.debug(_("examining %s:%s\n")
                              % (short(n[0]), short(n[1])))
                if n[0] == nullid:
                    break
                if n in seenbranch:
                    self.ui.debug(_("branch already found\n"))
                    continue
                if n[1] and n[1] in m: # do we know the base?
                    self.ui.debug(_("found incomplete branch %s:%s\n")
                                  % (short(n[0]), short(n[1])))
                    search.append(n) # schedule branch range for scanning
                    seenbranch[n] = 1
                else:
                    if n[1] not in seen and n[1] not in fetch:
                        if n[2] in m and n[3] in m:
                            self.ui.debug(_("found new changeset %s\n") %
                                          short(n[1]))
                            fetch[n[1]] = 1 # earliest unknown
                            base[n[2]] = 1 # latest known
                            continue

                    for a in n[2:4]:
                        if a not in rep:
                            r.append(a)
                            rep[a] = 1

                seen[n[0]] = 1

            if r:
                reqcnt += 1
                self.ui.debug(_("request %d: %s\n") %
                            (reqcnt, " ".join(map(short, r))))
                for p in range(0, len(r), 10):
                    for b in remote.branches(r[p:p+10]):
                        self.ui.debug(_("received %s:%s\n") %
                                      (short(b[0]), short(b[1])))
                        if b[0] in m:
                            self.ui.debug(_("found base node %s\n")
                                          % short(b[0]))
                            base[b[0]] = 1
                        elif b[0] not in seen:
                            unknown.append(b)

        # do binary search on the branches we found
        while search:
            n = search.pop(0)
            reqcnt += 1
            l = remote.between([(n[0], n[1])])[0]
            l.append(n[1])
            p = n[0]
            f = 1
            for i in l:
                self.ui.debug(_("narrowing %d:%d %s\n") % (f, len(l), short(i)))
                if i in m:
                    if f <= 2:
                        self.ui.debug(_("found new branch changeset %s\n") %
                                          short(p))
                        fetch[p] = 1
                        base[i] = 1
                    else:
                        self.ui.debug(_("narrowed branch search to %s:%s\n")
                                      % (short(p), short(i)))
                        search.append((p, i))
                    break
                p, f = i, f * 2

        # sanity check our fetch list
        for f in fetch.keys():
            if f in m:
                raise repo.RepoError(_("already have changeset ") + short(f[:4]))

        if base.keys() == [nullid]:
            self.ui.warn(_("warning: pulling from an unrelated repository!\n"))

        self.ui.note(_("found new changesets starting at ") +
                     " ".join([short(f) for f in fetch]) + "\n")

        self.ui.debug(_("%d total queries\n") % reqcnt)

        return fetch.keys()

    def findoutgoing(self, remote, base=None, heads=None):
        if base == None:
            base = {}
            self.findincoming(remote, base, heads)

        self.ui.debug(_("common changesets up to ")
                      + " ".join(map(short, base.keys())) + "\n")

        remain = dict.fromkeys(self.changelog.nodemap)

        # prune everything remote has from the tree
        del remain[nullid]
        remove = base.keys()
        while remove:
            n = remove.pop(0)
            if n in remain:
                del remain[n]
                for p in self.changelog.parents(n):
                    remove.append(p)

        # find every node whose parents have been pruned
        subset = []
        for n in remain:
            p1, p2 = self.changelog.parents(n)
            if p1 not in remain and p2 not in remain:
                subset.append(n)

        # this is the set of all roots we have to push
        return subset

    def pull(self, remote, heads=None):
        l = self.lock()

        # if we have an empty repo, fetch everything
        if self.changelog.tip() == nullid:
            self.ui.status(_("requesting all changes\n"))
            fetch = [nullid]
        else:
            fetch = self.findincoming(remote)

        if not fetch:
            self.ui.status(_("no changes found\n"))
            return 1

        if heads is None:
            cg = remote.changegroup(fetch, 'pull')
        else:
            cg = remote.changegroupsubset(fetch, heads, 'pull')
        return self.addchangegroup(cg)

<<<<<<< HEAD
    def push(self, remote, force=False, revs=None):
        lock = remote.lock()
=======
    def push(self, remote, force=False):
        l = remote.lock()
>>>>>>> 5cef97c5

        base = {}
        heads = remote.heads()
        inc = self.findincoming(remote, base, heads)
        if not force and inc:
            self.ui.warn(_("abort: unsynced remote changes!\n"))
            self.ui.status(_("(did you forget to sync? use push -f to force)\n"))
            return 1

        update = self.findoutgoing(remote, base)
        if revs is not None:
            msng_cl, bases, heads = self.changelog.nodesbetween(update, revs)
        else:
            bases, heads = update, self.changelog.heads()

        if not bases:
            self.ui.status(_("no changes found\n"))
            return 1
        elif not force:
            if len(bases) < len(heads):
                self.ui.warn(_("abort: push creates new remote branches!\n"))
                self.ui.status(_("(did you forget to merge?"
                                 " use push -f to force)\n"))
                return 1

<<<<<<< HEAD
        if revs is None:
            cg = self.changegroup(update)
        else:
            cg = self.changegroupsubset(update, revs)
=======
        cg = self.changegroup(update, 'push')
>>>>>>> 5cef97c5
        return remote.addchangegroup(cg)

    def changegroupsubset(self, bases, heads, source):
        """This function generates a changegroup consisting of all the nodes
        that are descendents of any of the bases, and ancestors of any of
        the heads.

        It is fairly complex as determining which filenodes and which
        manifest nodes need to be included for the changeset to be complete
        is non-trivial.

        Another wrinkle is doing the reverse, figuring out which changeset in
        the changegroup a particular filenode or manifestnode belongs to."""

        self.hook('preoutgoing', throw=True, source=source)

        # Set up some initial variables
        # Make it easy to refer to self.changelog
        cl = self.changelog
        # msng is short for missing - compute the list of changesets in this
        # changegroup.
        msng_cl_lst, bases, heads = cl.nodesbetween(bases, heads)
        # Some bases may turn out to be superfluous, and some heads may be
        # too.  nodesbetween will return the minimal set of bases and heads
        # necessary to re-create the changegroup.

        # Known heads are the list of heads that it is assumed the recipient
        # of this changegroup will know about.
        knownheads = {}
        # We assume that all parents of bases are known heads.
        for n in bases:
            for p in cl.parents(n):
                if p != nullid:
                    knownheads[p] = 1
        knownheads = knownheads.keys()
        if knownheads:
            # Now that we know what heads are known, we can compute which
            # changesets are known.  The recipient must know about all
            # changesets required to reach the known heads from the null
            # changeset.
            has_cl_set, junk, junk = cl.nodesbetween(None, knownheads)
            junk = None
            # Transform the list into an ersatz set.
            has_cl_set = dict.fromkeys(has_cl_set)
        else:
            # If there were no known heads, the recipient cannot be assumed to
            # know about any changesets.
            has_cl_set = {}

        # Make it easy to refer to self.manifest
        mnfst = self.manifest
        # We don't know which manifests are missing yet
        msng_mnfst_set = {}
        # Nor do we know which filenodes are missing.
        msng_filenode_set = {}

        junk = mnfst.index[mnfst.count() - 1] # Get around a bug in lazyindex
        junk = None

        # A changeset always belongs to itself, so the changenode lookup
        # function for a changenode is identity.
        def identity(x):
            return x

        # A function generating function.  Sets up an environment for the
        # inner function.
        def cmp_by_rev_func(revlog):
            # Compare two nodes by their revision number in the environment's
            # revision history.  Since the revision number both represents the
            # most efficient order to read the nodes in, and represents a
            # topological sorting of the nodes, this function is often useful.
            def cmp_by_rev(a, b):
                return cmp(revlog.rev(a), revlog.rev(b))
            return cmp_by_rev

        # If we determine that a particular file or manifest node must be a
        # node that the recipient of the changegroup will already have, we can
        # also assume the recipient will have all the parents.  This function
        # prunes them from the set of missing nodes.
        def prune_parents(revlog, hasset, msngset):
            haslst = hasset.keys()
            haslst.sort(cmp_by_rev_func(revlog))
            for node in haslst:
                parentlst = [p for p in revlog.parents(node) if p != nullid]
                while parentlst:
                    n = parentlst.pop()
                    if n not in hasset:
                        hasset[n] = 1
                        p = [p for p in revlog.parents(n) if p != nullid]
                        parentlst.extend(p)
            for n in hasset:
                msngset.pop(n, None)

        # This is a function generating function used to set up an environment
        # for the inner function to execute in.
        def manifest_and_file_collector(changedfileset):
            # This is an information gathering function that gathers
            # information from each changeset node that goes out as part of
            # the changegroup.  The information gathered is a list of which
            # manifest nodes are potentially required (the recipient may
            # already have them) and total list of all files which were
            # changed in any changeset in the changegroup.
            #
            # We also remember the first changenode we saw any manifest
            # referenced by so we can later determine which changenode 'owns'
            # the manifest.
            def collect_manifests_and_files(clnode):
                c = cl.read(clnode)
                for f in c[3]:
                    # This is to make sure we only have one instance of each
                    # filename string for each filename.
                    changedfileset.setdefault(f, f)
                msng_mnfst_set.setdefault(c[0], clnode)
            return collect_manifests_and_files

        # Figure out which manifest nodes (of the ones we think might be part
        # of the changegroup) the recipient must know about and remove them
        # from the changegroup.
        def prune_manifests():
            has_mnfst_set = {}
            for n in msng_mnfst_set:
                # If a 'missing' manifest thinks it belongs to a changenode
                # the recipient is assumed to have, obviously the recipient
                # must have that manifest.
                linknode = cl.node(mnfst.linkrev(n))
                if linknode in has_cl_set:
                    has_mnfst_set[n] = 1
            prune_parents(mnfst, has_mnfst_set, msng_mnfst_set)

        # Use the information collected in collect_manifests_and_files to say
        # which changenode any manifestnode belongs to.
        def lookup_manifest_link(mnfstnode):
            return msng_mnfst_set[mnfstnode]

        # A function generating function that sets up the initial environment
        # the inner function.
        def filenode_collector(changedfiles):
            next_rev = [0]
            # This gathers information from each manifestnode included in the
            # changegroup about which filenodes the manifest node references
            # so we can include those in the changegroup too.
            #
            # It also remembers which changenode each filenode belongs to.  It
            # does this by assuming the a filenode belongs to the changenode
            # the first manifest that references it belongs to.
            def collect_msng_filenodes(mnfstnode):
                r = mnfst.rev(mnfstnode)
                if r == next_rev[0]:
                    # If the last rev we looked at was the one just previous,
                    # we only need to see a diff.
                    delta = mdiff.patchtext(mnfst.delta(mnfstnode))
                    # For each line in the delta
                    for dline in delta.splitlines():
                        # get the filename and filenode for that line
                        f, fnode = dline.split('\0')
                        fnode = bin(fnode[:40])
                        f = changedfiles.get(f, None)
                        # And if the file is in the list of files we care
                        # about.
                        if f is not None:
                            # Get the changenode this manifest belongs to
                            clnode = msng_mnfst_set[mnfstnode]
                            # Create the set of filenodes for the file if
                            # there isn't one already.
                            ndset = msng_filenode_set.setdefault(f, {})
                            # And set the filenode's changelog node to the
                            # manifest's if it hasn't been set already.
                            ndset.setdefault(fnode, clnode)
                else:
                    # Otherwise we need a full manifest.
                    m = mnfst.read(mnfstnode)
                    # For every file in we care about.
                    for f in changedfiles:
                        fnode = m.get(f, None)
                        # If it's in the manifest
                        if fnode is not None:
                            # See comments above.
                            clnode = msng_mnfst_set[mnfstnode]
                            ndset = msng_filenode_set.setdefault(f, {})
                            ndset.setdefault(fnode, clnode)
                # Remember the revision we hope to see next.
                next_rev[0] = r + 1
            return collect_msng_filenodes

        # We have a list of filenodes we think we need for a file, lets remove
        # all those we now the recipient must have.
        def prune_filenodes(f, filerevlog):
            msngset = msng_filenode_set[f]
            hasset = {}
            # If a 'missing' filenode thinks it belongs to a changenode we
            # assume the recipient must have, then the recipient must have
            # that filenode.
            for n in msngset:
                clnode = cl.node(filerevlog.linkrev(n))
                if clnode in has_cl_set:
                    hasset[n] = 1
            prune_parents(filerevlog, hasset, msngset)

        # A function generator function that sets up the a context for the
        # inner function.
        def lookup_filenode_link_func(fname):
            msngset = msng_filenode_set[fname]
            # Lookup the changenode the filenode belongs to.
            def lookup_filenode_link(fnode):
                return msngset[fnode]
            return lookup_filenode_link

        # Now that we have all theses utility functions to help out and
        # logically divide up the task, generate the group.
        def gengroup():
            # The set of changed files starts empty.
            changedfiles = {}
            # Create a changenode group generator that will call our functions
            # back to lookup the owning changenode and collect information.
            group = cl.group(msng_cl_lst, identity,
                             manifest_and_file_collector(changedfiles))
            for chnk in group:
                yield chnk

            # The list of manifests has been collected by the generator
            # calling our functions back.
            prune_manifests()
            msng_mnfst_lst = msng_mnfst_set.keys()
            # Sort the manifestnodes by revision number.
            msng_mnfst_lst.sort(cmp_by_rev_func(mnfst))
            # Create a generator for the manifestnodes that calls our lookup
            # and data collection functions back.
            group = mnfst.group(msng_mnfst_lst, lookup_manifest_link,
                                filenode_collector(changedfiles))
            for chnk in group:
                yield chnk

            # These are no longer needed, dereference and toss the memory for
            # them.
            msng_mnfst_lst = None
            msng_mnfst_set.clear()

            changedfiles = changedfiles.keys()
            changedfiles.sort()
            # Go through all our files in order sorted by name.
            for fname in changedfiles:
                filerevlog = self.file(fname)
                # Toss out the filenodes that the recipient isn't really
                # missing.
                if msng_filenode_set.has_key(fname):
                    prune_filenodes(fname, filerevlog)
                    msng_filenode_lst = msng_filenode_set[fname].keys()
                else:
                    msng_filenode_lst = []
                # If any filenodes are left, generate the group for them,
                # otherwise don't bother.
                if len(msng_filenode_lst) > 0:
                    yield struct.pack(">l", len(fname) + 4) + fname
                    # Sort the filenodes by their revision #
                    msng_filenode_lst.sort(cmp_by_rev_func(filerevlog))
                    # Create a group generator and only pass in a changenode
                    # lookup function as we need to collect no information
                    # from filenodes.
                    group = filerevlog.group(msng_filenode_lst,
                                             lookup_filenode_link_func(fname))
                    for chnk in group:
                        yield chnk
                if msng_filenode_set.has_key(fname):
                    # Don't need this anymore, toss it to free memory.
                    del msng_filenode_set[fname]
            # Signal that no more groups are left.
            yield struct.pack(">l", 0)

            self.hook('outgoing', node=hex(msng_cl_lst[0]), source=source)

        return util.chunkbuffer(gengroup())

    def changegroup(self, basenodes, source):
        """Generate a changegroup of all nodes that we have that a recipient
        doesn't.

        This is much easier than the previous function as we can assume that
        the recipient has any changenode we aren't sending them."""

        self.hook('preoutgoing', throw=True, source=source)

        cl = self.changelog
        nodes = cl.nodesbetween(basenodes, None)[0]
        revset = dict.fromkeys([cl.rev(n) for n in nodes])

        def identity(x):
            return x

        def gennodelst(revlog):
            for r in xrange(0, revlog.count()):
                n = revlog.node(r)
                if revlog.linkrev(n) in revset:
                    yield n

        def changed_file_collector(changedfileset):
            def collect_changed_files(clnode):
                c = cl.read(clnode)
                for fname in c[3]:
                    changedfileset[fname] = 1
            return collect_changed_files

        def lookuprevlink_func(revlog):
            def lookuprevlink(n):
                return cl.node(revlog.linkrev(n))
            return lookuprevlink

        def gengroup():
            # construct a list of all changed files
            changedfiles = {}

            for chnk in cl.group(nodes, identity,
                                 changed_file_collector(changedfiles)):
                yield chnk
            changedfiles = changedfiles.keys()
            changedfiles.sort()

            mnfst = self.manifest
            nodeiter = gennodelst(mnfst)
            for chnk in mnfst.group(nodeiter, lookuprevlink_func(mnfst)):
                yield chnk

            for fname in changedfiles:
                filerevlog = self.file(fname)
                nodeiter = gennodelst(filerevlog)
                nodeiter = list(nodeiter)
                if nodeiter:
                    yield struct.pack(">l", len(fname) + 4) + fname
                    lookup = lookuprevlink_func(filerevlog)
                    for chnk in filerevlog.group(nodeiter, lookup):
                        yield chnk

            yield struct.pack(">l", 0)
            self.hook('outgoing', node=hex(nodes[0]), source=source)

        return util.chunkbuffer(gengroup())

    def addchangegroup(self, source):

        def getchunk():
            d = source.read(4)
            if not d:
                return ""
            l = struct.unpack(">l", d)[0]
            if l <= 4:
                return ""
            d = source.read(l - 4)
            if len(d) < l - 4:
                raise repo.RepoError(_("premature EOF reading chunk"
                                       " (got %d bytes, expected %d)")
                                     % (len(d), l - 4))
            return d

        def getgroup():
            while 1:
                c = getchunk()
                if not c:
                    break
                yield c

        def csmap(x):
            self.ui.debug(_("add changeset %s\n") % short(x))
            return self.changelog.count()

        def revmap(x):
            return self.changelog.rev(x)

        if not source:
            return

        self.hook('prechangegroup', throw=True)

        changesets = files = revisions = 0

        tr = self.transaction()

        oldheads = len(self.changelog.heads())

        # pull off the changeset group
        self.ui.status(_("adding changesets\n"))
        co = self.changelog.tip()
        cn = self.changelog.addgroup(getgroup(), csmap, tr, 1) # unique
        cnr, cor = map(self.changelog.rev, (cn, co))
        if cn == nullid:
            cnr = cor
        changesets = cnr - cor

        # pull off the manifest group
        self.ui.status(_("adding manifests\n"))
        mm = self.manifest.tip()
        mo = self.manifest.addgroup(getgroup(), revmap, tr)

        # process the files
        self.ui.status(_("adding file changes\n"))
        while 1:
            f = getchunk()
            if not f:
                break
            self.ui.debug(_("adding %s revisions\n") % f)
            fl = self.file(f)
            o = fl.count()
            n = fl.addgroup(getgroup(), revmap, tr)
            revisions += fl.count() - o
            files += 1

        newheads = len(self.changelog.heads())
        heads = ""
        if oldheads and newheads > oldheads:
            heads = _(" (+%d heads)") % (newheads - oldheads)

        self.ui.status(_("added %d changesets"
                         " with %d changes to %d files%s\n")
                         % (changesets, revisions, files, heads))

        self.hook('pretxnchangegroup', throw=True,
                  node=hex(self.changelog.node(cor+1)))

        tr.close()

        if changesets > 0:
            self.hook("changegroup", node=hex(self.changelog.node(cor+1)))

            for i in range(cor + 1, cnr + 1):
                self.hook("incoming", node=hex(self.changelog.node(i)))

    def update(self, node, allow=False, force=False, choose=None,
               moddirstate=True, forcemerge=False, wlock=None):
        pl = self.dirstate.parents()
        if not force and pl[1] != nullid:
            self.ui.warn(_("aborting: outstanding uncommitted merges\n"))
            return 1

        err = False

        p1, p2 = pl[0], node
        pa = self.changelog.ancestor(p1, p2)
        m1n = self.changelog.read(p1)[0]
        m2n = self.changelog.read(p2)[0]
        man = self.manifest.ancestor(m1n, m2n)
        m1 = self.manifest.read(m1n)
        mf1 = self.manifest.readflags(m1n)
        m2 = self.manifest.read(m2n).copy()
        mf2 = self.manifest.readflags(m2n)
        ma = self.manifest.read(man)
        mfa = self.manifest.readflags(man)

        modified, added, removed, deleted, unknown = self.changes()

        # is this a jump, or a merge?  i.e. is there a linear path
        # from p1 to p2?
        linear_path = (pa == p1 or pa == p2)

        if allow and linear_path:
            raise util.Abort(_("there is nothing to merge, "
                               "just use 'hg update'"))
        if allow and not forcemerge:
            if modified or added or removed:
                raise util.Abort(_("outstanding uncommited changes"))
        if not forcemerge and not force:
            for f in unknown:
                if f in m2:
                    t1 = self.wread(f)
                    t2 = self.file(f).read(m2[f])
                    if cmp(t1, t2) != 0:
                        raise util.Abort(_("'%s' already exists in the working"
                                           " dir and differs from remote") % f)

        # resolve the manifest to determine which files
        # we care about merging
        self.ui.note(_("resolving manifests\n"))
        self.ui.debug(_(" force %s allow %s moddirstate %s linear %s\n") %
                      (force, allow, moddirstate, linear_path))
        self.ui.debug(_(" ancestor %s local %s remote %s\n") %
                      (short(man), short(m1n), short(m2n)))

        merge = {}
        get = {}
        remove = []

        # construct a working dir manifest
        mw = m1.copy()
        mfw = mf1.copy()
        umap = dict.fromkeys(unknown)

        for f in added + modified + unknown:
            mw[f] = ""
            mfw[f] = util.is_exec(self.wjoin(f), mfw.get(f, False))

        if moddirstate and not wlock:
            wlock = self.wlock()

        for f in deleted + removed:
            if f in mw:
                del mw[f]

            # If we're jumping between revisions (as opposed to merging),
            # and if neither the working directory nor the target rev has
            # the file, then we need to remove it from the dirstate, to
            # prevent the dirstate from listing the file when it is no
            # longer in the manifest.
            if moddirstate and linear_path and f not in m2:
                self.dirstate.forget((f,))

        # Compare manifests
        for f, n in mw.iteritems():
            if choose and not choose(f):
                continue
            if f in m2:
                s = 0

                # is the wfile new since m1, and match m2?
                if f not in m1:
                    t1 = self.wread(f)
                    t2 = self.file(f).read(m2[f])
                    if cmp(t1, t2) == 0:
                        n = m2[f]
                    del t1, t2

                # are files different?
                if n != m2[f]:
                    a = ma.get(f, nullid)
                    # are both different from the ancestor?
                    if n != a and m2[f] != a:
                        self.ui.debug(_(" %s versions differ, resolve\n") % f)
                        # merge executable bits
                        # "if we changed or they changed, change in merge"
                        a, b, c = mfa.get(f, 0), mfw[f], mf2[f]
                        mode = ((a^b) | (a^c)) ^ a
                        merge[f] = (m1.get(f, nullid), m2[f], mode)
                        s = 1
                    # are we clobbering?
                    # is remote's version newer?
                    # or are we going back in time?
                    elif force or m2[f] != a or (p2 == pa and mw[f] == m1[f]):
                        self.ui.debug(_(" remote %s is newer, get\n") % f)
                        get[f] = m2[f]
                        s = 1
                elif f in umap:
                    # this unknown file is the same as the checkout
                    get[f] = m2[f]

                if not s and mfw[f] != mf2[f]:
                    if force:
                        self.ui.debug(_(" updating permissions for %s\n") % f)
                        util.set_exec(self.wjoin(f), mf2[f])
                    else:
                        a, b, c = mfa.get(f, 0), mfw[f], mf2[f]
                        mode = ((a^b) | (a^c)) ^ a
                        if mode != b:
                            self.ui.debug(_(" updating permissions for %s\n")
                                          % f)
                            util.set_exec(self.wjoin(f), mode)
                del m2[f]
            elif f in ma:
                if n != ma[f]:
                    r = _("d")
                    if not force and (linear_path or allow):
                        r = self.ui.prompt(
                            (_(" local changed %s which remote deleted\n") % f) +
                             _("(k)eep or (d)elete?"), _("[kd]"), _("k"))
                    if r == _("d"):
                        remove.append(f)
                else:
                    self.ui.debug(_("other deleted %s\n") % f)
                    remove.append(f) # other deleted it
            else:
                # file is created on branch or in working directory
                if force and f not in umap:
                    self.ui.debug(_("remote deleted %s, clobbering\n") % f)
                    remove.append(f)
                elif n == m1.get(f, nullid): # same as parent
                    if p2 == pa: # going backwards?
                        self.ui.debug(_("remote deleted %s\n") % f)
                        remove.append(f)
                    else:
                        self.ui.debug(_("local modified %s, keeping\n") % f)
                else:
                    self.ui.debug(_("working dir created %s, keeping\n") % f)

        for f, n in m2.iteritems():
            if choose and not choose(f):
                continue
            if f[0] == "/":
                continue
            if f in ma and n != ma[f]:
                r = _("k")
                if not force and (linear_path or allow):
                    r = self.ui.prompt(
                        (_("remote changed %s which local deleted\n") % f) +
                         _("(k)eep or (d)elete?"), _("[kd]"), _("k"))
                if r == _("k"):
                    get[f] = n
            elif f not in ma:
                self.ui.debug(_("remote created %s\n") % f)
                get[f] = n
            else:
                if force or p2 == pa: # going backwards?
                    self.ui.debug(_("local deleted %s, recreating\n") % f)
                    get[f] = n
                else:
                    self.ui.debug(_("local deleted %s\n") % f)

        del mw, m1, m2, ma

        if force:
            for f in merge:
                get[f] = merge[f][1]
            merge = {}

        if linear_path or force:
            # we don't need to do any magic, just jump to the new rev
            branch_merge = False
            p1, p2 = p2, nullid
        else:
            if not allow:
                self.ui.status(_("this update spans a branch"
                                 " affecting the following files:\n"))
                fl = merge.keys() + get.keys()
                fl.sort()
                for f in fl:
                    cf = ""
                    if f in merge:
                        cf = _(" (resolve)")
                    self.ui.status(" %s%s\n" % (f, cf))
                self.ui.warn(_("aborting update spanning branches!\n"))
                self.ui.status(_("(use update -m to merge across branches"
                                 " or -C to lose changes)\n"))
                return 1
            branch_merge = True

        # get the files we don't need to change
        files = get.keys()
        files.sort()
        for f in files:
            if f[0] == "/":
                continue
            self.ui.note(_("getting %s\n") % f)
            t = self.file(f).read(get[f])
            self.wwrite(f, t)
            util.set_exec(self.wjoin(f), mf2[f])
            if moddirstate:
                if branch_merge:
                    self.dirstate.update([f], 'n', st_mtime=-1)
                else:
                    self.dirstate.update([f], 'n')

        # merge the tricky bits
        files = merge.keys()
        files.sort()
        for f in files:
            self.ui.status(_("merging %s\n") % f)
            my, other, flag = merge[f]
            ret = self.merge3(f, my, other)
            if ret:
                err = True
            util.set_exec(self.wjoin(f), flag)
            if moddirstate:
                if branch_merge:
                    # We've done a branch merge, mark this file as merged
                    # so that we properly record the merger later
                    self.dirstate.update([f], 'm')
                else:
                    # We've update-merged a locally modified file, so
                    # we set the dirstate to emulate a normal checkout
                    # of that file some time in the past. Thus our
                    # merge will appear as a normal local file
                    # modification.
                    f_len = len(self.file(f).read(other))
                    self.dirstate.update([f], 'n', st_size=f_len, st_mtime=-1)

        remove.sort()
        for f in remove:
            self.ui.note(_("removing %s\n") % f)
            try:
                util.unlink(self.wjoin(f))
            except OSError, inst:
                if inst.errno != errno.ENOENT:
                    self.ui.warn(_("update failed to remove %s: %s!\n") %
                                 (f, inst.strerror))
        if moddirstate:
            if branch_merge:
                self.dirstate.update(remove, 'r')
            else:
                self.dirstate.forget(remove)

        if moddirstate:
            self.dirstate.setparents(p1, p2)
        return err

    def merge3(self, fn, my, other):
        """perform a 3-way merge in the working directory"""

        def temp(prefix, node):
            pre = "%s~%s." % (os.path.basename(fn), prefix)
            (fd, name) = tempfile.mkstemp("", pre)
            f = os.fdopen(fd, "wb")
            self.wwrite(fn, fl.read(node), f)
            f.close()
            return name

        fl = self.file(fn)
        base = fl.ancestor(my, other)
        a = self.wjoin(fn)
        b = temp("base", base)
        c = temp("other", other)

        self.ui.note(_("resolving %s\n") % fn)
        self.ui.debug(_("file %s: my %s other %s ancestor %s\n") %
                              (fn, short(my), short(other), short(base)))

        cmd = (os.environ.get("HGMERGE") or self.ui.config("ui", "merge")
               or "hgmerge")
        r = os.system('%s "%s" "%s" "%s"' % (cmd, a, b, c))
        if r:
            self.ui.warn(_("merging %s failed!\n") % fn)

        os.unlink(b)
        os.unlink(c)
        return r

    def verify(self):
        filelinkrevs = {}
        filenodes = {}
        changesets = revisions = files = 0
        errors = [0]
        neededmanifests = {}

        def err(msg):
            self.ui.warn(msg + "\n")
            errors[0] += 1

        def checksize(obj, name):
            d = obj.checksize()
            if d[0]:
                err(_("%s data length off by %d bytes") % (name, d[0]))
            if d[1]:
                err(_("%s index contains %d extra bytes") % (name, d[1]))

        seen = {}
        self.ui.status(_("checking changesets\n"))
        checksize(self.changelog, "changelog")

        for i in range(self.changelog.count()):
            changesets += 1
            n = self.changelog.node(i)
            l = self.changelog.linkrev(n)
            if l != i:
                err(_("incorrect link (%d) for changeset revision %d") %(l, i))
            if n in seen:
                err(_("duplicate changeset at revision %d") % i)
            seen[n] = 1

            for p in self.changelog.parents(n):
                if p not in self.changelog.nodemap:
                    err(_("changeset %s has unknown parent %s") %
                                 (short(n), short(p)))
            try:
                changes = self.changelog.read(n)
            except KeyboardInterrupt:
                self.ui.warn(_("interrupted"))
                raise
            except Exception, inst:
                err(_("unpacking changeset %s: %s") % (short(n), inst))

            neededmanifests[changes[0]] = n

            for f in changes[3]:
                filelinkrevs.setdefault(f, []).append(i)

        seen = {}
        self.ui.status(_("checking manifests\n"))
        checksize(self.manifest, "manifest")

        for i in range(self.manifest.count()):
            n = self.manifest.node(i)
            l = self.manifest.linkrev(n)

            if l < 0 or l >= self.changelog.count():
                err(_("bad manifest link (%d) at revision %d") % (l, i))

            if n in neededmanifests:
                del neededmanifests[n]

            if n in seen:
                err(_("duplicate manifest at revision %d") % i)

            seen[n] = 1

            for p in self.manifest.parents(n):
                if p not in self.manifest.nodemap:
                    err(_("manifest %s has unknown parent %s") %
                        (short(n), short(p)))

            try:
                delta = mdiff.patchtext(self.manifest.delta(n))
            except KeyboardInterrupt:
                self.ui.warn(_("interrupted"))
                raise
            except Exception, inst:
                err(_("unpacking manifest %s: %s") % (short(n), inst))

            ff = [ l.split('\0') for l in delta.splitlines() ]
            for f, fn in ff:
                filenodes.setdefault(f, {})[bin(fn[:40])] = 1

        self.ui.status(_("crosschecking files in changesets and manifests\n"))

        for m, c in neededmanifests.items():
            err(_("Changeset %s refers to unknown manifest %s") %
                (short(m), short(c)))
        del neededmanifests

        for f in filenodes:
            if f not in filelinkrevs:
                err(_("file %s in manifest but not in changesets") % f)

        for f in filelinkrevs:
            if f not in filenodes:
                err(_("file %s in changeset but not in manifest") % f)

        self.ui.status(_("checking files\n"))
        ff = filenodes.keys()
        ff.sort()
        for f in ff:
            if f == "/dev/null":
                continue
            files += 1
            fl = self.file(f)
            checksize(fl, f)

            nodes = {nullid: 1}
            seen = {}
            for i in range(fl.count()):
                revisions += 1
                n = fl.node(i)

                if n in seen:
                    err(_("%s: duplicate revision %d") % (f, i))
                if n not in filenodes[f]:
                    err(_("%s: %d:%s not in manifests") % (f, i, short(n)))
                else:
                    del filenodes[f][n]

                flr = fl.linkrev(n)
                if flr not in filelinkrevs[f]:
                    err(_("%s:%s points to unexpected changeset %d")
                            % (f, short(n), flr))
                else:
                    filelinkrevs[f].remove(flr)

                # verify contents
                try:
                    t = fl.read(n)
                except KeyboardInterrupt:
                    self.ui.warn(_("interrupted"))
                    raise
                except Exception, inst:
                    err(_("unpacking file %s %s: %s") % (f, short(n), inst))

                # verify parents
                (p1, p2) = fl.parents(n)
                if p1 not in nodes:
                    err(_("file %s:%s unknown parent 1 %s") %
                        (f, short(n), short(p1)))
                if p2 not in nodes:
                    err(_("file %s:%s unknown parent 2 %s") %
                            (f, short(n), short(p1)))
                nodes[n] = 1

            # cross-check
            for node in filenodes[f]:
                err(_("node %s in manifests not in %s") % (hex(node), f))

        self.ui.status(_("%d files, %d changesets, %d total revisions\n") %
                       (files, changesets, revisions))

        if errors[0]:
            self.ui.warn(_("%d integrity errors encountered!\n") % errors[0])
            return 1<|MERGE_RESOLUTION|>--- conflicted
+++ resolved
@@ -950,13 +950,8 @@
             cg = remote.changegroupsubset(fetch, heads, 'pull')
         return self.addchangegroup(cg)
 
-<<<<<<< HEAD
     def push(self, remote, force=False, revs=None):
         lock = remote.lock()
-=======
-    def push(self, remote, force=False):
-        l = remote.lock()
->>>>>>> 5cef97c5
 
         base = {}
         heads = remote.heads()
@@ -982,14 +977,10 @@
                                  " use push -f to force)\n"))
                 return 1
 
-<<<<<<< HEAD
         if revs is None:
-            cg = self.changegroup(update)
+            cg = self.changegroup(update, 'push')
         else:
-            cg = self.changegroupsubset(update, revs)
-=======
-        cg = self.changegroup(update, 'push')
->>>>>>> 5cef97c5
+            cg = self.changegroupsubset(update, revs, 'push')
         return remote.addchangegroup(cg)
 
     def changegroupsubset(self, bases, heads, source):
