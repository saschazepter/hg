# windows.py - Windows utility function implementations for Mercurial
#
#  Copyright 2005-2009 Olivia Mackall <olivia@selenic.com> and others
#
# This software may be used and distributed according to the terms of the
# GNU General Public License version 2 or any later version.

from __future__ import annotations

import errno
import getpass
import msvcrt  # pytype: disable=import-error
import os
import re
import stat
import string
import sys
import typing
import winreg  # pytype: disable=import-error

from typing import (
    Any,
    AnyStr,
    BinaryIO,
    Iterable,
    Iterator,
    List,
    Mapping,
    NoReturn,
    Optional,
    Pattern,
    Sequence,
    Tuple,
    Union,
)

from .i18n import _
from . import (
    encoding,
    error,
    policy,
    pycompat,
    typelib,
    win32,
)


osutil = policy.importmod('osutil')

getfsmountpoint = win32.getvolumename
getfstype = win32.getfstype
getuser = win32.getuser
hidewindow = win32.hidewindow
makedir = win32.makedir
nlinks = win32.nlinks
oslink = win32.oslink
samedevice = win32.samedevice
samefile = win32.samefile
setsignalhandler = win32.setsignalhandler
spawndetached = win32.spawndetached
split = os.path.split
testpid = win32.testpid
unlink = win32.unlink

if typing.TYPE_CHECKING:

    def split(p: bytes) -> Tuple[bytes, bytes]:
        raise NotImplementedError


umask: int = 0o022


class mixedfilemodewrapper:
    """Wraps a file handle when it is opened in read/write mode.

    fopen() and fdopen() on Windows have a specific-to-Windows requirement
    that files opened with mode r+, w+, or a+ make a call to a file positioning
    function when switching between reads and writes. Without this extra call,
    Python will raise a not very intuitive "IOError: [Errno 0] Error."

    This class wraps posixfile instances when the file is opened in read/write
    mode and automatically adds checks or inserts appropriate file positioning
    calls when necessary.
    """

    OPNONE = 0
    OPREAD = 1
    OPWRITE = 2

    def __init__(self, fp):
        object.__setattr__(self, '_fp', fp)
        object.__setattr__(self, '_lastop', 0)

    def __enter__(self):
        self._fp.__enter__()
        return self

    def __exit__(self, exc_type, exc_val, exc_tb):
        self._fp.__exit__(exc_type, exc_val, exc_tb)

    def __getattr__(self, name):
        return getattr(self._fp, name)

    def __setattr__(self, name, value):
        return self._fp.__setattr__(name, value)

    def _noopseek(self):
        self._fp.seek(0, os.SEEK_CUR)

    def seek(self, *args, **kwargs):
        object.__setattr__(self, '_lastop', self.OPNONE)
        return self._fp.seek(*args, **kwargs)

    def write(self, d):
        if self._lastop == self.OPREAD:
            self._noopseek()

        object.__setattr__(self, '_lastop', self.OPWRITE)
        return self._fp.write(d)

    def writelines(self, *args, **kwargs):
        if self._lastop == self.OPREAD:
            self._noopeseek()

        object.__setattr__(self, '_lastop', self.OPWRITE)
        return self._fp.writelines(*args, **kwargs)

    def read(self, *args, **kwargs):
        if self._lastop == self.OPWRITE:
            self._noopseek()

        object.__setattr__(self, '_lastop', self.OPREAD)
        return self._fp.read(*args, **kwargs)

    def readline(self, *args, **kwargs):
        if self._lastop == self.OPWRITE:
            self._noopseek()

        object.__setattr__(self, '_lastop', self.OPREAD)
        return self._fp.readline(*args, **kwargs)

    def readlines(self, *args, **kwargs):
        if self._lastop == self.OPWRITE:
            self._noopseek()

        object.__setattr__(self, '_lastop', self.OPREAD)
        return self._fp.readlines(*args, **kwargs)


class fdproxy:
    """Wraps osutil.posixfile() to override the name attribute to reflect the
    underlying file name.
    """

    def __init__(self, name, fp):
        self.name = name
        self._fp = fp

    def __enter__(self):
        self._fp.__enter__()
        # Return this wrapper for the context manager so that the name is
        # still available.
        return self

    def __exit__(self, exc_type, exc_value, traceback):
        self._fp.__exit__(exc_type, exc_value, traceback)

    def __iter__(self):
        return iter(self._fp)

    def __getattr__(self, name):
        return getattr(self._fp, name)


def posixfile(name, mode=b'r', buffering=-1):
    '''Open a file with even more POSIX-like semantics'''
    try:
        fp = osutil.posixfile(name, mode, buffering)  # may raise WindowsError

        # PyFile_FromFd() ignores the name, and seems to report fp.name as the
        # underlying file descriptor.
        fp = fdproxy(name, fp)

        # The position when opening in append mode is implementation defined, so
        # make it consistent with other platforms, which position at EOF.
        if b'a' in mode:
            fp.seek(0, os.SEEK_END)

        if b'+' in mode:
            return mixedfilemodewrapper(fp)

        return fp
    except WindowsError as err:  # pytype: disable=name-error
        # convert to a friendlier exception
        raise IOError(
            err.errno, '%s: %s' % (encoding.strfromlocal(name), err.strerror)
        )


# may be wrapped by win32mbcs extension
listdir = osutil.listdir


def get_password() -> bytes:
    """Prompt for password with echo off, using Windows getch().

    This shouldn't be called directly- use ``ui.getpass()`` instead, which
    checks if the session is interactive first.
    """
    pw = u""
    while True:
        c = msvcrt.getwch()  # pytype: disable=module-attr
        if c == u'\r' or c == u'\n':
            break
        if c == u'\003':
            raise KeyboardInterrupt
        if c == u'\b':
            pw = pw[:-1]
        else:
            pw = pw + c
    msvcrt.putwch(u'\r')  # pytype: disable=module-attr
    msvcrt.putwch(u'\n')  # pytype: disable=module-attr
    return encoding.unitolocal(pw)


class winstdout(typelib.BinaryIO_Proxy):
    """Some files on Windows misbehave.

    When writing to a broken pipe, EINVAL instead of EPIPE may be raised.

    When writing too many bytes to a console at the same, a "Not enough space"
    error may happen. Python 3 already works around that.
    """

    def __init__(self, fp: BinaryIO):
        self.fp = fp

    def __getattr__(self, key):
        return getattr(self.fp, key)

    def close(self):
        try:
            self.fp.close()
        except IOError:
            pass

    def write(self, s):
        try:
            return self.fp.write(s)
        except IOError as inst:
            if inst.errno != 0 and not win32.lasterrorwaspipeerror(inst):
                raise
            self.close()
            raise IOError(errno.EPIPE, 'Broken pipe')

    def flush(self):
        try:
            return self.fp.flush()
        except IOError as inst:
            if not win32.lasterrorwaspipeerror(inst):
                raise
            raise IOError(errno.EPIPE, 'Broken pipe')


def openhardlinks() -> bool:
    return True


def parsepatchoutput(output_line: bytes) -> bytes:
    """parses the output produced by patch and returns the filename"""
    pf = output_line[14:]
    if pf[0] == b'`':
        pf = pf[1:-1]  # Remove the quotes
    return pf


def sshargs(
    sshcmd: bytes, host: bytes, user: Optional[bytes], port: Optional[bytes]
) -> bytes:
    '''Build argument list for ssh or Plink'''
    pflag = b'plink' in sshcmd.lower() and b'-P' or b'-p'
    args = user and (b"%s@%s" % (user, host)) or host
    if args.startswith(b'-') or args.startswith(b'/'):
        raise error.Abort(
            _(b'illegal ssh hostname or username starting with - or /: %s')
            % args
        )
    args = shellquote(args)
    if port:
        args = b'%s %s %s' % (pflag, shellquote(port), args)
    return args


def setflags(f: bytes, l: bool, x: bool) -> None:
    pass


def copymode(
    src: bytes,
    dst: bytes,
    mode: Optional[int] = None,
    enforcewritable: bool = False,
) -> None:
    pass


def checkexec(path: bytes) -> bool:
    return False


def checklink(path: bytes) -> bool:
    return False


def setbinary(fd) -> None:
    # When run without console, pipes may expose invalid
    # fileno(), usually set to -1.
    fno = getattr(fd, 'fileno', None)
    if fno is not None and fno() >= 0:
        msvcrt.setmode(fno(), os.O_BINARY)  # pytype: disable=module-attr


def pconvert(path: bytes) -> bytes:
    return path.replace(pycompat.ossep, b'/')


def localpath(path: bytes) -> bytes:
    return path.replace(b'/', b'\\')


def normpath(path: bytes) -> bytes:
    return pconvert(os.path.normpath(path))


def normcase(path: bytes) -> bytes:
    return encoding.upper(path)  # NTFS compares via upper()


DRIVE_RE_B: Pattern[bytes] = re.compile(b'^[a-z]:')
DRIVE_RE_S: Pattern[str] = re.compile('^[a-z]:')


# TODO: why is this accepting str?
def abspath(path: AnyStr) -> AnyStr:
    abs_path = os.path.abspath(path)  # re-exports
    # Python on Windows is inconsistent regarding the capitalization of drive
    # letter and this cause issue with various path comparison along the way.
    # So we normalize the drive later to upper case here.
    #
    # See https://bugs.python.org/issue40368 for and example of this hell.
    if isinstance(abs_path, bytes):
        if DRIVE_RE_B.match(abs_path):
            abs_path = abs_path[0:1].upper() + abs_path[1:]
    elif DRIVE_RE_S.match(abs_path):
        abs_path = abs_path[0:1].upper() + abs_path[1:]
    return abs_path


# see posix.py for definitions
normcasespec: int = encoding.normcasespecs.upper
normcasefallback = encoding.upperfallback


def samestat(s1: os.stat_result, s2: os.stat_result) -> bool:
    return False


def shelltocmdexe(path: bytes, env: Mapping[bytes, bytes]) -> bytes:
    r"""Convert shell variables in the form $var and ${var} inside ``path``
    to %var% form.  Existing Windows style variables are left unchanged.

    The variables are limited to the given environment.  Unknown variables are
    left unchanged.

    >>> e = {b'var1': b'v1', b'var2': b'v2', b'var3': b'v3'}
    >>> # Only valid values are expanded
    >>> shelltocmdexe(b'cmd $var1 ${var2} %var3% $missing ${missing} %missing%',
    ...               e)
    'cmd %var1% %var2% %var3% $missing ${missing} %missing%'
    >>> # Single quote prevents expansion, as does \$ escaping
    >>> shelltocmdexe(b"cmd '$var1 ${var2} %var3%' \$var1 \${var2} \\", e)
    'cmd "$var1 ${var2} %var3%" $var1 ${var2} \\'
    >>> # $$ is not special. %% is not special either, but can be the end and
    >>> # start of consecutive variables
    >>> shelltocmdexe(b"cmd $$ %% %var1%%var2%", e)
    'cmd $$ %% %var1%%var2%'
    >>> # No double substitution
    >>> shelltocmdexe(b"$var1 %var1%", {b'var1': b'%var2%', b'var2': b'boom'})
    '%var1% %var1%'
    >>> # Tilde expansion
    >>> shelltocmdexe(b"~/dir ~\dir2 ~tmpfile \~/", {})
    '%USERPROFILE%/dir %USERPROFILE%\\dir2 ~tmpfile ~/'
    """
    if not any(c in path for c in b"$'~"):
        return path

    varchars = pycompat.sysbytes(string.ascii_letters + string.digits) + b'_-'

    res = b''
    index = 0
    pathlen = len(path)
    while index < pathlen:
        c = path[index : index + 1]
        if c == b'\'':  # no expansion within single quotes
            path = path[index + 1 :]
            pathlen = len(path)
            try:
                index = path.index(b'\'')
                res += b'"' + path[:index] + b'"'
            except ValueError:
                res += c + path
                index = pathlen - 1
        elif c == b'%':  # variable
            path = path[index + 1 :]
            pathlen = len(path)
            try:
                index = path.index(b'%')
            except ValueError:
                res += b'%' + path
                index = pathlen - 1
            else:
                var = path[:index]
                res += b'%' + var + b'%'
        elif c == b'$':  # variable
            if path[index + 1 : index + 2] == b'{':
                path = path[index + 2 :]
                pathlen = len(path)
                try:
                    index = path.index(b'}')
                    var = path[:index]

                    # See below for why empty variables are handled specially
                    if env.get(var, b'') != b'':
                        res += b'%' + var + b'%'
                    else:
                        res += b'${' + var + b'}'
                except ValueError:
                    res += b'${' + path
                    index = pathlen - 1
            else:
                var = b''
                index += 1
                c = path[index : index + 1]
                while c != b'' and c in varchars:
                    var += c
                    index += 1
                    c = path[index : index + 1]
                # Some variables (like HG_OLDNODE) may be defined, but have an
                # empty value.  Those need to be skipped because when spawning
                # cmd.exe to run the hook, it doesn't replace %VAR% for an empty
                # VAR, and that really confuses things like revset expressions.
                # OTOH, if it's left in Unix format and the hook runs sh.exe, it
                # will substitute to an empty string, and everything is happy.
                if env.get(var, b'') != b'':
                    res += b'%' + var + b'%'
                else:
                    res += b'$' + var

                if c != b'':
                    index -= 1
        elif (
            c == b'~'
            and index + 1 < pathlen
            and path[index + 1 : index + 2] in (b'\\', b'/')
        ):
            res += b"%USERPROFILE%"
        elif (
            c == b'\\'
            and index + 1 < pathlen
            and path[index + 1 : index + 2] in (b'$', b'~')
        ):
            # Skip '\', but only if it is escaping $ or ~
            res += path[index + 1 : index + 2]
            index += 1
        else:
            res += c

        index += 1
    return res


# A sequence of backslashes is special iff it precedes a double quote:
# - if there's an even number of backslashes, the double quote is not
#   quoted (i.e. it ends the quoted region)
# - if there's an odd number of backslashes, the double quote is quoted
# - in both cases, every pair of backslashes is unquoted into a single
#   backslash
# (See http://msdn2.microsoft.com/en-us/library/a1y7w461.aspx )
# So, to quote a string, we must surround it in double quotes, double
# the number of backslashes that precede double quotes and add another
# backslash before every double quote (being careful with the double
# quote we've appended to the end)
_quotere: Optional[Pattern[bytes]] = None
_needsshellquote = None


def shellquote(s: bytes) -> bytes:
    r"""
    >>> shellquote(br'C:\Users\xyz')
    '"C:\\Users\\xyz"'
    >>> shellquote(br'C:\Users\xyz/mixed')
    '"C:\\Users\\xyz/mixed"'
    >>> # Would be safe not to quote too, since it is all double backslashes
    >>> shellquote(br'C:\\Users\\xyz')
    '"C:\\\\Users\\\\xyz"'
    >>> # But this must be quoted
    >>> shellquote(br'C:\\Users\\xyz/abc')
    '"C:\\\\Users\\\\xyz/abc"'
    """
    global _quotere
    if _quotere is None:
        _quotere = re.compile(br'(\\*)("|\\$)')
    global _needsshellquote
    if _needsshellquote is None:
        # ":" is also treated as "safe character", because it is used as a part
        # of path name on Windows.  "\" is also part of a path name, but isn't
        # safe because shlex.split() (kind of) treats it as an escape char and
        # drops it.  It will leave the next character, even if it is another
        # "\".
        _needsshellquote = re.compile(br'[^a-zA-Z0-9._:/-]').search
    if s and not _needsshellquote(s) and not _quotere.search(s):
        # "s" shouldn't have to be quoted
        return s
    return b'"%s"' % _quotere.sub(br'\1\1\\\2', s)


def _unquote(s: bytes) -> bytes:
    if s.startswith(b'"') and s.endswith(b'"'):
        return s[1:-1]
    return s


def shellsplit(s: bytes) -> List[bytes]:
    """Parse a command string in cmd.exe way (best-effort)"""
    return pycompat.maplist(_unquote, pycompat.shlexsplit(s, posix=False))


# if you change this stub into a real check, please try to implement the
# username and groupname functions above, too.
def isowner(st: os.stat_result) -> bool:
    return True


def findexe(command: bytes) -> Optional[bytes]:
    """Find executable for command searching like cmd.exe does.
    If command is a basename then PATH is searched for command.
    PATH isn't searched if command is an absolute or relative path.
    An extension from PATHEXT is found and added if not present.
    If command isn't found None is returned."""
    pathext = encoding.environ.get(b'PATHEXT', b'.COM;.EXE;.BAT;.CMD')
    pathexts = [ext for ext in pathext.lower().split(pycompat.ospathsep)]
    if os.path.splitext(command)[1].lower() in pathexts:
        pathexts = [b'']

    def findexisting(pathcommand: bytes) -> Optional[bytes]:
        """Will append extension (if needed) and return existing file"""
        for ext in pathexts:
            executable = pathcommand + ext
            if os.path.exists(executable):
                return executable
        return None

    if pycompat.ossep in command:
        return findexisting(command)

    for path in encoding.environ.get(b'PATH', b'').split(pycompat.ospathsep):
        executable = findexisting(os.path.join(path, command))
        if executable is not None:
            return executable
    return findexisting(os.path.expanduser(os.path.expandvars(command)))


_wantedkinds = {stat.S_IFREG, stat.S_IFLNK}


def statfiles(files: Sequence[bytes]) -> Iterator[Optional[os.stat_result]]:
    """Stat each file in files. Yield each stat, or None if a file
    does not exist or has a type we don't care about.

    Cluster and cache stat per directory to minimize number of OS stat calls."""
    dircache = {}  # dirname -> filename -> status | None if file does not exist
    getkind = stat.S_IFMT
    for nf in files:
        nf = normcase(nf)
        dir, base = os.path.split(nf)
        if not dir:
            dir = b'.'
        cache = dircache.get(dir, None)
        if cache is None:
            try:
                dmap = {
                    normcase(n): s
                    for n, k, s in listdir(dir, True)
                    if getkind(s.st_mode) in _wantedkinds
                }
            except (FileNotFoundError, NotADirectoryError):
                dmap = {}
            cache = dircache.setdefault(dir, dmap)
        yield cache.get(base, None)


def username(uid: Optional[int] = None) -> Optional[bytes]:
    """Return the name of the user with the given uid.

    If uid is None, return the name of the current user."""
    if not uid:
        try:
            return pycompat.fsencode(getpass.getuser())
        except ModuleNotFoundError:
            # getpass.getuser() checks for a few environment variables first,
            # but if those aren't set, imports pwd and calls getpwuid(), none of
            # which exists on Windows.
            pass
    return None


def groupname(gid: Optional[int] = None) -> Optional[bytes]:
    """Return the name of the group with the given gid.

    If gid is None, return the name of the current group."""
    return None


def readlink(path: bytes) -> bytes:
    path_str = pycompat.fsdecode(path)
    try:
        link = os.readlink(path_str)
    except ValueError as e:
        # On py2, os.readlink() raises an AttributeError since it is
        # unsupported.  On py3, reading a non-link raises a ValueError.  Simply
        # treat this as the error the locking code has been expecting up to now
        # until an effort can be made to enable symlink support on Windows.
        raise AttributeError(e)
    return pycompat.fsencode(link)


def removedirs(name: bytes) -> None:
    """special version of os.removedirs that does not remove symlinked
    directories or junction points if they actually contain files"""
    if listdir(name):
        return
    os.rmdir(name)
    head, tail = os.path.split(name)
    if not tail:
        head, tail = os.path.split(head)
    while head and tail:
        try:
            if listdir(head):
                return
            os.rmdir(head)
        except (ValueError, OSError):
            break
        head, tail = os.path.split(head)


def rename(src: bytes, dst: bytes) -> None:
    '''atomically rename file src to dst, replacing dst if it exists'''
    try:
        os.rename(src, dst)
    except FileExistsError:
        unlink(dst)
        os.rename(src, dst)


def gethgcmd() -> List[bytes]:
    return [encoding.strtolocal(arg) for arg in [sys.executable] + sys.argv[:1]]


def groupmembers(name: bytes) -> List[bytes]:
    # Don't support groups on Windows for now
    raise KeyError


def isexec(f: bytes) -> bool:
    return False


class cachestat:
<<<<<<< HEAD
    stat: Optional[os.stat_result]

    def __init__(self, path: bytes) -> None:
        self.stat = None
=======
    stat: os.stat_result

    def __init__(self, path: bytes) -> None:
        self.stat = os.stat(path)
>>>>>>> d99439f4

    def cacheable(self) -> bool:
        return bool(self.stat.st_ino)

    __hash__ = object.__hash__

    def __eq__(self, other: Any) -> bool:
        try:
            # Only dev, ino, size, mtime and atime are likely to change. Out
            # of these, we shouldn't compare atime but should compare the
            # rest. However, one of the other fields changing indicates
            # something fishy going on, so return False if anything but atime
            # changes.
            return (
                self.stat.st_ino == other.stat.st_ino
                and self.stat.st_dev == other.stat.st_dev
                and self.stat.st_nlink == other.stat.st_nlink
                and self.stat.st_uid == other.stat.st_uid
                and self.stat.st_gid == other.stat.st_gid
                and self.stat.st_size == other.stat.st_size
                and self.stat[stat.ST_MTIME] == other.stat[stat.ST_MTIME]
                and self.stat[stat.ST_CTIME] == other.stat[stat.ST_CTIME]
            )
        except AttributeError:
            return False

    def __ne__(self, other: Any) -> bool:
        return not self == other


def lookupreg(
    key: bytes,
    valname: Optional[bytes] = None,
    scope: Optional[Union[int, Iterable[int]]] = None,
) -> Optional[bytes]:
    """Look up a key/value name in the Windows registry.

    valname: value name. If unspecified, the default value for the key
    is used.
    scope: optionally specify scope for registry lookup, this can be
    a sequence of scopes to look up in order. Default (CURRENT_USER,
    LOCAL_MACHINE).
    """
    if scope is None:
        # pytype: disable=module-attr
        scope = (winreg.HKEY_CURRENT_USER, winreg.HKEY_LOCAL_MACHINE)
        # pytype: enable=module-attr
    elif not isinstance(scope, (list, tuple)):
        scope = (scope,)
    for s in scope:
        try:
            # pytype: disable=module-attr
            with winreg.OpenKey(s, encoding.strfromlocal(key)) as hkey:
                # pytype: enable=module-attr
                name = None
                if valname is not None:
                    name = encoding.strfromlocal(valname)
                # pytype: disable=module-attr
                val = winreg.QueryValueEx(hkey, name)[0]
                # pytype: enable=module-attr

                # never let a Unicode string escape into the wild
                return encoding.unitolocal(val)
        except EnvironmentError:
            pass


expandglobs: bool = True


def statislink(st: Optional[os.stat_result]) -> bool:
    '''check whether a stat result is a symlink'''
    return False


def statisexec(st: Optional[os.stat_result]) -> bool:
    '''check whether a stat result is an executable file'''
    return False


def poll(fds) -> List:
    # see posix.py for description
    raise NotImplementedError()


def readpipe(pipe) -> bytes:
    """Read all available data from a pipe."""
    chunks = []
    while True:
        size = win32.peekpipe(pipe)
        if not size:
            break

        s = pipe.read(size)
        if not s:
            break
        chunks.append(s)

    return b''.join(chunks)


def bindunixsocket(sock, path: bytes) -> NoReturn:
    raise NotImplementedError('unsupported platform')<|MERGE_RESOLUTION|>--- conflicted
+++ resolved
@@ -677,17 +677,10 @@
 
 
 class cachestat:
-<<<<<<< HEAD
-    stat: Optional[os.stat_result]
-
-    def __init__(self, path: bytes) -> None:
-        self.stat = None
-=======
     stat: os.stat_result
 
     def __init__(self, path: bytes) -> None:
         self.stat = os.stat(path)
->>>>>>> d99439f4
 
     def cacheable(self) -> bool:
         return bool(self.stat.st_ino)
