--- conflicted
+++ resolved
@@ -25,7 +25,6 @@
 
 BUNDLE_CACHE_DIR = b'bundle-cache'
 CB_MANIFEST_FILE = b'clonebundles.manifest'
-<<<<<<< HEAD
 CLONEBUNDLESCHEME = b"peer-bundle-cache://"
 
 
@@ -51,13 +50,14 @@
     This will typically be used to inject authentication information in the url
     of cached bundles."""
     return url
-=======
+
+
 SUPPORTED_CLONEBUNDLE_SCHEMES = [
     b"http://",
     b"https://",
     b"largefile://",
+    CLONEBUNDLESCHEME,
 ]
->>>>>>> 80432496
 
 
 @attr.s
