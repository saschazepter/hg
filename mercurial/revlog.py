# revlog.py - storage back-end for mercurial
# coding: utf8
#
# Copyright 2005-2007 Olivia Mackall <olivia@selenic.com>
#
# This software may be used and distributed according to the terms of the
# GNU General Public License version 2 or any later version.

"""Storage back-end for Mercurial.

This provides efficient delta storage with O(1) retrieve and append
and O(changes) merge between branches.
"""


import binascii
import collections
import contextlib
import io
import os
import struct
import weakref
import zlib

# import stuff from node for others to import from revlog
from .node import (
    bin,
    hex,
    nullrev,
    sha1nodeconstants,
    short,
    wdirrev,
)
from .i18n import _
from .revlogutils.constants import (
    ALL_KINDS,
    CHANGELOGV2,
    COMP_MODE_DEFAULT,
    COMP_MODE_INLINE,
    COMP_MODE_PLAIN,
    DELTA_BASE_REUSE_NO,
    DELTA_BASE_REUSE_TRY,
    ENTRY_RANK,
    FEATURES_BY_VERSION,
    FLAG_GENERALDELTA,
    FLAG_INLINE_DATA,
    INDEX_HEADER,
    KIND_CHANGELOG,
    KIND_FILELOG,
    RANK_UNKNOWN,
    REVLOGV0,
    REVLOGV1,
    REVLOGV1_FLAGS,
    REVLOGV2,
    REVLOGV2_FLAGS,
    REVLOG_DEFAULT_FLAGS,
    REVLOG_DEFAULT_FORMAT,
    REVLOG_DEFAULT_VERSION,
    SUPPORTED_FLAGS,
)
from .revlogutils.flagutil import (
    REVIDX_DEFAULT_FLAGS,
    REVIDX_ELLIPSIS,
    REVIDX_EXTSTORED,
    REVIDX_FLAGS_ORDER,
    REVIDX_HASCOPIESINFO,
    REVIDX_ISCENSORED,
    REVIDX_RAWTEXT_CHANGING_FLAGS,
)
from .thirdparty import attr
from . import (
    ancestor,
    dagop,
    error,
    mdiff,
    policy,
    pycompat,
    revlogutils,
    templatefilters,
    util,
)
from .interfaces import (
    repository,
    util as interfaceutil,
)
from .revlogutils import (
    deltas as deltautil,
    docket as docketutil,
    flagutil,
    nodemap as nodemaputil,
    randomaccessfile,
    revlogv0,
    rewrite,
    sidedata as sidedatautil,
)
from .utils import (
    storageutil,
    stringutil,
)

# blanked usage of all the name to prevent pyflakes constraints
# We need these name available in the module for extensions.

REVLOGV0
REVLOGV1
REVLOGV2
CHANGELOGV2
FLAG_INLINE_DATA
FLAG_GENERALDELTA
REVLOG_DEFAULT_FLAGS
REVLOG_DEFAULT_FORMAT
REVLOG_DEFAULT_VERSION
REVLOGV1_FLAGS
REVLOGV2_FLAGS
REVIDX_ISCENSORED
REVIDX_ELLIPSIS
REVIDX_HASCOPIESINFO
REVIDX_EXTSTORED
REVIDX_DEFAULT_FLAGS
REVIDX_FLAGS_ORDER
REVIDX_RAWTEXT_CHANGING_FLAGS

parsers = policy.importmod('parsers')
rustancestor = policy.importrust('ancestor')
rustdagop = policy.importrust('dagop')
rustrevlog = policy.importrust('revlog')

# Aliased for performance.
_zlibdecompress = zlib.decompress

# max size of inline data embedded into a revlog
_maxinline = 131072

# Flag processors for REVIDX_ELLIPSIS.
def ellipsisreadprocessor(rl, text):
    return text, False


def ellipsiswriteprocessor(rl, text):
    return text, False


def ellipsisrawprocessor(rl, text):
    return False


ellipsisprocessor = (
    ellipsisreadprocessor,
    ellipsiswriteprocessor,
    ellipsisrawprocessor,
)


def _verify_revision(rl, skipflags, state, node):
    """Verify the integrity of the given revlog ``node`` while providing a hook
    point for extensions to influence the operation."""
    if skipflags:
        state[b'skipread'].add(node)
    else:
        # Side-effect: read content and verify hash.
        rl.revision(node)


# True if a fast implementation for persistent-nodemap is available
#
# We also consider we have a "fast" implementation in "pure" python because
# people using pure don't really have performance consideration (and a
# wheelbarrow of other slowness source)
HAS_FAST_PERSISTENT_NODEMAP = rustrevlog is not None or hasattr(
    parsers, 'BaseIndexObject'
)


@interfaceutil.implementer(repository.irevisiondelta)
@attr.s(slots=True)
class revlogrevisiondelta:
    node = attr.ib()
    p1node = attr.ib()
    p2node = attr.ib()
    basenode = attr.ib()
    flags = attr.ib()
    baserevisionsize = attr.ib()
    revision = attr.ib()
    delta = attr.ib()
    sidedata = attr.ib()
    protocol_flags = attr.ib()
    linknode = attr.ib(default=None)


@interfaceutil.implementer(repository.iverifyproblem)
@attr.s(frozen=True)
class revlogproblem:
    warning = attr.ib(default=None)
    error = attr.ib(default=None)
    node = attr.ib(default=None)


def parse_index_v1(data, inline):
    # call the C implementation to parse the index data
    index, cache = parsers.parse_index2(data, inline)
    return index, cache


def parse_index_v2(data, inline):
    # call the C implementation to parse the index data
    index, cache = parsers.parse_index2(data, inline, format=REVLOGV2)
    return index, cache


def parse_index_cl_v2(data, inline):
    # call the C implementation to parse the index data
    index, cache = parsers.parse_index2(data, inline, format=CHANGELOGV2)
    return index, cache


if hasattr(parsers, 'parse_index_devel_nodemap'):

    def parse_index_v1_nodemap(data, inline):
        index, cache = parsers.parse_index_devel_nodemap(data, inline)
        return index, cache


else:
    parse_index_v1_nodemap = None


def parse_index_v1_mixed(data, inline):
    index, cache = parse_index_v1(data, inline)
    return rustrevlog.MixedIndex(index), cache


# corresponds to uncompressed length of indexformatng (2 gigs, 4-byte
# signed integer)
_maxentrysize = 0x7FFFFFFF

FILE_TOO_SHORT_MSG = _(
    b'cannot read from revlog %s;'
    b'  expected %d bytes from offset %d, data size is %d'
)

hexdigits = b'0123456789abcdefABCDEF'


class _Config:
    def copy(self):
        return self.__class__(**self.__dict__)


@attr.s()
class FeatureConfig(_Config):
    """Hold configuration values about the available revlog features"""

    # the default compression engine
    compression_engine = attr.ib(default=b'zlib')
    # compression engines options
    compression_engine_options = attr.ib(default=attr.Factory(dict))

    # can we use censor on this revlog
    censorable = attr.ib(default=False)
    # does this revlog use the "side data" feature
    has_side_data = attr.ib(default=False)
    # might remove rank configuration once the computation has no impact
    compute_rank = attr.ib(default=False)
    # parent order is supposed to be semantically irrelevant, so we
    # normally resort parents to ensure that the first parent is non-null,
    # if there is a non-null parent at all.
    # filelog abuses the parent order as flag to mark some instances of
    # meta-encoded files, so allow it to disable this behavior.
    canonical_parent_order = attr.ib(default=False)
    # can ellipsis commit be used
    enable_ellipsis = attr.ib(default=False)

    def copy(self):
        new = super().copy()
        new.compression_engine_options = self.compression_engine_options.copy()
        return new


@attr.s()
class DataConfig(_Config):
    """Hold configuration value about how the revlog data are read"""

    # should we try to open the "pending" version of the revlog
    try_pending = attr.ib(default=False)
    # should we try to open the "splitted" version of the revlog
    try_split = attr.ib(default=False)
    #  When True, indexfile should be opened with checkambig=True at writing,
    #  to avoid file stat ambiguity.
    check_ambig = attr.ib(default=False)

    # If true, use mmap instead of reading to deal with large index
    mmap_large_index = attr.ib(default=False)
    # how much data is large
    mmap_index_threshold = attr.ib(default=None)
    # How much data to read and cache into the raw revlog data cache.
    chunk_cache_size = attr.ib(default=65536)

    # The size of the uncompressed cache compared to the largest revision seen.
    uncompressed_cache_factor = attr.ib(default=None)

    # The number of chunk cached
    uncompressed_cache_count = attr.ib(default=None)

    # Allow sparse reading of the revlog data
    with_sparse_read = attr.ib(default=False)
    # minimal density of a sparse read chunk
    sr_density_threshold = attr.ib(default=0.50)
    # minimal size of data we skip when performing sparse read
    sr_min_gap_size = attr.ib(default=262144)

    # are delta encoded against arbitrary bases.
    generaldelta = attr.ib(default=False)


@attr.s()
class DeltaConfig(_Config):
    """Hold configuration value about how new delta are computed

    Some attributes are duplicated from DataConfig to help havign each object
    self contained.
    """

    # can delta be encoded against arbitrary bases.
    general_delta = attr.ib(default=False)
    # Allow sparse writing of the revlog data
    sparse_revlog = attr.ib(default=False)
    # maximum length of a delta chain
    max_chain_len = attr.ib(default=None)
    # Maximum distance between delta chain base start and end
    max_deltachain_span = attr.ib(default=-1)
    # If `upper_bound_comp` is not None, this is the expected maximal gain from
    # compression for the data content.
    upper_bound_comp = attr.ib(default=None)
    # Should we try a delta against both parent
    delta_both_parents = attr.ib(default=True)
    # Test delta base candidate group by chunk of this maximal size.
    candidate_group_chunk_size = attr.ib(default=0)
    # Should we display debug information about delta computation
    debug_delta = attr.ib(default=False)
    # trust incoming delta by default
    lazy_delta = attr.ib(default=True)
    # trust the base of incoming delta by default
    lazy_delta_base = attr.ib(default=False)


class _InnerRevlog:
    """An inner layer of the revlog object

    That layer exist to be able to delegate some operation to Rust, its
    boundaries are arbitrary and based on what we can delegate to Rust.
    """

    def __init__(
        self,
        opener,
        index,
        index_file,
        data_file,
        sidedata_file,
        inline,
        data_config,
        delta_config,
        feature_config,
        chunk_cache,
        default_compression_header,
    ):
        self.opener = opener
        self.index = index

        self.__index_file = index_file
        self.data_file = data_file
        self.sidedata_file = sidedata_file
        self.inline = inline
        self.data_config = data_config
        self.delta_config = delta_config
        self.feature_config = feature_config

        # used during diverted write.
        self._orig_index_file = None

        self._default_compression_header = default_compression_header

        # index

        # 3-tuple of file handles being used for active writing.
        self._writinghandles = None

        self._segmentfile = randomaccessfile.randomaccessfile(
            self.opener,
            (self.index_file if self.inline else self.data_file),
            self.data_config.chunk_cache_size,
            chunk_cache,
        )
        self._segmentfile_sidedata = randomaccessfile.randomaccessfile(
            self.opener,
            self.sidedata_file,
            self.data_config.chunk_cache_size,
        )

        # revlog header -> revlog compressor
        self._decompressors = {}
        # 3-tuple of (node, rev, text) for a raw revision.
        self._revisioncache = None

        # cache some uncompressed chunks
        # rev → uncompressed_chunk
        #
        # the max cost is dynamically updated to be proportionnal to the
        # size of revision we actually encounter.
        self._uncompressed_chunk_cache = None
        if self.data_config.uncompressed_cache_factor is not None:
            self._uncompressed_chunk_cache = util.lrucachedict(
                self.data_config.uncompressed_cache_count,
                maxcost=65536,  # some arbitrary initial value
            )

        self._delay_buffer = None

    @property
    def index_file(self):
        return self.__index_file

    @index_file.setter
    def index_file(self, new_index_file):
        self.__index_file = new_index_file
        if self.inline:
            self._segmentfile.filename = new_index_file

    def __len__(self):
        return len(self.index)

    def clear_cache(self):
        assert not self.is_delaying
        self._revisioncache = None
        if self._uncompressed_chunk_cache is not None:
            self._uncompressed_chunk_cache.clear()
        self._segmentfile.clear_cache()
        self._segmentfile_sidedata.clear_cache()

    @property
    def canonical_index_file(self):
        if self._orig_index_file is not None:
            return self._orig_index_file
        return self.index_file

    @property
    def is_delaying(self):
        """is the revlog is currently delaying the visibility of written data?

        The delaying mechanism can be either in-memory or written on disk in a
        side-file."""
        return (self._delay_buffer is not None) or (
            self._orig_index_file is not None
        )

    # Derived from index values.

    def start(self, rev):
        """the offset of the data chunk for this revision"""
        return int(self.index[rev][0] >> 16)

    def length(self, rev):
        """the length of the data chunk for this revision"""
        return self.index[rev][1]

    def end(self, rev):
        """the end of the data chunk for this revision"""
        return self.start(rev) + self.length(rev)

    def deltaparent(self, rev):
        """return deltaparent of the given revision"""
        base = self.index[rev][3]
        if base == rev:
            return nullrev
        elif self.delta_config.general_delta:
            return base
        else:
            return rev - 1

    def issnapshot(self, rev):
        """tells whether rev is a snapshot"""
        if not self.delta_config.sparse_revlog:
            return self.deltaparent(rev) == nullrev
        elif hasattr(self.index, 'issnapshot'):
            # directly assign the method to cache the testing and access
            self.issnapshot = self.index.issnapshot
            return self.issnapshot(rev)
        if rev == nullrev:
            return True
        entry = self.index[rev]
        base = entry[3]
        if base == rev:
            return True
        if base == nullrev:
            return True
        p1 = entry[5]
        while self.length(p1) == 0:
            b = self.deltaparent(p1)
            if b == p1:
                break
            p1 = b
        p2 = entry[6]
        while self.length(p2) == 0:
            b = self.deltaparent(p2)
            if b == p2:
                break
            p2 = b
        if base == p1 or base == p2:
            return False
        return self.issnapshot(base)

    def _deltachain(self, rev, stoprev=None):
        """Obtain the delta chain for a revision.

        ``stoprev`` specifies a revision to stop at. If not specified, we
        stop at the base of the chain.

        Returns a 2-tuple of (chain, stopped) where ``chain`` is a list of
        revs in ascending order and ``stopped`` is a bool indicating whether
        ``stoprev`` was hit.
        """
        generaldelta = self.delta_config.general_delta
        # Try C implementation.
        try:
            return self.index.deltachain(rev, stoprev, generaldelta)
        except AttributeError:
            pass

        chain = []

        # Alias to prevent attribute lookup in tight loop.
        index = self.index

        iterrev = rev
        e = index[iterrev]
        while iterrev != e[3] and iterrev != stoprev:
            chain.append(iterrev)
            if generaldelta:
                iterrev = e[3]
            else:
                iterrev -= 1
            e = index[iterrev]

        if iterrev == stoprev:
            stopped = True
        else:
            chain.append(iterrev)
            stopped = False

        chain.reverse()
        return chain, stopped

    @util.propertycache
    def _compressor(self):
        engine = util.compengines[self.feature_config.compression_engine]
        return engine.revlogcompressor(
            self.feature_config.compression_engine_options
        )

    @util.propertycache
    def _decompressor(self):
        """the default decompressor"""
        if self._default_compression_header is None:
            return None
        t = self._default_compression_header
        c = self._get_decompressor(t)
        return c.decompress

    def _get_decompressor(self, t):
        try:
            compressor = self._decompressors[t]
        except KeyError:
            try:
                engine = util.compengines.forrevlogheader(t)
                compressor = engine.revlogcompressor(
                    self.feature_config.compression_engine_options
                )
                self._decompressors[t] = compressor
            except KeyError:
                raise error.RevlogError(
                    _(b'unknown compression type %s') % binascii.hexlify(t)
                )
        return compressor

    def compress(self, data):
        """Generate a possibly-compressed representation of data."""
        if not data:
            return b'', data

        compressed = self._compressor.compress(data)

        if compressed:
            # The revlog compressor added the header in the returned data.
            return b'', compressed

        if data[0:1] == b'\0':
            return b'', data
        return b'u', data

    def decompress(self, data):
        """Decompress a revlog chunk.

        The chunk is expected to begin with a header identifying the
        format type so it can be routed to an appropriate decompressor.
        """
        if not data:
            return data

        # Revlogs are read much more frequently than they are written and many
        # chunks only take microseconds to decompress, so performance is
        # important here.
        #
        # We can make a few assumptions about revlogs:
        #
        # 1) the majority of chunks will be compressed (as opposed to inline
        #    raw data).
        # 2) decompressing *any* data will likely by at least 10x slower than
        #    returning raw inline data.
        # 3) we want to prioritize common and officially supported compression
        #    engines
        #
        # It follows that we want to optimize for "decompress compressed data
        # when encoded with common and officially supported compression engines"
        # case over "raw data" and "data encoded by less common or non-official
        # compression engines." That is why we have the inline lookup first
        # followed by the compengines lookup.
        #
        # According to `hg perfrevlogchunks`, this is ~0.5% faster for zlib
        # compressed chunks. And this matters for changelog and manifest reads.
        t = data[0:1]

        if t == b'x':
            try:
                return _zlibdecompress(data)
            except zlib.error as e:
                raise error.RevlogError(
                    _(b'revlog decompress error: %s')
                    % stringutil.forcebytestr(e)
                )
        # '\0' is more common than 'u' so it goes first.
        elif t == b'\0':
            return data
        elif t == b'u':
            return util.buffer(data, 1)

        compressor = self._get_decompressor(t)

        return compressor.decompress(data)

    @contextlib.contextmanager
    def reading(self):
        """Context manager that keeps data and sidedata files open for reading"""
        if len(self.index) == 0:
            yield  # nothing to be read
        else:
            with self._segmentfile.reading():
                with self._segmentfile_sidedata.reading():
                    yield

    @property
    def is_writing(self):
        """True is a writing context is open"""
        return self._writinghandles is not None

    @property
    def is_open(self):
        """True if any file handle is being held

        Used for assert and debug in the python code"""
        return self._segmentfile.is_open or self._segmentfile_sidedata.is_open

    @contextlib.contextmanager
    def writing(self, transaction, data_end=None, sidedata_end=None):
        """Open the revlog files for writing

        Add content to a revlog should be done within such context.
        """
        if self.is_writing:
            yield
        else:
            ifh = dfh = sdfh = None
            try:
                r = len(self.index)
                # opening the data file.
                dsize = 0
                if r:
                    dsize = self.end(r - 1)
                dfh = None
                if not self.inline:
                    try:
                        dfh = self.opener(self.data_file, mode=b"r+")
                        if data_end is None:
                            dfh.seek(0, os.SEEK_END)
                        else:
                            dfh.seek(data_end, os.SEEK_SET)
                    except FileNotFoundError:
                        dfh = self.opener(self.data_file, mode=b"w+")
                    transaction.add(self.data_file, dsize)
                if self.sidedata_file is not None:
                    assert sidedata_end is not None
                    # revlog-v2 does not inline, help Pytype
                    assert dfh is not None
                    try:
                        sdfh = self.opener(self.sidedata_file, mode=b"r+")
                        dfh.seek(sidedata_end, os.SEEK_SET)
                    except FileNotFoundError:
                        sdfh = self.opener(self.sidedata_file, mode=b"w+")
                    transaction.add(self.sidedata_file, sidedata_end)

                # opening the index file.
                isize = r * self.index.entry_size
                ifh = self.__index_write_fp()
                if self.inline:
                    transaction.add(self.index_file, dsize + isize)
                else:
                    transaction.add(self.index_file, isize)
                # exposing all file handle for writing.
                self._writinghandles = (ifh, dfh, sdfh)
                self._segmentfile.writing_handle = ifh if self.inline else dfh
                self._segmentfile_sidedata.writing_handle = sdfh
                yield
            finally:
                self._writinghandles = None
                self._segmentfile.writing_handle = None
                self._segmentfile_sidedata.writing_handle = None
                if dfh is not None:
                    dfh.close()
                if sdfh is not None:
                    sdfh.close()
                # closing the index file last to avoid exposing referent to
                # potential unflushed data content.
                if ifh is not None:
                    ifh.close()

    def __index_write_fp(self, index_end=None):
        """internal method to open the index file for writing

        You should not use this directly and use `_writing` instead
        """
        try:
            if self._delay_buffer is None:
                f = self.opener(
                    self.index_file,
                    mode=b"r+",
                    checkambig=self.data_config.check_ambig,
                )
            else:
                # check_ambig affect we way we open file for writing, however
                # here, we do not actually open a file for writting as write
                # will appened to a delay_buffer. So check_ambig is not
                # meaningful and unneeded here.
                f = randomaccessfile.appender(
                    self.opener, self.index_file, b"r+", self._delay_buffer
                )
            if index_end is None:
                f.seek(0, os.SEEK_END)
            else:
                f.seek(index_end, os.SEEK_SET)
            return f
        except FileNotFoundError:
            if self._delay_buffer is None:
                return self.opener(
                    self.index_file,
                    mode=b"w+",
                    checkambig=self.data_config.check_ambig,
                )
            else:
                return randomaccessfile.appender(
                    self.opener, self.index_file, b"w+", self._delay_buffer
                )

    def __index_new_fp(self):
        """internal method to create a new index file for writing

        You should not use this unless you are upgrading from inline revlog
        """
        return self.opener(
            self.index_file,
            mode=b"w",
            checkambig=self.data_config.check_ambig,
            atomictemp=True,
        )

    def split_inline(self, tr, header, new_index_file_path=None):
        """split the data of an inline revlog into an index and a data file"""
        existing_handles = False
        if self._writinghandles is not None:
            existing_handles = True
            fp = self._writinghandles[0]
            fp.flush()
            fp.close()
            # We can't use the cached file handle after close(). So prevent
            # its usage.
            self._writinghandles = None
            self._segmentfile.writing_handle = None
            # No need to deal with sidedata writing handle as it is only
            # relevant with revlog-v2 which is never inline, not reaching
            # this code

        new_dfh = self.opener(self.data_file, mode=b"w+")
        new_dfh.truncate(0)  # drop any potentially existing data
        try:
            with self.reading():
                for r in range(len(self.index)):
                    new_dfh.write(self.get_segment_for_revs(r, r)[1])
                new_dfh.flush()

            if new_index_file_path is not None:
                self.index_file = new_index_file_path
            with self.__index_new_fp() as fp:
                self.inline = False
                for i in range(len(self.index)):
                    e = self.index.entry_binary(i)
                    if i == 0:
                        packed_header = self.index.pack_header(header)
                        e = packed_header + e
                    fp.write(e)

                # If we don't use side-write, the temp file replace the real
                # index when we exit the context manager

            self._segmentfile = randomaccessfile.randomaccessfile(
                self.opener,
                self.data_file,
                self.data_config.chunk_cache_size,
            )

            if existing_handles:
                # switched from inline to conventional reopen the index
                ifh = self.__index_write_fp()
                self._writinghandles = (ifh, new_dfh, None)
                self._segmentfile.writing_handle = new_dfh
                new_dfh = None
                # No need to deal with sidedata writing handle as it is only
                # relevant with revlog-v2 which is never inline, not reaching
                # this code
        finally:
            if new_dfh is not None:
                new_dfh.close()
        return self.index_file

    def get_segment_for_revs(self, startrev, endrev):
        """Obtain a segment of raw data corresponding to a range of revisions.

        Accepts the start and end revisions and an optional already-open
        file handle to be used for reading. If the file handle is read, its
        seek position will not be preserved.

        Requests for data may be satisfied by a cache.

        Returns a 2-tuple of (offset, data) for the requested range of
        revisions. Offset is the integer offset from the beginning of the
        revlog and data is a str or buffer of the raw byte data.

        Callers will need to call ``self.start(rev)`` and ``self.length(rev)``
        to determine where each revision's data begins and ends.

        API: we should consider making this a private part of the InnerRevlog
        at some point.
        """
        # Inlined self.start(startrev) & self.end(endrev) for perf reasons
        # (functions are expensive).
        index = self.index
        istart = index[startrev]
        start = int(istart[0] >> 16)
        if startrev == endrev:
            end = start + istart[1]
        else:
            iend = index[endrev]
            end = int(iend[0] >> 16) + iend[1]

        if self.inline:
            start += (startrev + 1) * self.index.entry_size
            end += (endrev + 1) * self.index.entry_size
        length = end - start

        return start, self._segmentfile.read_chunk(start, length)

    def _chunk(self, rev):
        """Obtain a single decompressed chunk for a revision.

        Accepts an integer revision and an optional already-open file handle
        to be used for reading. If used, the seek position of the file will not
        be preserved.

        Returns a str holding uncompressed data for the requested revision.
        """
        if self._uncompressed_chunk_cache is not None:
            uncomp = self._uncompressed_chunk_cache.get(rev)
            if uncomp is not None:
                return uncomp

        compression_mode = self.index[rev][10]
        data = self.get_segment_for_revs(rev, rev)[1]
        if compression_mode == COMP_MODE_PLAIN:
            uncomp = data
        elif compression_mode == COMP_MODE_DEFAULT:
            uncomp = self._decompressor(data)
        elif compression_mode == COMP_MODE_INLINE:
            uncomp = self.decompress(data)
        else:
            msg = b'unknown compression mode %d'
            msg %= compression_mode
            raise error.RevlogError(msg)
        if self._uncompressed_chunk_cache is not None:
            self._uncompressed_chunk_cache.insert(rev, uncomp, cost=len(uncomp))
        return uncomp

    def _chunks(self, revs, targetsize=None):
        """Obtain decompressed chunks for the specified revisions.

        Accepts an iterable of numeric revisions that are assumed to be in
        ascending order. Also accepts an optional already-open file handle
        to be used for reading. If used, the seek position of the file will
        not be preserved.

        This function is similar to calling ``self._chunk()`` multiple times,
        but is faster.

        Returns a list with decompressed data for each requested revision.
        """
        if not revs:
            return []
        start = self.start
        length = self.length
        inline = self.inline
        iosize = self.index.entry_size
        buffer = util.buffer

        fetched_revs = []
        fadd = fetched_revs.append

        chunks = []
        ladd = chunks.append

        if self._uncompressed_chunk_cache is None:
            fetched_revs = revs
        else:
            for rev in revs:
                cached_value = self._uncompressed_chunk_cache.get(rev)
                if cached_value is None:
                    fadd(rev)
                else:
                    ladd((rev, cached_value))

        if not fetched_revs:
            slicedchunks = ()
        elif not self.data_config.with_sparse_read:
            slicedchunks = (fetched_revs,)
        else:
            slicedchunks = deltautil.slicechunk(
                self,
                fetched_revs,
                targetsize=targetsize,
            )

        for revschunk in slicedchunks:
            firstrev = revschunk[0]
            # Skip trailing revisions with empty diff
            for lastrev in revschunk[::-1]:
                if length(lastrev) != 0:
                    break

            try:
                offset, data = self.get_segment_for_revs(firstrev, lastrev)
            except OverflowError:
                # issue4215 - we can't cache a run of chunks greater than
                # 2G on Windows
                for rev in revschunk:
                    ladd((rev, self._chunk(rev)))

            decomp = self.decompress
            # self._decompressor might be None, but will not be used in that case
            def_decomp = self._decompressor
            for rev in revschunk:
                chunkstart = start(rev)
                if inline:
                    chunkstart += (rev + 1) * iosize
                chunklength = length(rev)
                comp_mode = self.index[rev][10]
                c = buffer(data, chunkstart - offset, chunklength)
                if comp_mode == COMP_MODE_PLAIN:
                    c = c
                elif comp_mode == COMP_MODE_INLINE:
                    c = decomp(c)
                elif comp_mode == COMP_MODE_DEFAULT:
                    c = def_decomp(c)
                else:
                    msg = b'unknown compression mode %d'
                    msg %= comp_mode
                    raise error.RevlogError(msg)
                ladd((rev, c))
                if self._uncompressed_chunk_cache is not None:
                    self._uncompressed_chunk_cache.insert(rev, c, len(c))

        chunks.sort()
        return [x[1] for x in chunks]

    def raw_text(self, node, rev):
        """return the possibly unvalidated rawtext for a revision

        returns (rev, rawtext, validated)
        """

        # revision in the cache (could be useful to apply delta)
        cachedrev = None
        # An intermediate text to apply deltas to
        basetext = None

        # Check if we have the entry in cache
        # The cache entry looks like (node, rev, rawtext)
        if self._revisioncache:
            cachedrev = self._revisioncache[1]

        chain, stopped = self._deltachain(rev, stoprev=cachedrev)
        if stopped:
            basetext = self._revisioncache[2]

        # drop cache to save memory, the caller is expected to
        # update self._inner._revisioncache after validating the text
        self._revisioncache = None

        targetsize = None
        rawsize = self.index[rev][2]
        if 0 <= rawsize:
            targetsize = 4 * rawsize

        if self._uncompressed_chunk_cache is not None:
            # dynamically update the uncompressed_chunk_cache size to the
            # largest revision we saw in this revlog.
            factor = self.data_config.uncompressed_cache_factor
            candidate_size = rawsize * factor
            if candidate_size > self._uncompressed_chunk_cache.maxcost:
                self._uncompressed_chunk_cache.maxcost = candidate_size

        bins = self._chunks(chain, targetsize=targetsize)
        if basetext is None:
            basetext = bytes(bins[0])
            bins = bins[1:]

        rawtext = mdiff.patches(basetext, bins)
        del basetext  # let us have a chance to free memory early
        return (rev, rawtext, False)

    def sidedata(self, rev, sidedata_end):
        """Return the sidedata for a given revision number."""
        index_entry = self.index[rev]
        sidedata_offset = index_entry[8]
        sidedata_size = index_entry[9]

        if self.inline:
            sidedata_offset += self.index.entry_size * (1 + rev)
        if sidedata_size == 0:
            return {}

        if sidedata_end < sidedata_offset + sidedata_size:
            filename = self.sidedata_file
            end = sidedata_end
            offset = sidedata_offset
            length = sidedata_size
            m = FILE_TOO_SHORT_MSG % (filename, length, offset, end)
            raise error.RevlogError(m)

        comp_segment = self._segmentfile_sidedata.read_chunk(
            sidedata_offset, sidedata_size
        )

        comp = self.index[rev][11]
        if comp == COMP_MODE_PLAIN:
            segment = comp_segment
        elif comp == COMP_MODE_DEFAULT:
            segment = self._decompressor(comp_segment)
        elif comp == COMP_MODE_INLINE:
            segment = self.decompress(comp_segment)
        else:
            msg = b'unknown compression mode %d'
            msg %= comp
            raise error.RevlogError(msg)

        sidedata = sidedatautil.deserialize_sidedata(segment)
        return sidedata

    def write_entry(
        self,
        transaction,
        entry,
        data,
        link,
        offset,
        sidedata,
        sidedata_offset,
        index_end,
        data_end,
        sidedata_end,
    ):
        # Files opened in a+ mode have inconsistent behavior on various
        # platforms. Windows requires that a file positioning call be made
        # when the file handle transitions between reads and writes. See
        # 3686fa2b8eee and the mixedfilemodewrapper in windows.py. On other
        # platforms, Python or the platform itself can be buggy. Some versions
        # of Solaris have been observed to not append at the end of the file
        # if the file was seeked to before the end. See issue4943 for more.
        #
        # We work around this issue by inserting a seek() before writing.
        # Note: This is likely not necessary on Python 3. However, because
        # the file handle is reused for reads and may be seeked there, we need
        # to be careful before changing this.
        if self._writinghandles is None:
            msg = b'adding revision outside `revlog._writing` context'
            raise error.ProgrammingError(msg)
        ifh, dfh, sdfh = self._writinghandles
        if index_end is None:
            ifh.seek(0, os.SEEK_END)
        else:
            ifh.seek(index_end, os.SEEK_SET)
        if dfh:
            if data_end is None:
                dfh.seek(0, os.SEEK_END)
            else:
                dfh.seek(data_end, os.SEEK_SET)
        if sdfh:
            sdfh.seek(sidedata_end, os.SEEK_SET)

        curr = len(self.index) - 1
        if not self.inline:
            transaction.add(self.data_file, offset)
            if self.sidedata_file:
                transaction.add(self.sidedata_file, sidedata_offset)
            transaction.add(self.canonical_index_file, curr * len(entry))
            if data[0]:
                dfh.write(data[0])
            dfh.write(data[1])
            if sidedata:
                sdfh.write(sidedata)
            if self._delay_buffer is None:
                ifh.write(entry)
            else:
                self._delay_buffer.append(entry)
        else:
            offset += curr * self.index.entry_size
            transaction.add(self.canonical_index_file, offset)
            assert not sidedata
            if self._delay_buffer is None:
                ifh.write(entry)
                ifh.write(data[0])
                ifh.write(data[1])
            else:
                self._delay_buffer.append(entry)
                self._delay_buffer.append(data[0])
                self._delay_buffer.append(data[1])
        return (
            ifh.tell(),
            dfh.tell() if dfh else None,
            sdfh.tell() if sdfh else None,
        )

    def _divert_index(self):
        return self.index_file + b'.a'

    def delay(self):
        assert not self.is_open
        if self._delay_buffer is not None or self._orig_index_file is not None:
            # delay or divert already in place
            return None
        elif len(self.index) == 0:
            self._orig_index_file = self.index_file
            self.index_file = self._divert_index()
            self._segmentfile.filename = self.index_file
            assert self._orig_index_file is not None
            assert self.index_file is not None
            if self.opener.exists(self.index_file):
                self.opener.unlink(self.index_file)
            return self.index_file
        else:
            self._segmentfile._delay_buffer = self._delay_buffer = []
            return None

    def write_pending(self):
        assert not self.is_open
        if self._orig_index_file is not None:
            return None, True
        any_pending = False
        pending_index_file = self._divert_index()
        if self.opener.exists(pending_index_file):
            self.opener.unlink(pending_index_file)
        util.copyfile(
            self.opener.join(self.index_file),
            self.opener.join(pending_index_file),
        )
        if self._delay_buffer:
            with self.opener(pending_index_file, b'r+') as ifh:
                ifh.seek(0, os.SEEK_END)
                ifh.write(b"".join(self._delay_buffer))
            any_pending = True
        self._segmentfile._delay_buffer = self._delay_buffer = None
        self._orig_index_file = self.index_file
        self.index_file = pending_index_file
        self._segmentfile.filename = self.index_file
        return self.index_file, any_pending

    def finalize_pending(self):
        assert not self.is_open

        delay = self._delay_buffer is not None
        divert = self._orig_index_file is not None

        if delay and divert:
            assert False, "unreachable"
        elif delay:
            if self._delay_buffer:
                with self.opener(self.index_file, b'r+') as ifh:
                    ifh.seek(0, os.SEEK_END)
                    ifh.write(b"".join(self._delay_buffer))
            self._segmentfile._delay_buffer = self._delay_buffer = None
        elif divert:
            if self.opener.exists(self.index_file):
                self.opener.rename(
                    self.index_file,
                    self._orig_index_file,
                    checkambig=True,
                )
            self.index_file = self._orig_index_file
            self._orig_index_file = None
            self._segmentfile.filename = self.index_file
        else:
            msg = b"not delay or divert found on this revlog"
            raise error.ProgrammingError(msg)
        return self.canonical_index_file


class revlog:
    """
    the underlying revision storage object

    A revlog consists of two parts, an index and the revision data.

    The index is a file with a fixed record size containing
    information on each revision, including its nodeid (hash), the
    nodeids of its parents, the position and offset of its data within
    the data file, and the revision it's based on. Finally, each entry
    contains a linkrev entry that can serve as a pointer to external
    data.

    The revision data itself is a linear collection of data chunks.
    Each chunk represents a revision and is usually represented as a
    delta against the previous chunk. To bound lookup time, runs of
    deltas are limited to about 2 times the length of the original
    version data. This makes retrieval of a version proportional to
    its size, or O(1) relative to the number of revisions.

    Both pieces of the revlog are written to in an append-only
    fashion, which means we never need to rewrite a file to insert or
    remove data, and can use some simple techniques to avoid the need
    for locking while reading.

    If checkambig, indexfile is opened with checkambig=True at
    writing, to avoid file stat ambiguity.

    If mmaplargeindex is True, and an mmapindexthreshold is set, the
    index will be mmapped rather than read if it is larger than the
    configured threshold.

    If censorable is True, the revlog can have censored revisions.

    If `upperboundcomp` is not None, this is the expected maximal gain from
    compression for the data content.

    `concurrencychecker` is an optional function that receives 3 arguments: a
    file handle, a filename, and an expected position. It should check whether
    the current position in the file handle is valid, and log/warn/fail (by
    raising).

    See mercurial/revlogutils/contants.py for details about the content of an
    index entry.
    """

    _flagserrorclass = error.RevlogError

    @staticmethod
    def is_inline_index(header_bytes):
<<<<<<< HEAD
        """Determine if a revlog is inline from the initial bytes of the index"""
=======
        if len(header_bytes) == 0:
            return True

>>>>>>> 950c9a4b
        header = INDEX_HEADER.unpack(header_bytes)[0]

        _format_flags = header & ~0xFFFF
        _format_version = header & 0xFFFF

        features = FEATURES_BY_VERSION[_format_version]
        return features[b'inline'](_format_flags)

    def __init__(
        self,
        opener,
        target,
        radix,
        postfix=None,  # only exist for `tmpcensored` now
        checkambig=False,
        mmaplargeindex=False,
        censorable=False,
        upperboundcomp=None,
        persistentnodemap=False,
        concurrencychecker=None,
        trypending=False,
        try_split=False,
        canonical_parent_order=True,
    ):
        """
        create a revlog object

        opener is a function that abstracts the file opening operation
        and can be used to implement COW semantics or the like.

        `target`: a (KIND, ID) tuple that identify the content stored in
        this revlog. It help the rest of the code to understand what the revlog
        is about without having to resort to heuristic and index filename
        analysis. Note: that this must be reliably be set by normal code, but
        that test, debug, or performance measurement code might not set this to
        accurate value.
        """

        self.radix = radix

        self._docket_file = None
        self._indexfile = None
        self._datafile = None
        self._sidedatafile = None
        self._nodemap_file = None
        self.postfix = postfix
        self._trypending = trypending
        self._try_split = try_split
        self.opener = opener
        if persistentnodemap:
            self._nodemap_file = nodemaputil.get_nodemap_file(self)

        assert target[0] in ALL_KINDS
        assert len(target) == 2
        self.target = target
        if b'feature-config' in self.opener.options:
            self.feature_config = self.opener.options[b'feature-config'].copy()
        else:
            self.feature_config = FeatureConfig()
        self.feature_config.censorable = censorable
        self.feature_config.canonical_parent_order = canonical_parent_order
        if b'data-config' in self.opener.options:
            self.data_config = self.opener.options[b'data-config'].copy()
        else:
            self.data_config = DataConfig()
        self.data_config.check_ambig = checkambig
        self.data_config.mmap_large_index = mmaplargeindex
        if b'delta-config' in self.opener.options:
            self.delta_config = self.opener.options[b'delta-config'].copy()
        else:
            self.delta_config = DeltaConfig()
        self.delta_config.upper_bound_comp = upperboundcomp

        # Maps rev to chain base rev.
        self._chainbasecache = util.lrucachedict(100)

        self.index = None
        self._docket = None
        self._nodemap_docket = None
        # Mapping of partial identifiers to full nodes.
        self._pcache = {}

        # other optionnals features

        # Make copy of flag processors so each revlog instance can support
        # custom flags.
        self._flagprocessors = dict(flagutil.flagprocessors)
        # prevent nesting of addgroup
        self._adding_group = None

        chunk_cache = self._loadindex()
        self._load_inner(chunk_cache)
        self._concurrencychecker = concurrencychecker

    @property
    def _generaldelta(self):
        """temporary compatibility proxy"""
        util.nouideprecwarn(
            b"use revlog.delta_config.general_delta", b"6.6", stacklevel=2
        )
        return self.delta_config.general_delta

    @property
    def _checkambig(self):
        """temporary compatibility proxy"""
        util.nouideprecwarn(
            b"use revlog.data_config.checkambig", b"6.6", stacklevel=2
        )
        return self.data_config.check_ambig

    @property
    def _mmaplargeindex(self):
        """temporary compatibility proxy"""
        util.nouideprecwarn(
            b"use revlog.data_config.mmap_large_index", b"6.6", stacklevel=2
        )
        return self.data_config.mmap_large_index

    @property
    def _censorable(self):
        """temporary compatibility proxy"""
        util.nouideprecwarn(
            b"use revlog.feature_config.censorable", b"6.6", stacklevel=2
        )
        return self.feature_config.censorable

    @property
    def _chunkcachesize(self):
        """temporary compatibility proxy"""
        util.nouideprecwarn(
            b"use revlog.data_config.chunk_cache_size", b"6.6", stacklevel=2
        )
        return self.data_config.chunk_cache_size

    @property
    def _maxchainlen(self):
        """temporary compatibility proxy"""
        util.nouideprecwarn(
            b"use revlog.delta_config.max_chain_len", b"6.6", stacklevel=2
        )
        return self.delta_config.max_chain_len

    @property
    def _deltabothparents(self):
        """temporary compatibility proxy"""
        util.nouideprecwarn(
            b"use revlog.delta_config.delta_both_parents", b"6.6", stacklevel=2
        )
        return self.delta_config.delta_both_parents

    @property
    def _candidate_group_chunk_size(self):
        """temporary compatibility proxy"""
        util.nouideprecwarn(
            b"use revlog.delta_config.candidate_group_chunk_size",
            b"6.6",
            stacklevel=2,
        )
        return self.delta_config.candidate_group_chunk_size

    @property
    def _debug_delta(self):
        """temporary compatibility proxy"""
        util.nouideprecwarn(
            b"use revlog.delta_config.debug_delta", b"6.6", stacklevel=2
        )
        return self.delta_config.debug_delta

    @property
    def _compengine(self):
        """temporary compatibility proxy"""
        util.nouideprecwarn(
            b"use revlog.feature_config.compression_engine",
            b"6.6",
            stacklevel=2,
        )
        return self.feature_config.compression_engine

    @property
    def upperboundcomp(self):
        """temporary compatibility proxy"""
        util.nouideprecwarn(
            b"use revlog.delta_config.upper_bound_comp",
            b"6.6",
            stacklevel=2,
        )
        return self.delta_config.upper_bound_comp

    @property
    def _compengineopts(self):
        """temporary compatibility proxy"""
        util.nouideprecwarn(
            b"use revlog.feature_config.compression_engine_options",
            b"6.6",
            stacklevel=2,
        )
        return self.feature_config.compression_engine_options

    @property
    def _maxdeltachainspan(self):
        """temporary compatibility proxy"""
        util.nouideprecwarn(
            b"use revlog.delta_config.max_deltachain_span", b"6.6", stacklevel=2
        )
        return self.delta_config.max_deltachain_span

    @property
    def _withsparseread(self):
        """temporary compatibility proxy"""
        util.nouideprecwarn(
            b"use revlog.data_config.with_sparse_read", b"6.6", stacklevel=2
        )
        return self.data_config.with_sparse_read

    @property
    def _sparserevlog(self):
        """temporary compatibility proxy"""
        util.nouideprecwarn(
            b"use revlog.delta_config.sparse_revlog", b"6.6", stacklevel=2
        )
        return self.delta_config.sparse_revlog

    @property
    def hassidedata(self):
        """temporary compatibility proxy"""
        util.nouideprecwarn(
            b"use revlog.feature_config.has_side_data", b"6.6", stacklevel=2
        )
        return self.feature_config.has_side_data

    @property
    def _srdensitythreshold(self):
        """temporary compatibility proxy"""
        util.nouideprecwarn(
            b"use revlog.data_config.sr_density_threshold",
            b"6.6",
            stacklevel=2,
        )
        return self.data_config.sr_density_threshold

    @property
    def _srmingapsize(self):
        """temporary compatibility proxy"""
        util.nouideprecwarn(
            b"use revlog.data_config.sr_min_gap_size", b"6.6", stacklevel=2
        )
        return self.data_config.sr_min_gap_size

    @property
    def _compute_rank(self):
        """temporary compatibility proxy"""
        util.nouideprecwarn(
            b"use revlog.feature_config.compute_rank", b"6.6", stacklevel=2
        )
        return self.feature_config.compute_rank

    @property
    def canonical_parent_order(self):
        """temporary compatibility proxy"""
        util.nouideprecwarn(
            b"use revlog.feature_config.canonical_parent_order",
            b"6.6",
            stacklevel=2,
        )
        return self.feature_config.canonical_parent_order

    @property
    def _lazydelta(self):
        """temporary compatibility proxy"""
        util.nouideprecwarn(
            b"use revlog.delta_config.lazy_delta", b"6.6", stacklevel=2
        )
        return self.delta_config.lazy_delta

    @property
    def _lazydeltabase(self):
        """temporary compatibility proxy"""
        util.nouideprecwarn(
            b"use revlog.delta_config.lazy_delta_base", b"6.6", stacklevel=2
        )
        return self.delta_config.lazy_delta_base

    def _init_opts(self):
        """process options (from above/config) to setup associated default revlog mode

        These values might be affected when actually reading on disk information.

        The relevant values are returned for use in _loadindex().

        * newversionflags:
            version header to use if we need to create a new revlog

        * mmapindexthreshold:
            minimal index size for start to use mmap

        * force_nodemap:
            force the usage of a "development" version of the nodemap code
        """
        opts = self.opener.options

        if b'changelogv2' in opts and self.revlog_kind == KIND_CHANGELOG:
            new_header = CHANGELOGV2
            compute_rank = opts.get(b'changelogv2.compute-rank', True)
            self.feature_config.compute_rank = compute_rank
        elif b'revlogv2' in opts:
            new_header = REVLOGV2
        elif b'revlogv1' in opts:
            new_header = REVLOGV1 | FLAG_INLINE_DATA
            if b'generaldelta' in opts:
                new_header |= FLAG_GENERALDELTA
        elif b'revlogv0' in self.opener.options:
            new_header = REVLOGV0
        else:
            new_header = REVLOG_DEFAULT_VERSION

        mmapindexthreshold = None
        if self.data_config.mmap_large_index:
            mmapindexthreshold = self.data_config.mmap_index_threshold
        if self.feature_config.enable_ellipsis:
            self._flagprocessors[REVIDX_ELLIPSIS] = ellipsisprocessor

        # revlog v0 doesn't have flag processors
        for flag, processor in opts.get(b'flagprocessors', {}).items():
            flagutil.insertflagprocessor(flag, processor, self._flagprocessors)

        chunk_cache_size = self.data_config.chunk_cache_size
        if chunk_cache_size <= 0:
            raise error.RevlogError(
                _(b'revlog chunk cache size %r is not greater than 0')
                % chunk_cache_size
            )
        elif chunk_cache_size & (chunk_cache_size - 1):
            raise error.RevlogError(
                _(b'revlog chunk cache size %r is not a power of 2')
                % chunk_cache_size
            )
        force_nodemap = opts.get(b'devel-force-nodemap', False)
        return new_header, mmapindexthreshold, force_nodemap

    def _get_data(self, filepath, mmap_threshold, size=None):
        """return a file content with or without mmap

        If the file is missing return the empty string"""
        try:
            with self.opener(filepath) as fp:
                if mmap_threshold is not None:
                    file_size = self.opener.fstat(fp).st_size
                    if file_size >= mmap_threshold:
                        if size is not None:
                            # avoid potentiel mmap crash
                            size = min(file_size, size)
                        # TODO: should .close() to release resources without
                        # relying on Python GC
                        if size is None:
                            return util.buffer(util.mmapread(fp))
                        else:
                            return util.buffer(util.mmapread(fp, size))
                if size is None:
                    return fp.read()
                else:
                    return fp.read(size)
        except FileNotFoundError:
            return b''

    def get_streams(self, max_linkrev, force_inline=False):
        """return a list of streams that represent this revlog

        This is used by stream-clone to do bytes to bytes copies of a repository.

        This streams data for all revisions that refer to a changelog revision up
        to `max_linkrev`.

        If `force_inline` is set, it enforces that the stream will represent an inline revlog.

        It returns is a list of three-tuple:

            [
                (filename, bytes_stream, stream_size),
                …
            ]
        """
        n = len(self)
        index = self.index
        while n > 0:
            linkrev = index[n - 1][4]
            if linkrev < max_linkrev:
                break
            # note: this loop will rarely go through multiple iterations, since
            # it only traverses commits created during the current streaming
            # pull operation.
            #
            # If this become a problem, using a binary search should cap the
            # runtime of this.
            n = n - 1
        if n == 0:
            # no data to send
            return []
        index_size = n * index.entry_size
        data_size = self.end(n - 1)

        # XXX we might have been split (or stripped) since the object
        # initialization, We need to close this race too, but having a way to
        # pre-open the file we feed to the revlog and never closing them before
        # we are done streaming.

        if self._inline:

            def get_stream():
                with self.opener(self._indexfile, mode=b"r") as fp:
                    yield None
                    size = index_size + data_size
                    if size <= 65536:
                        yield fp.read(size)
                    else:
                        yield from util.filechunkiter(fp, limit=size)

            inline_stream = get_stream()
            next(inline_stream)
            return [
                (self._indexfile, inline_stream, index_size + data_size),
            ]
        elif force_inline:

            def get_stream():
                with self.reading():
                    yield None

                    for rev in range(n):
                        idx = self.index.entry_binary(rev)
                        if rev == 0 and self._docket is None:
                            # re-inject the inline flag
                            header = self._format_flags
                            header |= self._format_version
                            header |= FLAG_INLINE_DATA
                            header = self.index.pack_header(header)
                            idx = header + idx
                        yield idx
                        yield self._inner.get_segment_for_revs(rev, rev)[1]

            inline_stream = get_stream()
            next(inline_stream)
            return [
                (self._indexfile, inline_stream, index_size + data_size),
            ]
        else:

            def get_index_stream():
                with self.opener(self._indexfile, mode=b"r") as fp:
                    yield None
                    if index_size <= 65536:
                        yield fp.read(index_size)
                    else:
                        yield from util.filechunkiter(fp, limit=index_size)

            def get_data_stream():
                with self._datafp() as fp:
                    yield None
                    if data_size <= 65536:
                        yield fp.read(data_size)
                    else:
                        yield from util.filechunkiter(fp, limit=data_size)

            index_stream = get_index_stream()
            next(index_stream)
            data_stream = get_data_stream()
            next(data_stream)
            return [
                (self._datafile, data_stream, data_size),
                (self._indexfile, index_stream, index_size),
            ]

    def _loadindex(self, docket=None):

        new_header, mmapindexthreshold, force_nodemap = self._init_opts()

        if self.postfix is not None:
            entry_point = b'%s.i.%s' % (self.radix, self.postfix)
        elif self._trypending and self.opener.exists(b'%s.i.a' % self.radix):
            entry_point = b'%s.i.a' % self.radix
        elif self._try_split and self.opener.exists(self._split_index_file):
            entry_point = self._split_index_file
        else:
            entry_point = b'%s.i' % self.radix

        if docket is not None:
            self._docket = docket
            self._docket_file = entry_point
        else:
            self._initempty = True
            entry_data = self._get_data(entry_point, mmapindexthreshold)
            if len(entry_data) > 0:
                header = INDEX_HEADER.unpack(entry_data[:4])[0]
                self._initempty = False
            else:
                header = new_header

            self._format_flags = header & ~0xFFFF
            self._format_version = header & 0xFFFF

            supported_flags = SUPPORTED_FLAGS.get(self._format_version)
            if supported_flags is None:
                msg = _(b'unknown version (%d) in revlog %s')
                msg %= (self._format_version, self.display_id)
                raise error.RevlogError(msg)
            elif self._format_flags & ~supported_flags:
                msg = _(b'unknown flags (%#04x) in version %d revlog %s')
                display_flag = self._format_flags >> 16
                msg %= (display_flag, self._format_version, self.display_id)
                raise error.RevlogError(msg)

            features = FEATURES_BY_VERSION[self._format_version]
            self._inline = features[b'inline'](self._format_flags)
            self.delta_config.general_delta = features[b'generaldelta'](
                self._format_flags
            )
            self.feature_config.has_side_data = features[b'sidedata']

            if not features[b'docket']:
                self._indexfile = entry_point
                index_data = entry_data
            else:
                self._docket_file = entry_point
                if self._initempty:
                    self._docket = docketutil.default_docket(self, header)
                else:
                    self._docket = docketutil.parse_docket(
                        self, entry_data, use_pending=self._trypending
                    )

        if self._docket is not None:
            self._indexfile = self._docket.index_filepath()
            index_data = b''
            index_size = self._docket.index_end
            if index_size > 0:
                index_data = self._get_data(
                    self._indexfile, mmapindexthreshold, size=index_size
                )
                if len(index_data) < index_size:
                    msg = _(b'too few index data for %s: got %d, expected %d')
                    msg %= (self.display_id, len(index_data), index_size)
                    raise error.RevlogError(msg)

            self._inline = False
            # generaldelta implied by version 2 revlogs.
            self.delta_config.general_delta = True
            # the logic for persistent nodemap will be dealt with within the
            # main docket, so disable it for now.
            self._nodemap_file = None

        if self._docket is not None:
            self._datafile = self._docket.data_filepath()
            self._sidedatafile = self._docket.sidedata_filepath()
        elif self.postfix is None:
            self._datafile = b'%s.d' % self.radix
        else:
            self._datafile = b'%s.d.%s' % (self.radix, self.postfix)

        self.nodeconstants = sha1nodeconstants
        self.nullid = self.nodeconstants.nullid

        # sparse-revlog can't be on without general-delta (issue6056)
        if not self.delta_config.general_delta:
            self.delta_config.sparse_revlog = False

        self._storedeltachains = True

        devel_nodemap = (
            self._nodemap_file
            and force_nodemap
            and parse_index_v1_nodemap is not None
        )

        use_rust_index = False
        if rustrevlog is not None:
            if self._nodemap_file is not None:
                use_rust_index = True
            else:
                use_rust_index = self.opener.options.get(b'rust.index')

        self._parse_index = parse_index_v1
        if self._format_version == REVLOGV0:
            self._parse_index = revlogv0.parse_index_v0
        elif self._format_version == REVLOGV2:
            self._parse_index = parse_index_v2
        elif self._format_version == CHANGELOGV2:
            self._parse_index = parse_index_cl_v2
        elif devel_nodemap:
            self._parse_index = parse_index_v1_nodemap
        elif use_rust_index:
            self._parse_index = parse_index_v1_mixed
        try:
            d = self._parse_index(index_data, self._inline)
            index, chunkcache = d
            use_nodemap = (
                not self._inline
                and self._nodemap_file is not None
                and hasattr(index, 'update_nodemap_data')
            )
            if use_nodemap:
                nodemap_data = nodemaputil.persisted_data(self)
                if nodemap_data is not None:
                    docket = nodemap_data[0]
                    if (
                        len(d[0]) > docket.tip_rev
                        and d[0][docket.tip_rev][7] == docket.tip_node
                    ):
                        # no changelog tampering
                        self._nodemap_docket = docket
                        index.update_nodemap_data(*nodemap_data)
        except (ValueError, IndexError):
            raise error.RevlogError(
                _(b"index %s is corrupted") % self.display_id
            )
        self.index = index
        # revnum -> (chain-length, sum-delta-length)
        self._chaininfocache = util.lrucachedict(500)

        return chunkcache

    def _load_inner(self, chunk_cache):
        if self._docket is None:
            default_compression_header = None
        else:
            default_compression_header = self._docket.default_compression_header

        self._inner = _InnerRevlog(
            opener=self.opener,
            index=self.index,
            index_file=self._indexfile,
            data_file=self._datafile,
            sidedata_file=self._sidedatafile,
            inline=self._inline,
            data_config=self.data_config,
            delta_config=self.delta_config,
            feature_config=self.feature_config,
            chunk_cache=chunk_cache,
            default_compression_header=default_compression_header,
        )

    def get_revlog(self):
        """simple function to mirror API of other not-really-revlog API"""
        return self

    @util.propertycache
    def revlog_kind(self):
        return self.target[0]

    @util.propertycache
    def display_id(self):
        """The public facing "ID" of the revlog that we use in message"""
        if self.revlog_kind == KIND_FILELOG:
            # Reference the file without the "data/" prefix, so it is familiar
            # to the user.
            return self.target[1]
        else:
            return self.radix

    def _datafp(self, mode=b'r'):
        """file object for the revlog's data file"""
        return self.opener(self._datafile, mode=mode)

    def tiprev(self):
        return len(self.index) - 1

    def tip(self):
        return self.node(self.tiprev())

    def __contains__(self, rev):
        return 0 <= rev < len(self)

    def __len__(self):
        return len(self.index)

    def __iter__(self):
        return iter(range(len(self)))

    def revs(self, start=0, stop=None):
        """iterate over all rev in this revlog (from start to stop)"""
        return storageutil.iterrevs(len(self), start=start, stop=stop)

    def hasnode(self, node):
        try:
            self.rev(node)
            return True
        except KeyError:
            return False

    def _candelta(self, baserev, rev):
        """whether two revisions (baserev, rev) can be delta-ed or not"""
        # Disable delta if either rev requires a content-changing flag
        # processor (ex. LFS). This is because such flag processor can alter
        # the rawtext content that the delta will be based on, and two clients
        # could have a same revlog node with different flags (i.e. different
        # rawtext contents) and the delta could be incompatible.
        if (self.flags(baserev) & REVIDX_RAWTEXT_CHANGING_FLAGS) or (
            self.flags(rev) & REVIDX_RAWTEXT_CHANGING_FLAGS
        ):
            return False
        return True

    def update_caches(self, transaction):
        """update on disk cache

        If a transaction is passed, the update may be delayed to transaction
        commit."""
        if self._nodemap_file is not None:
            if transaction is None:
                nodemaputil.update_persistent_nodemap(self)
            else:
                nodemaputil.setup_persistent_nodemap(transaction, self)

    def clearcaches(self):
        """Clear in-memory caches"""
        self._chainbasecache.clear()
        self._inner.clear_cache()
        self._pcache = {}
        self._nodemap_docket = None
        self.index.clearcaches()
        # The python code is the one responsible for validating the docket, we
        # end up having to refresh it here.
        use_nodemap = (
            not self._inline
            and self._nodemap_file is not None
            and hasattr(self.index, 'update_nodemap_data')
        )
        if use_nodemap:
            nodemap_data = nodemaputil.persisted_data(self)
            if nodemap_data is not None:
                self._nodemap_docket = nodemap_data[0]
                self.index.update_nodemap_data(*nodemap_data)

    def rev(self, node):
        """return the revision number associated with a <nodeid>"""
        try:
            return self.index.rev(node)
        except TypeError:
            raise
        except error.RevlogError:
            # parsers.c radix tree lookup failed
            if (
                node == self.nodeconstants.wdirid
                or node in self.nodeconstants.wdirfilenodeids
            ):
                raise error.WdirUnsupported
            raise error.LookupError(node, self.display_id, _(b'no node'))

    # Accessors for index entries.

    # First tuple entry is 8 bytes. First 6 bytes are offset. Last 2 bytes
    # are flags.
    def start(self, rev):
        return int(self.index[rev][0] >> 16)

    def sidedata_cut_off(self, rev):
        sd_cut_off = self.index[rev][8]
        if sd_cut_off != 0:
            return sd_cut_off
        # This is some annoying dance, because entries without sidedata
        # currently use 0 as their ofsset. (instead of previous-offset +
        # previous-size)
        #
        # We should reconsider this sidedata → 0 sidata_offset policy.
        # In the meantime, we need this.
        while 0 <= rev:
            e = self.index[rev]
            if e[9] != 0:
                return e[8] + e[9]
            rev -= 1
        return 0

    def flags(self, rev):
        return self.index[rev][0] & 0xFFFF

    def length(self, rev):
        return self.index[rev][1]

    def sidedata_length(self, rev):
        if not self.feature_config.has_side_data:
            return 0
        return self.index[rev][9]

    def rawsize(self, rev):
        """return the length of the uncompressed text for a given revision"""
        l = self.index[rev][2]
        if l >= 0:
            return l

        t = self.rawdata(rev)
        return len(t)

    def size(self, rev):
        """length of non-raw text (processed by a "read" flag processor)"""
        # fast path: if no "read" flag processor could change the content,
        # size is rawsize. note: ELLIPSIS is known to not change the content.
        flags = self.flags(rev)
        if flags & (flagutil.REVIDX_KNOWN_FLAGS ^ REVIDX_ELLIPSIS) == 0:
            return self.rawsize(rev)

        return len(self.revision(rev))

    def fast_rank(self, rev):
        """Return the rank of a revision if already known, or None otherwise.

        The rank of a revision is the size of the sub-graph it defines as a
        head. Equivalently, the rank of a revision `r` is the size of the set
        `ancestors(r)`, `r` included.

        This method returns the rank retrieved from the revlog in constant
        time. It makes no attempt at computing unknown values for versions of
        the revlog which do not persist the rank.
        """
        rank = self.index[rev][ENTRY_RANK]
        if self._format_version != CHANGELOGV2 or rank == RANK_UNKNOWN:
            return None
        if rev == nullrev:
            return 0  # convention
        return rank

    def chainbase(self, rev):
        base = self._chainbasecache.get(rev)
        if base is not None:
            return base

        index = self.index
        iterrev = rev
        base = index[iterrev][3]
        while base != iterrev:
            iterrev = base
            base = index[iterrev][3]

        self._chainbasecache[rev] = base
        return base

    def linkrev(self, rev):
        return self.index[rev][4]

    def parentrevs(self, rev):
        try:
            entry = self.index[rev]
        except IndexError:
            if rev == wdirrev:
                raise error.WdirUnsupported
            raise

        if self.feature_config.canonical_parent_order and entry[5] == nullrev:
            return entry[6], entry[5]
        else:
            return entry[5], entry[6]

    # fast parentrevs(rev) where rev isn't filtered
    _uncheckedparentrevs = parentrevs

    def node(self, rev):
        try:
            return self.index[rev][7]
        except IndexError:
            if rev == wdirrev:
                raise error.WdirUnsupported
            raise

    # Derived from index values.

    def end(self, rev):
        return self.start(rev) + self.length(rev)

    def parents(self, node):
        i = self.index
        d = i[self.rev(node)]
        # inline node() to avoid function call overhead
        if self.feature_config.canonical_parent_order and d[5] == self.nullid:
            return i[d[6]][7], i[d[5]][7]
        else:
            return i[d[5]][7], i[d[6]][7]

    def chainlen(self, rev):
        return self._chaininfo(rev)[0]

    def _chaininfo(self, rev):
        chaininfocache = self._chaininfocache
        if rev in chaininfocache:
            return chaininfocache[rev]
        index = self.index
        generaldelta = self.delta_config.general_delta
        iterrev = rev
        e = index[iterrev]
        clen = 0
        compresseddeltalen = 0
        while iterrev != e[3]:
            clen += 1
            compresseddeltalen += e[1]
            if generaldelta:
                iterrev = e[3]
            else:
                iterrev -= 1
            if iterrev in chaininfocache:
                t = chaininfocache[iterrev]
                clen += t[0]
                compresseddeltalen += t[1]
                break
            e = index[iterrev]
        else:
            # Add text length of base since decompressing that also takes
            # work. For cache hits the length is already included.
            compresseddeltalen += e[1]
        r = (clen, compresseddeltalen)
        chaininfocache[rev] = r
        return r

    def _deltachain(self, rev, stoprev=None):
        return self._inner._deltachain(rev, stoprev=stoprev)

    def ancestors(self, revs, stoprev=0, inclusive=False):
        """Generate the ancestors of 'revs' in reverse revision order.
        Does not generate revs lower than stoprev.

        See the documentation for ancestor.lazyancestors for more details."""

        # first, make sure start revisions aren't filtered
        revs = list(revs)
        checkrev = self.node
        for r in revs:
            checkrev(r)
        # and we're sure ancestors aren't filtered as well

        if rustancestor is not None and self.index.rust_ext_compat:
            lazyancestors = rustancestor.LazyAncestors
            arg = self.index
        else:
            lazyancestors = ancestor.lazyancestors
            arg = self._uncheckedparentrevs
        return lazyancestors(arg, revs, stoprev=stoprev, inclusive=inclusive)

    def descendants(self, revs):
        return dagop.descendantrevs(revs, self.revs, self.parentrevs)

    def findcommonmissing(self, common=None, heads=None):
        """Return a tuple of the ancestors of common and the ancestors of heads
        that are not ancestors of common. In revset terminology, we return the
        tuple:

          ::common, (::heads) - (::common)

        The list is sorted by revision number, meaning it is
        topologically sorted.

        'heads' and 'common' are both lists of node IDs.  If heads is
        not supplied, uses all of the revlog's heads.  If common is not
        supplied, uses nullid."""
        if common is None:
            common = [self.nullid]
        if heads is None:
            heads = self.heads()

        common = [self.rev(n) for n in common]
        heads = [self.rev(n) for n in heads]

        # we want the ancestors, but inclusive
        class lazyset:
            def __init__(self, lazyvalues):
                self.addedvalues = set()
                self.lazyvalues = lazyvalues

            def __contains__(self, value):
                return value in self.addedvalues or value in self.lazyvalues

            def __iter__(self):
                added = self.addedvalues
                for r in added:
                    yield r
                for r in self.lazyvalues:
                    if not r in added:
                        yield r

            def add(self, value):
                self.addedvalues.add(value)

            def update(self, values):
                self.addedvalues.update(values)

        has = lazyset(self.ancestors(common))
        has.add(nullrev)
        has.update(common)

        # take all ancestors from heads that aren't in has
        missing = set()
        visit = collections.deque(r for r in heads if r not in has)
        while visit:
            r = visit.popleft()
            if r in missing:
                continue
            else:
                missing.add(r)
                for p in self.parentrevs(r):
                    if p not in has:
                        visit.append(p)
        missing = list(missing)
        missing.sort()
        return has, [self.node(miss) for miss in missing]

    def incrementalmissingrevs(self, common=None):
        """Return an object that can be used to incrementally compute the
        revision numbers of the ancestors of arbitrary sets that are not
        ancestors of common. This is an ancestor.incrementalmissingancestors
        object.

        'common' is a list of revision numbers. If common is not supplied, uses
        nullrev.
        """
        if common is None:
            common = [nullrev]

        if rustancestor is not None and self.index.rust_ext_compat:
            return rustancestor.MissingAncestors(self.index, common)
        return ancestor.incrementalmissingancestors(self.parentrevs, common)

    def findmissingrevs(self, common=None, heads=None):
        """Return the revision numbers of the ancestors of heads that
        are not ancestors of common.

        More specifically, return a list of revision numbers corresponding to
        nodes N such that every N satisfies the following constraints:

          1. N is an ancestor of some node in 'heads'
          2. N is not an ancestor of any node in 'common'

        The list is sorted by revision number, meaning it is
        topologically sorted.

        'heads' and 'common' are both lists of revision numbers.  If heads is
        not supplied, uses all of the revlog's heads.  If common is not
        supplied, uses nullid."""
        if common is None:
            common = [nullrev]
        if heads is None:
            heads = self.headrevs()

        inc = self.incrementalmissingrevs(common=common)
        return inc.missingancestors(heads)

    def findmissing(self, common=None, heads=None):
        """Return the ancestors of heads that are not ancestors of common.

        More specifically, return a list of nodes N such that every N
        satisfies the following constraints:

          1. N is an ancestor of some node in 'heads'
          2. N is not an ancestor of any node in 'common'

        The list is sorted by revision number, meaning it is
        topologically sorted.

        'heads' and 'common' are both lists of node IDs.  If heads is
        not supplied, uses all of the revlog's heads.  If common is not
        supplied, uses nullid."""
        if common is None:
            common = [self.nullid]
        if heads is None:
            heads = self.heads()

        common = [self.rev(n) for n in common]
        heads = [self.rev(n) for n in heads]

        inc = self.incrementalmissingrevs(common=common)
        return [self.node(r) for r in inc.missingancestors(heads)]

    def nodesbetween(self, roots=None, heads=None):
        """Return a topological path from 'roots' to 'heads'.

        Return a tuple (nodes, outroots, outheads) where 'nodes' is a
        topologically sorted list of all nodes N that satisfy both of
        these constraints:

          1. N is a descendant of some node in 'roots'
          2. N is an ancestor of some node in 'heads'

        Every node is considered to be both a descendant and an ancestor
        of itself, so every reachable node in 'roots' and 'heads' will be
        included in 'nodes'.

        'outroots' is the list of reachable nodes in 'roots', i.e., the
        subset of 'roots' that is returned in 'nodes'.  Likewise,
        'outheads' is the subset of 'heads' that is also in 'nodes'.

        'roots' and 'heads' are both lists of node IDs.  If 'roots' is
        unspecified, uses nullid as the only root.  If 'heads' is
        unspecified, uses list of all of the revlog's heads."""
        nonodes = ([], [], [])
        if roots is not None:
            roots = list(roots)
            if not roots:
                return nonodes
            lowestrev = min([self.rev(n) for n in roots])
        else:
            roots = [self.nullid]  # Everybody's a descendant of nullid
            lowestrev = nullrev
        if (lowestrev == nullrev) and (heads is None):
            # We want _all_ the nodes!
            return (
                [self.node(r) for r in self],
                [self.nullid],
                list(self.heads()),
            )
        if heads is None:
            # All nodes are ancestors, so the latest ancestor is the last
            # node.
            highestrev = len(self) - 1
            # Set ancestors to None to signal that every node is an ancestor.
            ancestors = None
            # Set heads to an empty dictionary for later discovery of heads
            heads = {}
        else:
            heads = list(heads)
            if not heads:
                return nonodes
            ancestors = set()
            # Turn heads into a dictionary so we can remove 'fake' heads.
            # Also, later we will be using it to filter out the heads we can't
            # find from roots.
            heads = dict.fromkeys(heads, False)
            # Start at the top and keep marking parents until we're done.
            nodestotag = set(heads)
            # Remember where the top was so we can use it as a limit later.
            highestrev = max([self.rev(n) for n in nodestotag])
            while nodestotag:
                # grab a node to tag
                n = nodestotag.pop()
                # Never tag nullid
                if n == self.nullid:
                    continue
                # A node's revision number represents its place in a
                # topologically sorted list of nodes.
                r = self.rev(n)
                if r >= lowestrev:
                    if n not in ancestors:
                        # If we are possibly a descendant of one of the roots
                        # and we haven't already been marked as an ancestor
                        ancestors.add(n)  # Mark as ancestor
                        # Add non-nullid parents to list of nodes to tag.
                        nodestotag.update(
                            [p for p in self.parents(n) if p != self.nullid]
                        )
                    elif n in heads:  # We've seen it before, is it a fake head?
                        # So it is, real heads should not be the ancestors of
                        # any other heads.
                        heads.pop(n)
            if not ancestors:
                return nonodes
            # Now that we have our set of ancestors, we want to remove any
            # roots that are not ancestors.

            # If one of the roots was nullid, everything is included anyway.
            if lowestrev > nullrev:
                # But, since we weren't, let's recompute the lowest rev to not
                # include roots that aren't ancestors.

                # Filter out roots that aren't ancestors of heads
                roots = [root for root in roots if root in ancestors]
                # Recompute the lowest revision
                if roots:
                    lowestrev = min([self.rev(root) for root in roots])
                else:
                    # No more roots?  Return empty list
                    return nonodes
            else:
                # We are descending from nullid, and don't need to care about
                # any other roots.
                lowestrev = nullrev
                roots = [self.nullid]
        # Transform our roots list into a set.
        descendants = set(roots)
        # Also, keep the original roots so we can filter out roots that aren't
        # 'real' roots (i.e. are descended from other roots).
        roots = descendants.copy()
        # Our topologically sorted list of output nodes.
        orderedout = []
        # Don't start at nullid since we don't want nullid in our output list,
        # and if nullid shows up in descendants, empty parents will look like
        # they're descendants.
        for r in self.revs(start=max(lowestrev, 0), stop=highestrev + 1):
            n = self.node(r)
            isdescendant = False
            if lowestrev == nullrev:  # Everybody is a descendant of nullid
                isdescendant = True
            elif n in descendants:
                # n is already a descendant
                isdescendant = True
                # This check only needs to be done here because all the roots
                # will start being marked is descendants before the loop.
                if n in roots:
                    # If n was a root, check if it's a 'real' root.
                    p = tuple(self.parents(n))
                    # If any of its parents are descendants, it's not a root.
                    if (p[0] in descendants) or (p[1] in descendants):
                        roots.remove(n)
            else:
                p = tuple(self.parents(n))
                # A node is a descendant if either of its parents are
                # descendants.  (We seeded the dependents list with the roots
                # up there, remember?)
                if (p[0] in descendants) or (p[1] in descendants):
                    descendants.add(n)
                    isdescendant = True
            if isdescendant and ((ancestors is None) or (n in ancestors)):
                # Only include nodes that are both descendants and ancestors.
                orderedout.append(n)
                if (ancestors is not None) and (n in heads):
                    # We're trying to figure out which heads are reachable
                    # from roots.
                    # Mark this head as having been reached
                    heads[n] = True
                elif ancestors is None:
                    # Otherwise, we're trying to discover the heads.
                    # Assume this is a head because if it isn't, the next step
                    # will eventually remove it.
                    heads[n] = True
                    # But, obviously its parents aren't.
                    for p in self.parents(n):
                        heads.pop(p, None)
        heads = [head for head, flag in heads.items() if flag]
        roots = list(roots)
        assert orderedout
        assert roots
        assert heads
        return (orderedout, roots, heads)

    def headrevs(self, revs=None):
        if revs is None:
            try:
                return self.index.headrevs()
            except AttributeError:
                return self._headrevs()
        if rustdagop is not None and self.index.rust_ext_compat:
            return rustdagop.headrevs(self.index, revs)
        return dagop.headrevs(revs, self._uncheckedparentrevs)

    def computephases(self, roots):
        return self.index.computephasesmapsets(roots)

    def _headrevs(self):
        count = len(self)
        if not count:
            return [nullrev]
        # we won't iter over filtered rev so nobody is a head at start
        ishead = [0] * (count + 1)
        index = self.index
        for r in self:
            ishead[r] = 1  # I may be an head
            e = index[r]
            ishead[e[5]] = ishead[e[6]] = 0  # my parent are not
        return [r for r, val in enumerate(ishead) if val]

    def heads(self, start=None, stop=None):
        """return the list of all nodes that have no children

        if start is specified, only heads that are descendants of
        start will be returned
        if stop is specified, it will consider all the revs from stop
        as if they had no children
        """
        if start is None and stop is None:
            if not len(self):
                return [self.nullid]
            return [self.node(r) for r in self.headrevs()]

        if start is None:
            start = nullrev
        else:
            start = self.rev(start)

        stoprevs = {self.rev(n) for n in stop or []}

        revs = dagop.headrevssubset(
            self.revs, self.parentrevs, startrev=start, stoprevs=stoprevs
        )

        return [self.node(rev) for rev in revs]

    def children(self, node):
        """find the children of a given node"""
        c = []
        p = self.rev(node)
        for r in self.revs(start=p + 1):
            prevs = [pr for pr in self.parentrevs(r) if pr != nullrev]
            if prevs:
                for pr in prevs:
                    if pr == p:
                        c.append(self.node(r))
            elif p == nullrev:
                c.append(self.node(r))
        return c

    def commonancestorsheads(self, a, b):
        """calculate all the heads of the common ancestors of nodes a and b"""
        a, b = self.rev(a), self.rev(b)
        ancs = self._commonancestorsheads(a, b)
        return pycompat.maplist(self.node, ancs)

    def _commonancestorsheads(self, *revs):
        """calculate all the heads of the common ancestors of revs"""
        try:
            ancs = self.index.commonancestorsheads(*revs)
        except (AttributeError, OverflowError):  # C implementation failed
            ancs = ancestor.commonancestorsheads(self.parentrevs, *revs)
        return ancs

    def isancestor(self, a, b):
        """return True if node a is an ancestor of node b

        A revision is considered an ancestor of itself."""
        a, b = self.rev(a), self.rev(b)
        return self.isancestorrev(a, b)

    def isancestorrev(self, a, b):
        """return True if revision a is an ancestor of revision b

        A revision is considered an ancestor of itself.

        The implementation of this is trivial but the use of
        reachableroots is not."""
        if a == nullrev:
            return True
        elif a == b:
            return True
        elif a > b:
            return False
        return bool(self.reachableroots(a, [b], [a], includepath=False))

    def reachableroots(self, minroot, heads, roots, includepath=False):
        """return (heads(::(<roots> and <roots>::<heads>)))

        If includepath is True, return (<roots>::<heads>)."""
        try:
            return self.index.reachableroots2(
                minroot, heads, roots, includepath
            )
        except AttributeError:
            return dagop._reachablerootspure(
                self.parentrevs, minroot, roots, heads, includepath
            )

    def ancestor(self, a, b):
        """calculate the "best" common ancestor of nodes a and b"""

        a, b = self.rev(a), self.rev(b)
        try:
            ancs = self.index.ancestors(a, b)
        except (AttributeError, OverflowError):
            ancs = ancestor.ancestors(self.parentrevs, a, b)
        if ancs:
            # choose a consistent winner when there's a tie
            return min(map(self.node, ancs))
        return self.nullid

    def _match(self, id):
        if isinstance(id, int):
            # rev
            return self.node(id)
        if len(id) == self.nodeconstants.nodelen:
            # possibly a binary node
            # odds of a binary node being all hex in ASCII are 1 in 10**25
            try:
                node = id
                self.rev(node)  # quick search the index
                return node
            except error.LookupError:
                pass  # may be partial hex id
        try:
            # str(rev)
            rev = int(id)
            if b"%d" % rev != id:
                raise ValueError
            if rev < 0:
                rev = len(self) + rev
            if rev < 0 or rev >= len(self):
                raise ValueError
            return self.node(rev)
        except (ValueError, OverflowError):
            pass
        if len(id) == 2 * self.nodeconstants.nodelen:
            try:
                # a full hex nodeid?
                node = bin(id)
                self.rev(node)
                return node
            except (binascii.Error, error.LookupError):
                pass

    def _partialmatch(self, id):
        # we don't care wdirfilenodeids as they should be always full hash
        maybewdir = self.nodeconstants.wdirhex.startswith(id)
        ambiguous = False
        try:
            partial = self.index.partialmatch(id)
            if partial and self.hasnode(partial):
                if maybewdir:
                    # single 'ff...' match in radix tree, ambiguous with wdir
                    ambiguous = True
                else:
                    return partial
            elif maybewdir:
                # no 'ff...' match in radix tree, wdir identified
                raise error.WdirUnsupported
            else:
                return None
        except error.RevlogError:
            # parsers.c radix tree lookup gave multiple matches
            # fast path: for unfiltered changelog, radix tree is accurate
            if not getattr(self, 'filteredrevs', None):
                ambiguous = True
            # fall through to slow path that filters hidden revisions
        except (AttributeError, ValueError):
            # we are pure python, or key is not hex
            pass
        if ambiguous:
            raise error.AmbiguousPrefixLookupError(
                id, self.display_id, _(b'ambiguous identifier')
            )

        if id in self._pcache:
            return self._pcache[id]

        if len(id) <= 40:
            # hex(node)[:...]
            l = len(id) // 2 * 2  # grab an even number of digits
            try:
                # we're dropping the last digit, so let's check that it's hex,
                # to avoid the expensive computation below if it's not
                if len(id) % 2 > 0:
                    if not (id[-1] in hexdigits):
                        return None
                prefix = bin(id[:l])
            except binascii.Error:
                pass
            else:
                nl = [e[7] for e in self.index if e[7].startswith(prefix)]
                nl = [
                    n for n in nl if hex(n).startswith(id) and self.hasnode(n)
                ]
                if self.nodeconstants.nullhex.startswith(id):
                    nl.append(self.nullid)
                if len(nl) > 0:
                    if len(nl) == 1 and not maybewdir:
                        self._pcache[id] = nl[0]
                        return nl[0]
                    raise error.AmbiguousPrefixLookupError(
                        id, self.display_id, _(b'ambiguous identifier')
                    )
                if maybewdir:
                    raise error.WdirUnsupported
                return None

    def lookup(self, id):
        """locate a node based on:
        - revision number or str(revision number)
        - nodeid or subset of hex nodeid
        """
        n = self._match(id)
        if n is not None:
            return n
        n = self._partialmatch(id)
        if n:
            return n

        raise error.LookupError(id, self.display_id, _(b'no match found'))

    def shortest(self, node, minlength=1):
        """Find the shortest unambiguous prefix that matches node."""

        def isvalid(prefix):
            try:
                matchednode = self._partialmatch(prefix)
            except error.AmbiguousPrefixLookupError:
                return False
            except error.WdirUnsupported:
                # single 'ff...' match
                return True
            if matchednode is None:
                raise error.LookupError(node, self.display_id, _(b'no node'))
            return True

        def maybewdir(prefix):
            return all(c == b'f' for c in pycompat.iterbytestr(prefix))

        hexnode = hex(node)

        def disambiguate(hexnode, minlength):
            """Disambiguate against wdirid."""
            for length in range(minlength, len(hexnode) + 1):
                prefix = hexnode[:length]
                if not maybewdir(prefix):
                    return prefix

        if not getattr(self, 'filteredrevs', None):
            try:
                length = max(self.index.shortest(node), minlength)
                return disambiguate(hexnode, length)
            except error.RevlogError:
                if node != self.nodeconstants.wdirid:
                    raise error.LookupError(
                        node, self.display_id, _(b'no node')
                    )
            except AttributeError:
                # Fall through to pure code
                pass

        if node == self.nodeconstants.wdirid:
            for length in range(minlength, len(hexnode) + 1):
                prefix = hexnode[:length]
                if isvalid(prefix):
                    return prefix

        for length in range(minlength, len(hexnode) + 1):
            prefix = hexnode[:length]
            if isvalid(prefix):
                return disambiguate(hexnode, length)

    def cmp(self, node, text):
        """compare text with a given file revision

        returns True if text is different than what is stored.
        """
        p1, p2 = self.parents(node)
        return storageutil.hashrevisionsha1(text, p1, p2) != node

    def deltaparent(self, rev):
        """return deltaparent of the given revision"""
        base = self.index[rev][3]
        if base == rev:
            return nullrev
        elif self.delta_config.general_delta:
            return base
        else:
            return rev - 1

    def issnapshot(self, rev):
        """tells whether rev is a snapshot"""
        ret = self._inner.issnapshot(rev)
        self.issnapshot = self._inner.issnapshot
        return ret

    def snapshotdepth(self, rev):
        """number of snapshot in the chain before this one"""
        if not self.issnapshot(rev):
            raise error.ProgrammingError(b'revision %d not a snapshot')
        return len(self._inner._deltachain(rev)[0]) - 1

    def revdiff(self, rev1, rev2):
        """return or calculate a delta between two revisions

        The delta calculated is in binary form and is intended to be written to
        revlog data directly. So this function needs raw revision data.
        """
        if rev1 != nullrev and self.deltaparent(rev2) == rev1:
            return bytes(self._inner._chunk(rev2))

        return mdiff.textdiff(self.rawdata(rev1), self.rawdata(rev2))

    def revision(self, nodeorrev):
        """return an uncompressed revision of a given node or revision
        number.
        """
        return self._revisiondata(nodeorrev)

    def sidedata(self, nodeorrev):
        """a map of extra data related to the changeset but not part of the hash

        This function currently return a dictionary. However, more advanced
        mapping object will likely be used in the future for a more
        efficient/lazy code.
        """
        # deal with <nodeorrev> argument type
        if isinstance(nodeorrev, int):
            rev = nodeorrev
        else:
            rev = self.rev(nodeorrev)
        return self._sidedata(rev)

    def _rawtext(self, node, rev):
        """return the possibly unvalidated rawtext for a revision

        returns (rev, rawtext, validated)
        """
        # Check if we have the entry in cache
        # The cache entry looks like (node, rev, rawtext)
        if self._inner._revisioncache:
            if self._inner._revisioncache[0] == node:
                return (rev, self._inner._revisioncache[2], True)

        if rev is None:
            rev = self.rev(node)

        return self._inner.raw_text(node, rev)

    def _revisiondata(self, nodeorrev, raw=False):
        # deal with <nodeorrev> argument type
        if isinstance(nodeorrev, int):
            rev = nodeorrev
            node = self.node(rev)
        else:
            node = nodeorrev
            rev = None

        # fast path the special `nullid` rev
        if node == self.nullid:
            return b""

        # ``rawtext`` is the text as stored inside the revlog. Might be the
        # revision or might need to be processed to retrieve the revision.
        rev, rawtext, validated = self._rawtext(node, rev)

        if raw and validated:
            # if we don't want to process the raw text and that raw
            # text is cached, we can exit early.
            return rawtext
        if rev is None:
            rev = self.rev(node)
        # the revlog's flag for this revision
        # (usually alter its state or content)
        flags = self.flags(rev)

        if validated and flags == REVIDX_DEFAULT_FLAGS:
            # no extra flags set, no flag processor runs, text = rawtext
            return rawtext

        if raw:
            validatehash = flagutil.processflagsraw(self, rawtext, flags)
            text = rawtext
        else:
            r = flagutil.processflagsread(self, rawtext, flags)
            text, validatehash = r
        if validatehash:
            self.checkhash(text, node, rev=rev)
        if not validated:
            self._inner._revisioncache = (node, rev, rawtext)

        return text

    def _sidedata(self, rev):
        """Return the sidedata for a given revision number."""
        sidedata_end = None
        if self._docket is not None:
            sidedata_end = self._docket.sidedata_end
        return self._inner.sidedata(rev, sidedata_end)

    def rawdata(self, nodeorrev):
        """return an uncompressed raw data of a given node or revision number."""
        return self._revisiondata(nodeorrev, raw=True)

    def hash(self, text, p1, p2):
        """Compute a node hash.

        Available as a function so that subclasses can replace the hash
        as needed.
        """
        return storageutil.hashrevisionsha1(text, p1, p2)

    def checkhash(self, text, node, p1=None, p2=None, rev=None):
        """Check node hash integrity.

        Available as a function so that subclasses can extend hash mismatch
        behaviors as needed.
        """
        try:
            if p1 is None and p2 is None:
                p1, p2 = self.parents(node)
            if node != self.hash(text, p1, p2):
                # Clear the revision cache on hash failure. The revision cache
                # only stores the raw revision and clearing the cache does have
                # the side-effect that we won't have a cache hit when the raw
                # revision data is accessed. But this case should be rare and
                # it is extra work to teach the cache about the hash
                # verification state.
                if (
                    self._inner._revisioncache
                    and self._inner._revisioncache[0] == node
                ):
                    self._inner._revisioncache = None

                revornode = rev
                if revornode is None:
                    revornode = templatefilters.short(hex(node))
                raise error.RevlogError(
                    _(b"integrity check failed on %s:%s")
                    % (self.display_id, pycompat.bytestr(revornode))
                )
        except error.RevlogError:
            if self.feature_config.censorable and storageutil.iscensoredtext(
                text
            ):
                raise error.CensoredNodeError(self.display_id, node, text)
            raise

    @property
    def _split_index_file(self):
        """the path where to expect the index of an ongoing splitting operation

        The file will only exist if a splitting operation is in progress, but
        it is always expected at the same location."""
        parts = self.radix.split(b'/')
        if len(parts) > 1:
            # adds a '-s' prefix to the ``data/` or `meta/` base
            head = parts[0] + b'-s'
            mids = parts[1:-1]
            tail = parts[-1] + b'.i'
            pieces = [head] + mids + [tail]
            return b'/'.join(pieces)
        else:
            # the revlog is stored at the root of the store (changelog or
            # manifest), no risk of collision.
            return self.radix + b'.i.s'

    def _enforceinlinesize(self, tr, side_write=True):
        """Check if the revlog is too big for inline and convert if so.

        This should be called after revisions are added to the revlog. If the
        revlog has grown too large to be an inline revlog, it will convert it
        to use multiple index and data files.
        """
        tiprev = len(self) - 1
        total_size = self.start(tiprev) + self.length(tiprev)
        if not self._inline or total_size < _maxinline:
            return

        if self._docket is not None:
            msg = b"inline revlog should not have a docket"
            raise error.ProgrammingError(msg)

        troffset = tr.findoffset(self._inner.canonical_index_file)
        if troffset is None:
            raise error.RevlogError(
                _(b"%s not found in the transaction") % self._indexfile
            )
        if troffset:
            tr.addbackup(self._inner.canonical_index_file, for_offset=True)
        tr.add(self._datafile, 0)

        new_index_file_path = None
        if side_write:
            old_index_file_path = self._indexfile
            new_index_file_path = self._split_index_file
            opener = self.opener
            weak_self = weakref.ref(self)

            # the "split" index replace the real index when the transaction is
            # finalized
            def finalize_callback(tr):
                opener.rename(
                    new_index_file_path,
                    old_index_file_path,
                    checkambig=True,
                )
                maybe_self = weak_self()
                if maybe_self is not None:
                    maybe_self._indexfile = old_index_file_path
                    maybe_self._inner.index_file = maybe_self._indexfile

            def abort_callback(tr):
                maybe_self = weak_self()
                if maybe_self is not None:
                    maybe_self._indexfile = old_index_file_path
                    maybe_self._inner.inline = True
                    maybe_self._inner.index_file = old_index_file_path

            tr.registertmp(new_index_file_path)
            if self.target[1] is not None:
                callback_id = b'000-revlog-split-%d-%s' % self.target
            else:
                callback_id = b'000-revlog-split-%d' % self.target[0]
            tr.addfinalize(callback_id, finalize_callback)
            tr.addabort(callback_id, abort_callback)

        self._format_flags &= ~FLAG_INLINE_DATA
        self._inner.split_inline(
            tr,
            self._format_flags | self._format_version,
            new_index_file_path=new_index_file_path,
        )

        self._inline = False
        if new_index_file_path is not None:
            self._indexfile = new_index_file_path

        nodemaputil.setup_persistent_nodemap(tr, self)

    def _nodeduplicatecallback(self, transaction, node):
        """called when trying to add a node already stored."""

    @contextlib.contextmanager
    def reading(self):
        with self._inner.reading():
            yield

    @contextlib.contextmanager
    def _writing(self, transaction):
        if self._trypending:
            msg = b'try to write in a `trypending` revlog: %s'
            msg %= self.display_id
            raise error.ProgrammingError(msg)
        if self._inner.is_writing:
            yield
        else:
            data_end = None
            sidedata_end = None
            if self._docket is not None:
                data_end = self._docket.data_end
                sidedata_end = self._docket.sidedata_end
            with self._inner.writing(
                transaction,
                data_end=data_end,
                sidedata_end=sidedata_end,
            ):
                yield
                if self._docket is not None:
                    self._write_docket(transaction)

    @property
    def is_delaying(self):
        return self._inner.is_delaying

    def _write_docket(self, transaction):
        """write the current docket on disk

        Exist as a method to help changelog to implement transaction logic

        We could also imagine using the same transaction logic for all revlog
        since docket are cheap."""
        self._docket.write(transaction)

    def addrevision(
        self,
        text,
        transaction,
        link,
        p1,
        p2,
        cachedelta=None,
        node=None,
        flags=REVIDX_DEFAULT_FLAGS,
        deltacomputer=None,
        sidedata=None,
    ):
        """add a revision to the log

        text - the revision data to add
        transaction - the transaction object used for rollback
        link - the linkrev data to add
        p1, p2 - the parent nodeids of the revision
        cachedelta - an optional precomputed delta
        node - nodeid of revision; typically node is not specified, and it is
            computed by default as hash(text, p1, p2), however subclasses might
            use different hashing method (and override checkhash() in such case)
        flags - the known flags to set on the revision
        deltacomputer - an optional deltacomputer instance shared between
            multiple calls
        """
        if link == nullrev:
            raise error.RevlogError(
                _(b"attempted to add linkrev -1 to %s") % self.display_id
            )

        if sidedata is None:
            sidedata = {}
        elif sidedata and not self.feature_config.has_side_data:
            raise error.ProgrammingError(
                _(b"trying to add sidedata to a revlog who don't support them")
            )

        if flags:
            node = node or self.hash(text, p1, p2)

        rawtext, validatehash = flagutil.processflagswrite(self, text, flags)

        # If the flag processor modifies the revision data, ignore any provided
        # cachedelta.
        if rawtext != text:
            cachedelta = None

        if len(rawtext) > _maxentrysize:
            raise error.RevlogError(
                _(
                    b"%s: size of %d bytes exceeds maximum revlog storage of 2GiB"
                )
                % (self.display_id, len(rawtext))
            )

        node = node or self.hash(rawtext, p1, p2)
        rev = self.index.get_rev(node)
        if rev is not None:
            return rev

        if validatehash:
            self.checkhash(rawtext, node, p1=p1, p2=p2)

        return self.addrawrevision(
            rawtext,
            transaction,
            link,
            p1,
            p2,
            node,
            flags,
            cachedelta=cachedelta,
            deltacomputer=deltacomputer,
            sidedata=sidedata,
        )

    def addrawrevision(
        self,
        rawtext,
        transaction,
        link,
        p1,
        p2,
        node,
        flags,
        cachedelta=None,
        deltacomputer=None,
        sidedata=None,
    ):
        """add a raw revision with known flags, node and parents
        useful when reusing a revision not stored in this revlog (ex: received
        over wire, or read from an external bundle).
        """
        with self._writing(transaction):
            return self._addrevision(
                node,
                rawtext,
                transaction,
                link,
                p1,
                p2,
                flags,
                cachedelta,
                deltacomputer=deltacomputer,
                sidedata=sidedata,
            )

    def compress(self, data):
        return self._inner.compress(data)

    def decompress(self, data):
        return self._inner.decompress(data)

    def _addrevision(
        self,
        node,
        rawtext,
        transaction,
        link,
        p1,
        p2,
        flags,
        cachedelta,
        alwayscache=False,
        deltacomputer=None,
        sidedata=None,
    ):
        """internal function to add revisions to the log

        see addrevision for argument descriptions.

        note: "addrevision" takes non-raw text, "_addrevision" takes raw text.

        if "deltacomputer" is not provided or None, a defaultdeltacomputer will
        be used.

        invariants:
        - rawtext is optional (can be None); if not set, cachedelta must be set.
          if both are set, they must correspond to each other.
        """
        if node == self.nullid:
            raise error.RevlogError(
                _(b"%s: attempt to add null revision") % self.display_id
            )
        if (
            node == self.nodeconstants.wdirid
            or node in self.nodeconstants.wdirfilenodeids
        ):
            raise error.RevlogError(
                _(b"%s: attempt to add wdir revision") % self.display_id
            )
        if self._inner._writinghandles is None:
            msg = b'adding revision outside `revlog._writing` context'
            raise error.ProgrammingError(msg)

        btext = [rawtext]

        curr = len(self)
        prev = curr - 1

        offset = self._get_data_offset(prev)

        if self._concurrencychecker:
            ifh, dfh, sdfh = self._inner._writinghandles
            # XXX no checking for the sidedata file
            if self._inline:
                # offset is "as if" it were in the .d file, so we need to add on
                # the size of the entry metadata.
                self._concurrencychecker(
                    ifh, self._indexfile, offset + curr * self.index.entry_size
                )
            else:
                # Entries in the .i are a consistent size.
                self._concurrencychecker(
                    ifh, self._indexfile, curr * self.index.entry_size
                )
                self._concurrencychecker(dfh, self._datafile, offset)

        p1r, p2r = self.rev(p1), self.rev(p2)

        # full versions are inserted when the needed deltas
        # become comparable to the uncompressed text
        if rawtext is None:
            # need rawtext size, before changed by flag processors, which is
            # the non-raw size. use revlog explicitly to avoid filelog's extra
            # logic that might remove metadata size.
            textlen = mdiff.patchedsize(
                revlog.size(self, cachedelta[0]), cachedelta[1]
            )
        else:
            textlen = len(rawtext)

        if deltacomputer is None:
            write_debug = None
            if self.delta_config.debug_delta:
                write_debug = transaction._report
            deltacomputer = deltautil.deltacomputer(
                self, write_debug=write_debug
            )

        if cachedelta is not None and len(cachedelta) == 2:
            # If the cached delta has no information about how it should be
            # reused, add the default reuse instruction according to the
            # revlog's configuration.
            if (
                self.delta_config.general_delta
                and self.delta_config.lazy_delta_base
            ):
                delta_base_reuse = DELTA_BASE_REUSE_TRY
            else:
                delta_base_reuse = DELTA_BASE_REUSE_NO
            cachedelta = (cachedelta[0], cachedelta[1], delta_base_reuse)

        revinfo = revlogutils.revisioninfo(
            node,
            p1,
            p2,
            btext,
            textlen,
            cachedelta,
            flags,
        )

        deltainfo = deltacomputer.finddeltainfo(revinfo)

        compression_mode = COMP_MODE_INLINE
        if self._docket is not None:
            default_comp = self._docket.default_compression_header
            r = deltautil.delta_compression(default_comp, deltainfo)
            compression_mode, deltainfo = r

        sidedata_compression_mode = COMP_MODE_INLINE
        if sidedata and self.feature_config.has_side_data:
            sidedata_compression_mode = COMP_MODE_PLAIN
            serialized_sidedata = sidedatautil.serialize_sidedata(sidedata)
            sidedata_offset = self._docket.sidedata_end
            h, comp_sidedata = self._inner.compress(serialized_sidedata)
            if (
                h != b'u'
                and comp_sidedata[0:1] != b'\0'
                and len(comp_sidedata) < len(serialized_sidedata)
            ):
                assert not h
                if (
                    comp_sidedata[0:1]
                    == self._docket.default_compression_header
                ):
                    sidedata_compression_mode = COMP_MODE_DEFAULT
                    serialized_sidedata = comp_sidedata
                else:
                    sidedata_compression_mode = COMP_MODE_INLINE
                    serialized_sidedata = comp_sidedata
        else:
            serialized_sidedata = b""
            # Don't store the offset if the sidedata is empty, that way
            # we can easily detect empty sidedata and they will be no different
            # than ones we manually add.
            sidedata_offset = 0

        rank = RANK_UNKNOWN
        if self.feature_config.compute_rank:
            if (p1r, p2r) == (nullrev, nullrev):
                rank = 1
            elif p1r != nullrev and p2r == nullrev:
                rank = 1 + self.fast_rank(p1r)
            elif p1r == nullrev and p2r != nullrev:
                rank = 1 + self.fast_rank(p2r)
            else:  # merge node
                if rustdagop is not None and self.index.rust_ext_compat:
                    rank = rustdagop.rank(self.index, p1r, p2r)
                else:
                    pmin, pmax = sorted((p1r, p2r))
                    rank = 1 + self.fast_rank(pmax)
                    rank += sum(1 for _ in self.findmissingrevs([pmax], [pmin]))

        e = revlogutils.entry(
            flags=flags,
            data_offset=offset,
            data_compressed_length=deltainfo.deltalen,
            data_uncompressed_length=textlen,
            data_compression_mode=compression_mode,
            data_delta_base=deltainfo.base,
            link_rev=link,
            parent_rev_1=p1r,
            parent_rev_2=p2r,
            node_id=node,
            sidedata_offset=sidedata_offset,
            sidedata_compressed_length=len(serialized_sidedata),
            sidedata_compression_mode=sidedata_compression_mode,
            rank=rank,
        )

        self.index.append(e)
        entry = self.index.entry_binary(curr)
        if curr == 0 and self._docket is None:
            header = self._format_flags | self._format_version
            header = self.index.pack_header(header)
            entry = header + entry
        self._writeentry(
            transaction,
            entry,
            deltainfo.data,
            link,
            offset,
            serialized_sidedata,
            sidedata_offset,
        )

        rawtext = btext[0]

        if alwayscache and rawtext is None:
            rawtext = deltacomputer.buildtext(revinfo)

        if type(rawtext) == bytes:  # only accept immutable objects
            self._inner._revisioncache = (node, curr, rawtext)
        self._chainbasecache[curr] = deltainfo.chainbase
        return curr

    def _get_data_offset(self, prev):
        """Returns the current offset in the (in-transaction) data file.
        Versions < 2 of the revlog can get this 0(1), revlog v2 needs a docket
        file to store that information: since sidedata can be rewritten to the
        end of the data file within a transaction, you can have cases where, for
        example, rev `n` does not have sidedata while rev `n - 1` does, leading
        to `n - 1`'s sidedata being written after `n`'s data.

        TODO cache this in a docket file before getting out of experimental."""
        if self._docket is None:
            return self.end(prev)
        else:
            return self._docket.data_end

    def _writeentry(
        self,
        transaction,
        entry,
        data,
        link,
        offset,
        sidedata,
        sidedata_offset,
    ):
        # Files opened in a+ mode have inconsistent behavior on various
        # platforms. Windows requires that a file positioning call be made
        # when the file handle transitions between reads and writes. See
        # 3686fa2b8eee and the mixedfilemodewrapper in windows.py. On other
        # platforms, Python or the platform itself can be buggy. Some versions
        # of Solaris have been observed to not append at the end of the file
        # if the file was seeked to before the end. See issue4943 for more.
        #
        # We work around this issue by inserting a seek() before writing.
        # Note: This is likely not necessary on Python 3. However, because
        # the file handle is reused for reads and may be seeked there, we need
        # to be careful before changing this.
        index_end = data_end = sidedata_end = None
        if self._docket is not None:
            index_end = self._docket.index_end
            data_end = self._docket.data_end
            sidedata_end = self._docket.sidedata_end

        files_end = self._inner.write_entry(
            transaction,
            entry,
            data,
            link,
            offset,
            sidedata,
            sidedata_offset,
            index_end,
            data_end,
            sidedata_end,
        )
        self._enforceinlinesize(transaction)
        if self._docket is not None:
            self._docket.index_end = files_end[0]
            self._docket.data_end = files_end[1]
            self._docket.sidedata_end = files_end[2]

        nodemaputil.setup_persistent_nodemap(transaction, self)

    def addgroup(
        self,
        deltas,
        linkmapper,
        transaction,
        alwayscache=False,
        addrevisioncb=None,
        duplicaterevisioncb=None,
        debug_info=None,
        delta_base_reuse_policy=None,
    ):
        """
        add a delta group

        given a set of deltas, add them to the revision log. the
        first delta is against its parent, which should be in our
        log, the rest are against the previous delta.

        If ``addrevisioncb`` is defined, it will be called with arguments of
        this revlog and the node that was added.
        """

        if self._adding_group:
            raise error.ProgrammingError(b'cannot nest addgroup() calls')

        # read the default delta-base reuse policy from revlog config if the
        # group did not specify one.
        if delta_base_reuse_policy is None:
            if (
                self.delta_config.general_delta
                and self.delta_config.lazy_delta_base
            ):
                delta_base_reuse_policy = DELTA_BASE_REUSE_TRY
            else:
                delta_base_reuse_policy = DELTA_BASE_REUSE_NO

        self._adding_group = True
        empty = True
        try:
            with self._writing(transaction):
                write_debug = None
                if self.delta_config.debug_delta:
                    write_debug = transaction._report
                deltacomputer = deltautil.deltacomputer(
                    self,
                    write_debug=write_debug,
                    debug_info=debug_info,
                )
                # loop through our set of deltas
                for data in deltas:
                    (
                        node,
                        p1,
                        p2,
                        linknode,
                        deltabase,
                        delta,
                        flags,
                        sidedata,
                    ) = data
                    link = linkmapper(linknode)
                    flags = flags or REVIDX_DEFAULT_FLAGS

                    rev = self.index.get_rev(node)
                    if rev is not None:
                        # this can happen if two branches make the same change
                        self._nodeduplicatecallback(transaction, rev)
                        if duplicaterevisioncb:
                            duplicaterevisioncb(self, rev)
                        empty = False
                        continue

                    for p in (p1, p2):
                        if not self.index.has_node(p):
                            raise error.LookupError(
                                p, self.radix, _(b'unknown parent')
                            )

                    if not self.index.has_node(deltabase):
                        raise error.LookupError(
                            deltabase, self.display_id, _(b'unknown delta base')
                        )

                    baserev = self.rev(deltabase)

                    if baserev != nullrev and self.iscensored(baserev):
                        # if base is censored, delta must be full replacement in a
                        # single patch operation
                        hlen = struct.calcsize(b">lll")
                        oldlen = self.rawsize(baserev)
                        newlen = len(delta) - hlen
                        if delta[:hlen] != mdiff.replacediffheader(
                            oldlen, newlen
                        ):
                            raise error.CensoredBaseError(
                                self.display_id, self.node(baserev)
                            )

                    if not flags and self._peek_iscensored(baserev, delta):
                        flags |= REVIDX_ISCENSORED

                    # We assume consumers of addrevisioncb will want to retrieve
                    # the added revision, which will require a call to
                    # revision(). revision() will fast path if there is a cache
                    # hit. So, we tell _addrevision() to always cache in this case.
                    # We're only using addgroup() in the context of changegroup
                    # generation so the revision data can always be handled as raw
                    # by the flagprocessor.
                    rev = self._addrevision(
                        node,
                        None,
                        transaction,
                        link,
                        p1,
                        p2,
                        flags,
                        (baserev, delta, delta_base_reuse_policy),
                        alwayscache=alwayscache,
                        deltacomputer=deltacomputer,
                        sidedata=sidedata,
                    )

                    if addrevisioncb:
                        addrevisioncb(self, rev)
                    empty = False
        finally:
            self._adding_group = False
        return not empty

    def iscensored(self, rev):
        """Check if a file revision is censored."""
        if not self.feature_config.censorable:
            return False

        return self.flags(rev) & REVIDX_ISCENSORED

    def _peek_iscensored(self, baserev, delta):
        """Quickly check if a delta produces a censored revision."""
        if not self.feature_config.censorable:
            return False

        return storageutil.deltaiscensored(delta, baserev, self.rawsize)

    def getstrippoint(self, minlink):
        """find the minimum rev that must be stripped to strip the linkrev

        Returns a tuple containing the minimum rev and a set of all revs that
        have linkrevs that will be broken by this strip.
        """
        return storageutil.resolvestripinfo(
            minlink,
            len(self) - 1,
            self.headrevs(),
            self.linkrev,
            self.parentrevs,
        )

    def strip(self, minlink, transaction):
        """truncate the revlog on the first revision with a linkrev >= minlink

        This function is called when we're stripping revision minlink and
        its descendants from the repository.

        We have to remove all revisions with linkrev >= minlink, because
        the equivalent changelog revisions will be renumbered after the
        strip.

        So we truncate the revlog on the first of these revisions, and
        trust that the caller has saved the revisions that shouldn't be
        removed and that it'll re-add them after this truncation.
        """
        if len(self) == 0:
            return

        rev, _ = self.getstrippoint(minlink)
        if rev == len(self):
            return

        # first truncate the files on disk
        data_end = self.start(rev)
        if not self._inline:
            transaction.add(self._datafile, data_end)
            end = rev * self.index.entry_size
        else:
            end = data_end + (rev * self.index.entry_size)

        if self._sidedatafile:
            sidedata_end = self.sidedata_cut_off(rev)
            transaction.add(self._sidedatafile, sidedata_end)

        transaction.add(self._indexfile, end)
        if self._docket is not None:
            # XXX we could, leverage the docket while stripping. However it is
            # not powerfull enough at the time of this comment
            self._docket.index_end = end
            self._docket.data_end = data_end
            self._docket.sidedata_end = sidedata_end
            self._docket.write(transaction, stripping=True)

        # then reset internal state in memory to forget those revisions
        self._chaininfocache = util.lrucachedict(500)
        self._inner.clear_cache()

        del self.index[rev:-1]

    def checksize(self):
        """Check size of index and data files

        return a (dd, di) tuple.
        - dd: extra bytes for the "data" file
        - di: extra bytes for the "index" file

        A healthy revlog will return (0, 0).
        """
        expected = 0
        if len(self):
            expected = max(0, self.end(len(self) - 1))

        try:
            with self._datafp() as f:
                f.seek(0, io.SEEK_END)
                actual = f.tell()
            dd = actual - expected
        except FileNotFoundError:
            dd = 0

        try:
            f = self.opener(self._indexfile)
            f.seek(0, io.SEEK_END)
            actual = f.tell()
            f.close()
            s = self.index.entry_size
            i = max(0, actual // s)
            di = actual - (i * s)
            if self._inline:
                databytes = 0
                for r in self:
                    databytes += max(0, self.length(r))
                dd = 0
                di = actual - len(self) * s - databytes
        except FileNotFoundError:
            di = 0

        return (dd, di)

    def files(self):
        """return list of files that compose this revlog"""
        res = [self._indexfile]
        if self._docket_file is None:
            if not self._inline:
                res.append(self._datafile)
        else:
            res.append(self._docket_file)
            res.extend(self._docket.old_index_filepaths(include_empty=False))
            if self._docket.data_end:
                res.append(self._datafile)
            res.extend(self._docket.old_data_filepaths(include_empty=False))
            if self._docket.sidedata_end:
                res.append(self._sidedatafile)
            res.extend(self._docket.old_sidedata_filepaths(include_empty=False))
        return res

    def emitrevisions(
        self,
        nodes,
        nodesorder=None,
        revisiondata=False,
        assumehaveparentrevisions=False,
        deltamode=repository.CG_DELTAMODE_STD,
        sidedata_helpers=None,
        debug_info=None,
    ):
        if nodesorder not in (b'nodes', b'storage', b'linear', None):
            raise error.ProgrammingError(
                b'unhandled value for nodesorder: %s' % nodesorder
            )

        if nodesorder is None and not self.delta_config.general_delta:
            nodesorder = b'storage'

        if (
            not self._storedeltachains
            and deltamode != repository.CG_DELTAMODE_PREV
        ):
            deltamode = repository.CG_DELTAMODE_FULL

        return storageutil.emitrevisions(
            self,
            nodes,
            nodesorder,
            revlogrevisiondelta,
            deltaparentfn=self.deltaparent,
            candeltafn=self._candelta,
            rawsizefn=self.rawsize,
            revdifffn=self.revdiff,
            flagsfn=self.flags,
            deltamode=deltamode,
            revisiondata=revisiondata,
            assumehaveparentrevisions=assumehaveparentrevisions,
            sidedata_helpers=sidedata_helpers,
            debug_info=debug_info,
        )

    DELTAREUSEALWAYS = b'always'
    DELTAREUSESAMEREVS = b'samerevs'
    DELTAREUSENEVER = b'never'

    DELTAREUSEFULLADD = b'fulladd'

    DELTAREUSEALL = {b'always', b'samerevs', b'never', b'fulladd'}

    def clone(
        self,
        tr,
        destrevlog,
        addrevisioncb=None,
        deltareuse=DELTAREUSESAMEREVS,
        forcedeltabothparents=None,
        sidedata_helpers=None,
    ):
        """Copy this revlog to another, possibly with format changes.

        The destination revlog will contain the same revisions and nodes.
        However, it may not be bit-for-bit identical due to e.g. delta encoding
        differences.

        The ``deltareuse`` argument control how deltas from the existing revlog
        are preserved in the destination revlog. The argument can have the
        following values:

        DELTAREUSEALWAYS
           Deltas will always be reused (if possible), even if the destination
           revlog would not select the same revisions for the delta. This is the
           fastest mode of operation.
        DELTAREUSESAMEREVS
           Deltas will be reused if the destination revlog would pick the same
           revisions for the delta. This mode strikes a balance between speed
           and optimization.
        DELTAREUSENEVER
           Deltas will never be reused. This is the slowest mode of execution.
           This mode can be used to recompute deltas (e.g. if the diff/delta
           algorithm changes).
        DELTAREUSEFULLADD
           Revision will be re-added as if their were new content. This is
           slower than DELTAREUSEALWAYS but allow more mechanism to kicks in.
           eg: large file detection and handling.

        Delta computation can be slow, so the choice of delta reuse policy can
        significantly affect run time.

        The default policy (``DELTAREUSESAMEREVS``) strikes a balance between
        two extremes. Deltas will be reused if they are appropriate. But if the
        delta could choose a better revision, it will do so. This means if you
        are converting a non-generaldelta revlog to a generaldelta revlog,
        deltas will be recomputed if the delta's parent isn't a parent of the
        revision.

        In addition to the delta policy, the ``forcedeltabothparents``
        argument controls whether to force compute deltas against both parents
        for merges. By default, the current default is used.

        See `revlogutil.sidedata.get_sidedata_helpers` for the doc on
        `sidedata_helpers`.
        """
        if deltareuse not in self.DELTAREUSEALL:
            raise ValueError(
                _(b'value for deltareuse invalid: %s') % deltareuse
            )

        if len(destrevlog):
            raise ValueError(_(b'destination revlog is not empty'))

        if getattr(self, 'filteredrevs', None):
            raise ValueError(_(b'source revlog has filtered revisions'))
        if getattr(destrevlog, 'filteredrevs', None):
            raise ValueError(_(b'destination revlog has filtered revisions'))

        # lazydelta and lazydeltabase controls whether to reuse a cached delta,
        # if possible.
        old_delta_config = destrevlog.delta_config
        destrevlog.delta_config = destrevlog.delta_config.copy()

        try:
            if deltareuse == self.DELTAREUSEALWAYS:
                destrevlog.delta_config.lazy_delta_base = True
                destrevlog.delta_config.lazy_delta = True
            elif deltareuse == self.DELTAREUSESAMEREVS:
                destrevlog.delta_config.lazy_delta_base = False
                destrevlog.delta_config.lazy_delta = True
            elif deltareuse == self.DELTAREUSENEVER:
<<<<<<< HEAD
                destrevlog.delta_config.lazy_delta_base = False
                destrevlog.delta_config.lazy_delta = False

            delta_both_parents = (
                forcedeltabothparents or old_delta_config.delta_both_parents
            )
            destrevlog.delta_config.delta_both_parents = delta_both_parents
=======
                destrevlog._lazydeltabase = False
                destrevlog._lazydelta = False

            destrevlog._deltabothparents = forcedeltabothparents or oldamd
>>>>>>> 950c9a4b

            with self.reading(), destrevlog._writing(tr):
                self._clone(
                    tr,
                    destrevlog,
                    addrevisioncb,
                    deltareuse,
                    forcedeltabothparents,
                    sidedata_helpers,
                )

        finally:
            destrevlog.delta_config = old_delta_config

    def _clone(
        self,
        tr,
        destrevlog,
        addrevisioncb,
        deltareuse,
        forcedeltabothparents,
        sidedata_helpers,
    ):
        """perform the core duty of `revlog.clone` after parameter processing"""
        write_debug = None
        if self.delta_config.debug_delta:
            write_debug = tr._report
        deltacomputer = deltautil.deltacomputer(
            destrevlog,
            write_debug=write_debug,
        )
        index = self.index
        for rev in self:
            entry = index[rev]

            # Some classes override linkrev to take filtered revs into
            # account. Use raw entry from index.
            flags = entry[0] & 0xFFFF
            linkrev = entry[4]
            p1 = index[entry[5]][7]
            p2 = index[entry[6]][7]
            node = entry[7]

            # (Possibly) reuse the delta from the revlog if allowed and
            # the revlog chunk is a delta.
            cachedelta = None
            rawtext = None
            if deltareuse == self.DELTAREUSEFULLADD:
                text = self._revisiondata(rev)
                sidedata = self.sidedata(rev)

                if sidedata_helpers is not None:
                    (sidedata, new_flags) = sidedatautil.run_sidedata_helpers(
                        self, sidedata_helpers, sidedata, rev
                    )
                    flags = flags | new_flags[0] & ~new_flags[1]

                destrevlog.addrevision(
                    text,
                    tr,
                    linkrev,
                    p1,
                    p2,
                    cachedelta=cachedelta,
                    node=node,
                    flags=flags,
                    deltacomputer=deltacomputer,
                    sidedata=sidedata,
                )
            else:
                if destrevlog.delta_config.lazy_delta:
                    dp = self.deltaparent(rev)
                    if dp != nullrev:
                        cachedelta = (dp, bytes(self._inner._chunk(rev)))

                sidedata = None
                if not cachedelta:
                    try:
                        rawtext = self._revisiondata(rev)
                    except error.CensoredNodeError as censored:
                        assert flags & REVIDX_ISCENSORED
                        rawtext = censored.tombstone
                    sidedata = self.sidedata(rev)
                if sidedata is None:
                    sidedata = self.sidedata(rev)

                if sidedata_helpers is not None:
                    (sidedata, new_flags) = sidedatautil.run_sidedata_helpers(
                        self, sidedata_helpers, sidedata, rev
                    )
                    flags = flags | new_flags[0] & ~new_flags[1]

                destrevlog._addrevision(
                    node,
                    rawtext,
                    tr,
                    linkrev,
                    p1,
                    p2,
                    flags,
                    cachedelta,
                    deltacomputer=deltacomputer,
                    sidedata=sidedata,
                )

            if addrevisioncb:
                addrevisioncb(self, rev, node)

    def censorrevision(self, tr, censornode, tombstone=b''):
        if self._format_version == REVLOGV0:
            raise error.RevlogError(
                _(b'cannot censor with version %d revlogs')
                % self._format_version
            )
        elif self._format_version == REVLOGV1:
            rewrite.v1_censor(self, tr, censornode, tombstone)
        else:
            rewrite.v2_censor(self, tr, censornode, tombstone)

    def verifyintegrity(self, state):
        """Verifies the integrity of the revlog.

        Yields ``revlogproblem`` instances describing problems that are
        found.
        """
        dd, di = self.checksize()
        if dd:
            yield revlogproblem(error=_(b'data length off by %d bytes') % dd)
        if di:
            yield revlogproblem(error=_(b'index contains %d extra bytes') % di)

        version = self._format_version

        # The verifier tells us what version revlog we should be.
        if version != state[b'expectedversion']:
            yield revlogproblem(
                warning=_(b"warning: '%s' uses revlog format %d; expected %d")
                % (self.display_id, version, state[b'expectedversion'])
            )

        state[b'skipread'] = set()
        state[b'safe_renamed'] = set()

        for rev in self:
            node = self.node(rev)

            # Verify contents. 4 cases to care about:
            #
            #   common: the most common case
            #   rename: with a rename
            #   meta: file content starts with b'\1\n', the metadata
            #         header defined in filelog.py, but without a rename
            #   ext: content stored externally
            #
            # More formally, their differences are shown below:
            #
            #                       | common | rename | meta  | ext
            #  -------------------------------------------------------
            #   flags()             | 0      | 0      | 0     | not 0
            #   renamed()           | False  | True   | False | ?
            #   rawtext[0:2]=='\1\n'| False  | True   | True  | ?
            #
            # "rawtext" means the raw text stored in revlog data, which
            # could be retrieved by "rawdata(rev)". "text"
            # mentioned below is "revision(rev)".
            #
            # There are 3 different lengths stored physically:
            #  1. L1: rawsize, stored in revlog index
            #  2. L2: len(rawtext), stored in revlog data
            #  3. L3: len(text), stored in revlog data if flags==0, or
            #     possibly somewhere else if flags!=0
            #
            # L1 should be equal to L2. L3 could be different from them.
            # "text" may or may not affect commit hash depending on flag
            # processors (see flagutil.addflagprocessor).
            #
            #              | common  | rename | meta  | ext
            # -------------------------------------------------
            #    rawsize() | L1      | L1     | L1    | L1
            #       size() | L1      | L2-LM  | L1(*) | L1 (?)
            # len(rawtext) | L2      | L2     | L2    | L2
            #    len(text) | L2      | L2     | L2    | L3
            #  len(read()) | L2      | L2-LM  | L2-LM | L3 (?)
            #
            # LM:  length of metadata, depending on rawtext
            # (*): not ideal, see comment in filelog.size
            # (?): could be "- len(meta)" if the resolved content has
            #      rename metadata
            #
            # Checks needed to be done:
            #  1. length check: L1 == L2, in all cases.
            #  2. hash check: depending on flag processor, we may need to
            #     use either "text" (external), or "rawtext" (in revlog).

            try:
                skipflags = state.get(b'skipflags', 0)
                if skipflags:
                    skipflags &= self.flags(rev)

                _verify_revision(self, skipflags, state, node)

                l1 = self.rawsize(rev)
                l2 = len(self.rawdata(node))

                if l1 != l2:
                    yield revlogproblem(
                        error=_(b'unpacked size is %d, %d expected') % (l2, l1),
                        node=node,
                    )

            except error.CensoredNodeError:
                if state[b'erroroncensored']:
                    yield revlogproblem(
                        error=_(b'censored file data'), node=node
                    )
                    state[b'skipread'].add(node)
            except Exception as e:
                yield revlogproblem(
                    error=_(b'unpacking %s: %s')
                    % (short(node), stringutil.forcebytestr(e)),
                    node=node,
                )
                state[b'skipread'].add(node)

    def storageinfo(
        self,
        exclusivefiles=False,
        sharedfiles=False,
        revisionscount=False,
        trackedsize=False,
        storedsize=False,
    ):
        d = {}

        if exclusivefiles:
            d[b'exclusivefiles'] = [(self.opener, self._indexfile)]
            if not self._inline:
                d[b'exclusivefiles'].append((self.opener, self._datafile))

        if sharedfiles:
            d[b'sharedfiles'] = []

        if revisionscount:
            d[b'revisionscount'] = len(self)

        if trackedsize:
            d[b'trackedsize'] = sum(map(self.rawsize, iter(self)))

        if storedsize:
            d[b'storedsize'] = sum(
                self.opener.stat(path).st_size for path in self.files()
            )

        return d

    def rewrite_sidedata(self, transaction, helpers, startrev, endrev):
        if not self.feature_config.has_side_data:
            return
        # revlog formats with sidedata support does not support inline
        assert not self._inline
        if not helpers[1] and not helpers[2]:
            # Nothing to generate or remove
            return

        new_entries = []
        # append the new sidedata
        with self._writing(transaction):
            ifh, dfh, sdfh = self._inner._writinghandles
            dfh.seek(self._docket.sidedata_end, os.SEEK_SET)

            current_offset = sdfh.tell()
            for rev in range(startrev, endrev + 1):
                entry = self.index[rev]
                new_sidedata, flags = sidedatautil.run_sidedata_helpers(
                    store=self,
                    sidedata_helpers=helpers,
                    sidedata={},
                    rev=rev,
                )

                serialized_sidedata = sidedatautil.serialize_sidedata(
                    new_sidedata
                )

                sidedata_compression_mode = COMP_MODE_INLINE
                if serialized_sidedata and self.feature_config.has_side_data:
                    sidedata_compression_mode = COMP_MODE_PLAIN
                    h, comp_sidedata = self._inner.compress(serialized_sidedata)
                    if (
                        h != b'u'
                        and comp_sidedata[0] != b'\0'
                        and len(comp_sidedata) < len(serialized_sidedata)
                    ):
                        assert not h
                        if (
                            comp_sidedata[0]
                            == self._docket.default_compression_header
                        ):
                            sidedata_compression_mode = COMP_MODE_DEFAULT
                            serialized_sidedata = comp_sidedata
                        else:
                            sidedata_compression_mode = COMP_MODE_INLINE
                            serialized_sidedata = comp_sidedata
                if entry[8] != 0 or entry[9] != 0:
                    # rewriting entries that already have sidedata is not
                    # supported yet, because it introduces garbage data in the
                    # revlog.
                    msg = b"rewriting existing sidedata is not supported yet"
                    raise error.Abort(msg)

                # Apply (potential) flags to add and to remove after running
                # the sidedata helpers
                new_offset_flags = entry[0] | flags[0] & ~flags[1]
                entry_update = (
                    current_offset,
                    len(serialized_sidedata),
                    new_offset_flags,
                    sidedata_compression_mode,
                )

                # the sidedata computation might have move the file cursors around
                sdfh.seek(current_offset, os.SEEK_SET)
                sdfh.write(serialized_sidedata)
                new_entries.append(entry_update)
                current_offset += len(serialized_sidedata)
                self._docket.sidedata_end = sdfh.tell()

            # rewrite the new index entries
            ifh.seek(startrev * self.index.entry_size)
            for i, e in enumerate(new_entries):
                rev = startrev + i
                self.index.replace_sidedata_info(rev, *e)
                packed = self.index.entry_binary(rev)
                if rev == 0 and self._docket is None:
                    header = self._format_flags | self._format_version
                    header = self.index.pack_header(header)
                    packed = header + packed
                ifh.write(packed)<|MERGE_RESOLUTION|>--- conflicted
+++ resolved
@@ -1278,13 +1278,10 @@
 
     @staticmethod
     def is_inline_index(header_bytes):
-<<<<<<< HEAD
         """Determine if a revlog is inline from the initial bytes of the index"""
-=======
         if len(header_bytes) == 0:
             return True
 
->>>>>>> 950c9a4b
         header = INDEX_HEADER.unpack(header_bytes)[0]
 
         _format_flags = header & ~0xFFFF
@@ -3885,7 +3882,6 @@
                 destrevlog.delta_config.lazy_delta_base = False
                 destrevlog.delta_config.lazy_delta = True
             elif deltareuse == self.DELTAREUSENEVER:
-<<<<<<< HEAD
                 destrevlog.delta_config.lazy_delta_base = False
                 destrevlog.delta_config.lazy_delta = False
 
@@ -3893,12 +3889,6 @@
                 forcedeltabothparents or old_delta_config.delta_both_parents
             )
             destrevlog.delta_config.delta_both_parents = delta_both_parents
-=======
-                destrevlog._lazydeltabase = False
-                destrevlog._lazydelta = False
-
-            destrevlog._deltabothparents = forcedeltabothparents or oldamd
->>>>>>> 950c9a4b
 
             with self.reading(), destrevlog._writing(tr):
                 self._clone(
