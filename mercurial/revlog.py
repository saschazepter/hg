# revlog.py - storage back-end for mercurial
#
# Copyright 2005-2007 Matt Mackall <mpm@selenic.com>
#
# This software may be used and distributed according to the terms of the
# GNU General Public License version 2 or any later version.

"""Storage back-end for Mercurial.

This provides efficient delta storage with O(1) retrieve and append
and O(changes) merge between branches.
"""

from __future__ import absolute_import

import collections
import contextlib
import errno
import os
import struct
import zlib

# import stuff from node for others to import from revlog
from .node import (
    bin,
    hex,
    nullhex,
    nullid,
    nullrev,
    short,
    wdirfilenodeids,
    wdirhex,
    wdirid,
    wdirrev,
)
from .i18n import _
from .revlogutils.constants import (
    FLAG_GENERALDELTA,
    FLAG_INLINE_DATA,
    REVIDX_DEFAULT_FLAGS,
    REVIDX_ELLIPSIS,
    REVIDX_EXTSTORED,
    REVIDX_FLAGS_ORDER,
    REVIDX_ISCENSORED,
    REVIDX_KNOWN_FLAGS,
    REVIDX_RAWTEXT_CHANGING_FLAGS,
    REVLOGV0,
    REVLOGV1,
    REVLOGV1_FLAGS,
    REVLOGV2,
    REVLOGV2_FLAGS,
    REVLOG_DEFAULT_FLAGS,
    REVLOG_DEFAULT_FORMAT,
    REVLOG_DEFAULT_VERSION,
)
from .thirdparty import (
    attr,
)
from . import (
    ancestor,
    dagop,
    error,
    mdiff,
    policy,
    pycompat,
    repository,
    templatefilters,
    util,
)
from .revlogutils import (
    deltas as deltautil,
)
from .utils import (
    interfaceutil,
    storageutil,
    stringutil,
)

# blanked usage of all the name to prevent pyflakes constraints
# We need these name available in the module for extensions.
REVLOGV0
REVLOGV1
REVLOGV2
FLAG_INLINE_DATA
FLAG_GENERALDELTA
REVLOG_DEFAULT_FLAGS
REVLOG_DEFAULT_FORMAT
REVLOG_DEFAULT_VERSION
REVLOGV1_FLAGS
REVLOGV2_FLAGS
REVIDX_ISCENSORED
REVIDX_ELLIPSIS
REVIDX_EXTSTORED
REVIDX_DEFAULT_FLAGS
REVIDX_FLAGS_ORDER
REVIDX_KNOWN_FLAGS
REVIDX_RAWTEXT_CHANGING_FLAGS

parsers = policy.importmod(r'parsers')

# Aliased for performance.
_zlibdecompress = zlib.decompress

# max size of revlog with inline data
_maxinline = 131072
_chunksize = 1048576

# Store flag processors (cf. 'addflagprocessor()' to register)
_flagprocessors = {
    REVIDX_ISCENSORED: None,
}

# Flag processors for REVIDX_ELLIPSIS.
def ellipsisreadprocessor(rl, text):
    return text, False

def ellipsiswriteprocessor(rl, text):
    return text, False

def ellipsisrawprocessor(rl, text):
    return False

ellipsisprocessor = (
    ellipsisreadprocessor,
    ellipsiswriteprocessor,
    ellipsisrawprocessor,
)

def addflagprocessor(flag, processor):
    """Register a flag processor on a revision data flag.

    Invariant:
    - Flags need to be defined in REVIDX_KNOWN_FLAGS and REVIDX_FLAGS_ORDER,
      and REVIDX_RAWTEXT_CHANGING_FLAGS if they can alter rawtext.
    - Only one flag processor can be registered on a specific flag.
    - flagprocessors must be 3-tuples of functions (read, write, raw) with the
      following signatures:
          - (read)  f(self, rawtext) -> text, bool
          - (write) f(self, text) -> rawtext, bool
          - (raw)   f(self, rawtext) -> bool
      "text" is presented to the user. "rawtext" is stored in revlog data, not
      directly visible to the user.
      The boolean returned by these transforms is used to determine whether
      the returned text can be used for hash integrity checking. For example,
      if "write" returns False, then "text" is used to generate hash. If
      "write" returns True, that basically means "rawtext" returned by "write"
      should be used to generate hash. Usually, "write" and "read" return
      different booleans. And "raw" returns a same boolean as "write".

      Note: The 'raw' transform is used for changegroup generation and in some
      debug commands. In this case the transform only indicates whether the
      contents can be used for hash integrity checks.
    """
    _insertflagprocessor(flag, processor, _flagprocessors)

def _insertflagprocessor(flag, processor, flagprocessors):
    if not flag & REVIDX_KNOWN_FLAGS:
        msg = _("cannot register processor on unknown flag '%#x'.") % (flag)
        raise error.ProgrammingError(msg)
    if flag not in REVIDX_FLAGS_ORDER:
        msg = _("flag '%#x' undefined in REVIDX_FLAGS_ORDER.") % (flag)
        raise error.ProgrammingError(msg)
    if flag in flagprocessors:
        msg = _("cannot register multiple processors on flag '%#x'.") % (flag)
        raise error.Abort(msg)
    flagprocessors[flag] = processor

def getoffset(q):
    return int(q >> 16)

def gettype(q):
    return int(q & 0xFFFF)

def offset_type(offset, type):
    if (type & ~REVIDX_KNOWN_FLAGS) != 0:
        raise ValueError('unknown revlog index flags')
    return int(int(offset) << 16 | type)

@attr.s(slots=True, frozen=True)
class _revisioninfo(object):
    """Information about a revision that allows building its fulltext
    node:       expected hash of the revision
    p1, p2:     parent revs of the revision
    btext:      built text cache consisting of a one-element list
    cachedelta: (baserev, uncompressed_delta) or None
    flags:      flags associated to the revision storage

    One of btext[0] or cachedelta must be set.
    """
    node = attr.ib()
    p1 = attr.ib()
    p2 = attr.ib()
    btext = attr.ib()
    textlen = attr.ib()
    cachedelta = attr.ib()
    flags = attr.ib()

@interfaceutil.implementer(repository.irevisiondelta)
@attr.s(slots=True)
class revlogrevisiondelta(object):
    node = attr.ib()
    p1node = attr.ib()
    p2node = attr.ib()
    basenode = attr.ib()
    flags = attr.ib()
    baserevisionsize = attr.ib()
    revision = attr.ib()
    delta = attr.ib()
    linknode = attr.ib(default=None)

@interfaceutil.implementer(repository.iverifyproblem)
@attr.s(frozen=True)
class revlogproblem(object):
    warning = attr.ib(default=None)
    error = attr.ib(default=None)
    node = attr.ib(default=None)

# index v0:
#  4 bytes: offset
#  4 bytes: compressed length
#  4 bytes: base rev
#  4 bytes: link rev
# 20 bytes: parent 1 nodeid
# 20 bytes: parent 2 nodeid
# 20 bytes: nodeid
indexformatv0 = struct.Struct(">4l20s20s20s")
indexformatv0_pack = indexformatv0.pack
indexformatv0_unpack = indexformatv0.unpack

class revlogoldindex(list):
    def __getitem__(self, i):
        if i == -1:
            return (0, 0, 0, -1, -1, -1, -1, nullid)
        return list.__getitem__(self, i)

class revlogoldio(object):
    def __init__(self):
        self.size = indexformatv0.size

    def parseindex(self, data, inline):
        s = self.size
        index = []
        nodemap = {nullid: nullrev}
        n = off = 0
        l = len(data)
        while off + s <= l:
            cur = data[off:off + s]
            off += s
            e = indexformatv0_unpack(cur)
            # transform to revlogv1 format
            e2 = (offset_type(e[0], 0), e[1], -1, e[2], e[3],
                  nodemap.get(e[4], nullrev), nodemap.get(e[5], nullrev), e[6])
            index.append(e2)
            nodemap[e[6]] = n
            n += 1

        return revlogoldindex(index), nodemap, None

    def packentry(self, entry, node, version, rev):
        if gettype(entry[0]):
            raise error.RevlogError(_('index entry flags need revlog '
                                      'version 1'))
        e2 = (getoffset(entry[0]), entry[1], entry[3], entry[4],
              node(entry[5]), node(entry[6]), entry[7])
        return indexformatv0_pack(*e2)

# index ng:
#  6 bytes: offset
#  2 bytes: flags
#  4 bytes: compressed length
#  4 bytes: uncompressed length
#  4 bytes: base rev
#  4 bytes: link rev
#  4 bytes: parent 1 rev
#  4 bytes: parent 2 rev
# 32 bytes: nodeid
indexformatng = struct.Struct(">Qiiiiii20s12x")
indexformatng_pack = indexformatng.pack
versionformat = struct.Struct(">I")
versionformat_pack = versionformat.pack
versionformat_unpack = versionformat.unpack

# corresponds to uncompressed length of indexformatng (2 gigs, 4-byte
# signed integer)
_maxentrysize = 0x7fffffff

class revlogio(object):
    def __init__(self):
        self.size = indexformatng.size

    def parseindex(self, data, inline):
        # call the C implementation to parse the index data
        index, cache = parsers.parse_index2(data, inline)
        return index, getattr(index, 'nodemap', None), cache

    def packentry(self, entry, node, version, rev):
        p = indexformatng_pack(*entry)
        if rev == 0:
            p = versionformat_pack(version) + p[4:]
        return p

class revlog(object):
    """
    the underlying revision storage object

    A revlog consists of two parts, an index and the revision data.

    The index is a file with a fixed record size containing
    information on each revision, including its nodeid (hash), the
    nodeids of its parents, the position and offset of its data within
    the data file, and the revision it's based on. Finally, each entry
    contains a linkrev entry that can serve as a pointer to external
    data.

    The revision data itself is a linear collection of data chunks.
    Each chunk represents a revision and is usually represented as a
    delta against the previous chunk. To bound lookup time, runs of
    deltas are limited to about 2 times the length of the original
    version data. This makes retrieval of a version proportional to
    its size, or O(1) relative to the number of revisions.

    Both pieces of the revlog are written to in an append-only
    fashion, which means we never need to rewrite a file to insert or
    remove data, and can use some simple techniques to avoid the need
    for locking while reading.

    If checkambig, indexfile is opened with checkambig=True at
    writing, to avoid file stat ambiguity.

    If mmaplargeindex is True, and an mmapindexthreshold is set, the
    index will be mmapped rather than read if it is larger than the
    configured threshold.

    If censorable is True, the revlog can have censored revisions.
    """
    def __init__(self, opener, indexfile, datafile=None, checkambig=False,
                 mmaplargeindex=False, censorable=False):
        """
        create a revlog object

        opener is a function that abstracts the file opening operation
        and can be used to implement COW semantics or the like.
        """
        self.indexfile = indexfile
        self.datafile = datafile or (indexfile[:-2] + ".d")
        self.opener = opener
        #  When True, indexfile is opened with checkambig=True at writing, to
        #  avoid file stat ambiguity.
        self._checkambig = checkambig
        self._censorable = censorable
        # 3-tuple of (node, rev, text) for a raw revision.
        self._revisioncache = None
        # Maps rev to chain base rev.
        self._chainbasecache = util.lrucachedict(100)
        # 2-tuple of (offset, data) of raw data from the revlog at an offset.
        self._chunkcache = (0, '')
        # How much data to read and cache into the raw revlog data cache.
        self._chunkcachesize = 65536
        self._maxchainlen = None
        self._deltabothparents = True
        self.index = []
        # Mapping of partial identifiers to full nodes.
        self._pcache = {}
        # Mapping of revision integer to full node.
        self._nodecache = {nullid: nullrev}
        self._nodepos = None
        self._compengine = 'zlib'
        self._maxdeltachainspan = -1
        self._withsparseread = False
        self._sparserevlog = False
        self._srdensitythreshold = 0.50
        self._srmingapsize = 262144

        # Make copy of flag processors so each revlog instance can support
        # custom flags.
        self._flagprocessors = dict(_flagprocessors)

        mmapindexthreshold = None
        v = REVLOG_DEFAULT_VERSION
        opts = getattr(opener, 'options', None)
        if opts is not None:
            if 'revlogv2' in opts:
                # version 2 revlogs always use generaldelta.
                v = REVLOGV2 | FLAG_GENERALDELTA | FLAG_INLINE_DATA
            elif 'revlogv1' in opts:
                if 'generaldelta' in opts:
                    v |= FLAG_GENERALDELTA
            else:
                v = 0
            if 'chunkcachesize' in opts:
                self._chunkcachesize = opts['chunkcachesize']
            if 'maxchainlen' in opts:
                self._maxchainlen = opts['maxchainlen']
            if 'deltabothparents' in opts:
                self._deltabothparents = opts['deltabothparents']
            self._lazydeltabase = bool(opts.get('lazydeltabase', False))
            if 'compengine' in opts:
                self._compengine = opts['compengine']
            if 'maxdeltachainspan' in opts:
                self._maxdeltachainspan = opts['maxdeltachainspan']
            if mmaplargeindex and 'mmapindexthreshold' in opts:
                mmapindexthreshold = opts['mmapindexthreshold']
            self._sparserevlog = bool(opts.get('sparse-revlog', False))
            withsparseread = bool(opts.get('with-sparse-read', False))
            # sparse-revlog forces sparse-read
            self._withsparseread = self._sparserevlog or withsparseread
            if 'sparse-read-density-threshold' in opts:
                self._srdensitythreshold = opts['sparse-read-density-threshold']
            if 'sparse-read-min-gap-size' in opts:
                self._srmingapsize = opts['sparse-read-min-gap-size']
            if opts.get('enableellipsis'):
                self._flagprocessors[REVIDX_ELLIPSIS] = ellipsisprocessor

            # revlog v0 doesn't have flag processors
            for flag, processor in opts.get(b'flagprocessors', {}).iteritems():
                _insertflagprocessor(flag, processor, self._flagprocessors)

        if self._chunkcachesize <= 0:
            raise error.RevlogError(_('revlog chunk cache size %r is not '
                                      'greater than 0') % self._chunkcachesize)
        elif self._chunkcachesize & (self._chunkcachesize - 1):
            raise error.RevlogError(_('revlog chunk cache size %r is not a '
                                      'power of 2') % self._chunkcachesize)

        self._loadindex(v, mmapindexthreshold)

    def _loadindex(self, v, mmapindexthreshold):
        indexdata = ''
        self._initempty = True
        try:
            with self._indexfp() as f:
                if (mmapindexthreshold is not None and
                    self.opener.fstat(f).st_size >= mmapindexthreshold):
                    indexdata = util.buffer(util.mmapread(f))
                else:
                    indexdata = f.read()
            if len(indexdata) > 0:
                v = versionformat_unpack(indexdata[:4])[0]
                self._initempty = False
        except IOError as inst:
            if inst.errno != errno.ENOENT:
                raise

        self.version = v
        self._inline = v & FLAG_INLINE_DATA
        self._generaldelta = v & FLAG_GENERALDELTA
        flags = v & ~0xFFFF
        fmt = v & 0xFFFF
        if fmt == REVLOGV0:
            if flags:
                raise error.RevlogError(_('unknown flags (%#04x) in version %d '
                                          'revlog %s') %
                                        (flags >> 16, fmt, self.indexfile))
        elif fmt == REVLOGV1:
            if flags & ~REVLOGV1_FLAGS:
                raise error.RevlogError(_('unknown flags (%#04x) in version %d '
                                          'revlog %s') %
                                        (flags >> 16, fmt, self.indexfile))
        elif fmt == REVLOGV2:
            if flags & ~REVLOGV2_FLAGS:
                raise error.RevlogError(_('unknown flags (%#04x) in version %d '
                                          'revlog %s') %
                                        (flags >> 16, fmt, self.indexfile))
        else:
            raise error.RevlogError(_('unknown version (%d) in revlog %s') %
                                    (fmt, self.indexfile))

        self._storedeltachains = True

        self._io = revlogio()
        if self.version == REVLOGV0:
            self._io = revlogoldio()
        try:
            d = self._io.parseindex(indexdata, self._inline)
        except (ValueError, IndexError):
            raise error.RevlogError(_("index %s is corrupted") %
                                    self.indexfile)
        self.index, nodemap, self._chunkcache = d
        if nodemap is not None:
            self.nodemap = self._nodecache = nodemap
        if not self._chunkcache:
            self._chunkclear()
        # revnum -> (chain-length, sum-delta-length)
        self._chaininfocache = {}
        # revlog header -> revlog compressor
        self._decompressors = {}

    @util.propertycache
    def _compressor(self):
        return util.compengines[self._compengine].revlogcompressor()

    def _indexfp(self, mode='r'):
        """file object for the revlog's index file"""
        args = {r'mode': mode}
        if mode != 'r':
            args[r'checkambig'] = self._checkambig
        if mode == 'w':
            args[r'atomictemp'] = True
        return self.opener(self.indexfile, **args)

    def _datafp(self, mode='r'):
        """file object for the revlog's data file"""
        return self.opener(self.datafile, mode=mode)

    @contextlib.contextmanager
    def _datareadfp(self, existingfp=None):
        """file object suitable to read data"""
        if existingfp is not None:
            yield existingfp
        else:
            if self._inline:
                func = self._indexfp
            else:
                func = self._datafp
            with func() as fp:
                yield fp

    def tip(self):
        return self.node(len(self.index) - 1)
    def __contains__(self, rev):
        return 0 <= rev < len(self)
    def __len__(self):
        return len(self.index)
    def __iter__(self):
        return iter(pycompat.xrange(len(self)))
    def revs(self, start=0, stop=None):
        """iterate over all rev in this revlog (from start to stop)"""
        return storageutil.iterrevs(len(self), start=start, stop=stop)

    @util.propertycache
    def nodemap(self):
        if self.index:
            # populate mapping down to the initial node
            node0 = self.index[0][7]  # get around changelog filtering
            self.rev(node0)
        return self._nodecache

    def hasnode(self, node):
        try:
            self.rev(node)
            return True
        except KeyError:
            return False

    def candelta(self, baserev, rev):
        """whether two revisions (baserev, rev) can be delta-ed or not"""
        # Disable delta if either rev requires a content-changing flag
        # processor (ex. LFS). This is because such flag processor can alter
        # the rawtext content that the delta will be based on, and two clients
        # could have a same revlog node with different flags (i.e. different
        # rawtext contents) and the delta could be incompatible.
        if ((self.flags(baserev) & REVIDX_RAWTEXT_CHANGING_FLAGS)
            or (self.flags(rev) & REVIDX_RAWTEXT_CHANGING_FLAGS)):
            return False
        return True

    def clearcaches(self):
        self._revisioncache = None
        self._chainbasecache.clear()
        self._chunkcache = (0, '')
        self._pcache = {}

        try:
            self._nodecache.clearcaches()
        except AttributeError:
            self._nodecache = {nullid: nullrev}
            self._nodepos = None

    def rev(self, node):
        try:
            return self._nodecache[node]
        except TypeError:
            raise
        except error.RevlogError:
            # parsers.c radix tree lookup failed
            if node == wdirid or node in wdirfilenodeids:
                raise error.WdirUnsupported
            raise error.LookupError(node, self.indexfile, _('no node'))
        except KeyError:
            # pure python cache lookup failed
            n = self._nodecache
            i = self.index
            p = self._nodepos
            if p is None:
                p = len(i) - 1
            else:
                assert p < len(i)
            for r in pycompat.xrange(p, -1, -1):
                v = i[r][7]
                n[v] = r
                if v == node:
                    self._nodepos = r - 1
                    return r
            if node == wdirid or node in wdirfilenodeids:
                raise error.WdirUnsupported
            raise error.LookupError(node, self.indexfile, _('no node'))

    # Accessors for index entries.

    # First tuple entry is 8 bytes. First 6 bytes are offset. Last 2 bytes
    # are flags.
    def start(self, rev):
        return int(self.index[rev][0] >> 16)

    def flags(self, rev):
        return self.index[rev][0] & 0xFFFF

    def length(self, rev):
        return self.index[rev][1]

    def rawsize(self, rev):
        """return the length of the uncompressed text for a given revision"""
        l = self.index[rev][2]
        if l >= 0:
            return l

        t = self.revision(rev, raw=True)
        return len(t)

    def size(self, rev):
        """length of non-raw text (processed by a "read" flag processor)"""
        # fast path: if no "read" flag processor could change the content,
        # size is rawsize. note: ELLIPSIS is known to not change the content.
        flags = self.flags(rev)
        if flags & (REVIDX_KNOWN_FLAGS ^ REVIDX_ELLIPSIS) == 0:
            return self.rawsize(rev)

        return len(self.revision(rev, raw=False))

    def chainbase(self, rev):
        base = self._chainbasecache.get(rev)
        if base is not None:
            return base

        index = self.index
        iterrev = rev
        base = index[iterrev][3]
        while base != iterrev:
            iterrev = base
            base = index[iterrev][3]

        self._chainbasecache[rev] = base
        return base

    def linkrev(self, rev):
        return self.index[rev][4]

    def parentrevs(self, rev):
        try:
            entry = self.index[rev]
        except IndexError:
            if rev == wdirrev:
                raise error.WdirUnsupported
            raise

        return entry[5], entry[6]

    # fast parentrevs(rev) where rev isn't filtered
    _uncheckedparentrevs = parentrevs

    def node(self, rev):
        try:
            return self.index[rev][7]
        except IndexError:
            if rev == wdirrev:
                raise error.WdirUnsupported
            raise

    # Derived from index values.

    def end(self, rev):
        return self.start(rev) + self.length(rev)

    def parents(self, node):
        i = self.index
        d = i[self.rev(node)]
        return i[d[5]][7], i[d[6]][7] # map revisions to nodes inline

    def chainlen(self, rev):
        return self._chaininfo(rev)[0]

    def _chaininfo(self, rev):
        chaininfocache = self._chaininfocache
        if rev in chaininfocache:
            return chaininfocache[rev]
        index = self.index
        generaldelta = self._generaldelta
        iterrev = rev
        e = index[iterrev]
        clen = 0
        compresseddeltalen = 0
        while iterrev != e[3]:
            clen += 1
            compresseddeltalen += e[1]
            if generaldelta:
                iterrev = e[3]
            else:
                iterrev -= 1
            if iterrev in chaininfocache:
                t = chaininfocache[iterrev]
                clen += t[0]
                compresseddeltalen += t[1]
                break
            e = index[iterrev]
        else:
            # Add text length of base since decompressing that also takes
            # work. For cache hits the length is already included.
            compresseddeltalen += e[1]
        r = (clen, compresseddeltalen)
        chaininfocache[rev] = r
        return r

    def _deltachain(self, rev, stoprev=None):
        """Obtain the delta chain for a revision.

        ``stoprev`` specifies a revision to stop at. If not specified, we
        stop at the base of the chain.

        Returns a 2-tuple of (chain, stopped) where ``chain`` is a list of
        revs in ascending order and ``stopped`` is a bool indicating whether
        ``stoprev`` was hit.
        """
        # Try C implementation.
        try:
            return self.index.deltachain(rev, stoprev, self._generaldelta)
        except AttributeError:
            pass

        chain = []

        # Alias to prevent attribute lookup in tight loop.
        index = self.index
        generaldelta = self._generaldelta

        iterrev = rev
        e = index[iterrev]
        while iterrev != e[3] and iterrev != stoprev:
            chain.append(iterrev)
            if generaldelta:
                iterrev = e[3]
            else:
                iterrev -= 1
            e = index[iterrev]

        if iterrev == stoprev:
            stopped = True
        else:
            chain.append(iterrev)
            stopped = False

        chain.reverse()
        return chain, stopped

    def ancestors(self, revs, stoprev=0, inclusive=False):
        """Generate the ancestors of 'revs' in reverse topological order.
        Does not generate revs lower than stoprev.

        See the documentation for ancestor.lazyancestors for more details."""

        # first, make sure start revisions aren't filtered
        revs = list(revs)
        checkrev = self.node
        for r in revs:
            checkrev(r)
        # and we're sure ancestors aren't filtered as well
        if util.safehasattr(parsers, 'rustlazyancestors'):
            return ancestor.rustlazyancestors(
                self.index, revs,
                stoprev=stoprev, inclusive=inclusive)
        return ancestor.lazyancestors(self._uncheckedparentrevs, revs,
                                      stoprev=stoprev, inclusive=inclusive)

    def descendants(self, revs):
        return dagop.descendantrevs(revs, self.revs, self.parentrevs)

    def findcommonmissing(self, common=None, heads=None):
        """Return a tuple of the ancestors of common and the ancestors of heads
        that are not ancestors of common. In revset terminology, we return the
        tuple:

          ::common, (::heads) - (::common)

        The list is sorted by revision number, meaning it is
        topologically sorted.

        'heads' and 'common' are both lists of node IDs.  If heads is
        not supplied, uses all of the revlog's heads.  If common is not
        supplied, uses nullid."""
        if common is None:
            common = [nullid]
        if heads is None:
            heads = self.heads()

        common = [self.rev(n) for n in common]
        heads = [self.rev(n) for n in heads]

        # we want the ancestors, but inclusive
        class lazyset(object):
            def __init__(self, lazyvalues):
                self.addedvalues = set()
                self.lazyvalues = lazyvalues

            def __contains__(self, value):
                return value in self.addedvalues or value in self.lazyvalues

            def __iter__(self):
                added = self.addedvalues
                for r in added:
                    yield r
                for r in self.lazyvalues:
                    if not r in added:
                        yield r

            def add(self, value):
                self.addedvalues.add(value)

            def update(self, values):
                self.addedvalues.update(values)

        has = lazyset(self.ancestors(common))
        has.add(nullrev)
        has.update(common)

        # take all ancestors from heads that aren't in has
        missing = set()
        visit = collections.deque(r for r in heads if r not in has)
        while visit:
            r = visit.popleft()
            if r in missing:
                continue
            else:
                missing.add(r)
                for p in self.parentrevs(r):
                    if p not in has:
                        visit.append(p)
        missing = list(missing)
        missing.sort()
        return has, [self.node(miss) for miss in missing]

    def incrementalmissingrevs(self, common=None):
        """Return an object that can be used to incrementally compute the
        revision numbers of the ancestors of arbitrary sets that are not
        ancestors of common. This is an ancestor.incrementalmissingancestors
        object.

        'common' is a list of revision numbers. If common is not supplied, uses
        nullrev.
        """
        if common is None:
            common = [nullrev]

        return ancestor.incrementalmissingancestors(self.parentrevs, common)

    def findmissingrevs(self, common=None, heads=None):
        """Return the revision numbers of the ancestors of heads that
        are not ancestors of common.

        More specifically, return a list of revision numbers corresponding to
        nodes N such that every N satisfies the following constraints:

          1. N is an ancestor of some node in 'heads'
          2. N is not an ancestor of any node in 'common'

        The list is sorted by revision number, meaning it is
        topologically sorted.

        'heads' and 'common' are both lists of revision numbers.  If heads is
        not supplied, uses all of the revlog's heads.  If common is not
        supplied, uses nullid."""
        if common is None:
            common = [nullrev]
        if heads is None:
            heads = self.headrevs()

        inc = self.incrementalmissingrevs(common=common)
        return inc.missingancestors(heads)

    def findmissing(self, common=None, heads=None):
        """Return the ancestors of heads that are not ancestors of common.

        More specifically, return a list of nodes N such that every N
        satisfies the following constraints:

          1. N is an ancestor of some node in 'heads'
          2. N is not an ancestor of any node in 'common'

        The list is sorted by revision number, meaning it is
        topologically sorted.

        'heads' and 'common' are both lists of node IDs.  If heads is
        not supplied, uses all of the revlog's heads.  If common is not
        supplied, uses nullid."""
        if common is None:
            common = [nullid]
        if heads is None:
            heads = self.heads()

        common = [self.rev(n) for n in common]
        heads = [self.rev(n) for n in heads]

        inc = self.incrementalmissingrevs(common=common)
        return [self.node(r) for r in inc.missingancestors(heads)]

    def nodesbetween(self, roots=None, heads=None):
        """Return a topological path from 'roots' to 'heads'.

        Return a tuple (nodes, outroots, outheads) where 'nodes' is a
        topologically sorted list of all nodes N that satisfy both of
        these constraints:

          1. N is a descendant of some node in 'roots'
          2. N is an ancestor of some node in 'heads'

        Every node is considered to be both a descendant and an ancestor
        of itself, so every reachable node in 'roots' and 'heads' will be
        included in 'nodes'.

        'outroots' is the list of reachable nodes in 'roots', i.e., the
        subset of 'roots' that is returned in 'nodes'.  Likewise,
        'outheads' is the subset of 'heads' that is also in 'nodes'.

        'roots' and 'heads' are both lists of node IDs.  If 'roots' is
        unspecified, uses nullid as the only root.  If 'heads' is
        unspecified, uses list of all of the revlog's heads."""
        nonodes = ([], [], [])
        if roots is not None:
            roots = list(roots)
            if not roots:
                return nonodes
            lowestrev = min([self.rev(n) for n in roots])
        else:
            roots = [nullid] # Everybody's a descendant of nullid
            lowestrev = nullrev
        if (lowestrev == nullrev) and (heads is None):
            # We want _all_ the nodes!
            return ([self.node(r) for r in self], [nullid], list(self.heads()))
        if heads is None:
            # All nodes are ancestors, so the latest ancestor is the last
            # node.
            highestrev = len(self) - 1
            # Set ancestors to None to signal that every node is an ancestor.
            ancestors = None
            # Set heads to an empty dictionary for later discovery of heads
            heads = {}
        else:
            heads = list(heads)
            if not heads:
                return nonodes
            ancestors = set()
            # Turn heads into a dictionary so we can remove 'fake' heads.
            # Also, later we will be using it to filter out the heads we can't
            # find from roots.
            heads = dict.fromkeys(heads, False)
            # Start at the top and keep marking parents until we're done.
            nodestotag = set(heads)
            # Remember where the top was so we can use it as a limit later.
            highestrev = max([self.rev(n) for n in nodestotag])
            while nodestotag:
                # grab a node to tag
                n = nodestotag.pop()
                # Never tag nullid
                if n == nullid:
                    continue
                # A node's revision number represents its place in a
                # topologically sorted list of nodes.
                r = self.rev(n)
                if r >= lowestrev:
                    if n not in ancestors:
                        # If we are possibly a descendant of one of the roots
                        # and we haven't already been marked as an ancestor
                        ancestors.add(n) # Mark as ancestor
                        # Add non-nullid parents to list of nodes to tag.
                        nodestotag.update([p for p in self.parents(n) if
                                           p != nullid])
                    elif n in heads: # We've seen it before, is it a fake head?
                        # So it is, real heads should not be the ancestors of
                        # any other heads.
                        heads.pop(n)
            if not ancestors:
                return nonodes
            # Now that we have our set of ancestors, we want to remove any
            # roots that are not ancestors.

            # If one of the roots was nullid, everything is included anyway.
            if lowestrev > nullrev:
                # But, since we weren't, let's recompute the lowest rev to not
                # include roots that aren't ancestors.

                # Filter out roots that aren't ancestors of heads
                roots = [root for root in roots if root in ancestors]
                # Recompute the lowest revision
                if roots:
                    lowestrev = min([self.rev(root) for root in roots])
                else:
                    # No more roots?  Return empty list
                    return nonodes
            else:
                # We are descending from nullid, and don't need to care about
                # any other roots.
                lowestrev = nullrev
                roots = [nullid]
        # Transform our roots list into a set.
        descendants = set(roots)
        # Also, keep the original roots so we can filter out roots that aren't
        # 'real' roots (i.e. are descended from other roots).
        roots = descendants.copy()
        # Our topologically sorted list of output nodes.
        orderedout = []
        # Don't start at nullid since we don't want nullid in our output list,
        # and if nullid shows up in descendants, empty parents will look like
        # they're descendants.
        for r in self.revs(start=max(lowestrev, 0), stop=highestrev + 1):
            n = self.node(r)
            isdescendant = False
            if lowestrev == nullrev:  # Everybody is a descendant of nullid
                isdescendant = True
            elif n in descendants:
                # n is already a descendant
                isdescendant = True
                # This check only needs to be done here because all the roots
                # will start being marked is descendants before the loop.
                if n in roots:
                    # If n was a root, check if it's a 'real' root.
                    p = tuple(self.parents(n))
                    # If any of its parents are descendants, it's not a root.
                    if (p[0] in descendants) or (p[1] in descendants):
                        roots.remove(n)
            else:
                p = tuple(self.parents(n))
                # A node is a descendant if either of its parents are
                # descendants.  (We seeded the dependents list with the roots
                # up there, remember?)
                if (p[0] in descendants) or (p[1] in descendants):
                    descendants.add(n)
                    isdescendant = True
            if isdescendant and ((ancestors is None) or (n in ancestors)):
                # Only include nodes that are both descendants and ancestors.
                orderedout.append(n)
                if (ancestors is not None) and (n in heads):
                    # We're trying to figure out which heads are reachable
                    # from roots.
                    # Mark this head as having been reached
                    heads[n] = True
                elif ancestors is None:
                    # Otherwise, we're trying to discover the heads.
                    # Assume this is a head because if it isn't, the next step
                    # will eventually remove it.
                    heads[n] = True
                    # But, obviously its parents aren't.
                    for p in self.parents(n):
                        heads.pop(p, None)
        heads = [head for head, flag in heads.iteritems() if flag]
        roots = list(roots)
        assert orderedout
        assert roots
        assert heads
        return (orderedout, roots, heads)

    def headrevs(self):
        try:
            return self.index.headrevs()
        except AttributeError:
            return self._headrevs()

    def computephases(self, roots):
        return self.index.computephasesmapsets(roots)

    def _headrevs(self):
        count = len(self)
        if not count:
            return [nullrev]
        # we won't iter over filtered rev so nobody is a head at start
        ishead = [0] * (count + 1)
        index = self.index
        for r in self:
            ishead[r] = 1  # I may be an head
            e = index[r]
            ishead[e[5]] = ishead[e[6]] = 0  # my parent are not
        return [r for r, val in enumerate(ishead) if val]

    def heads(self, start=None, stop=None):
        """return the list of all nodes that have no children

        if start is specified, only heads that are descendants of
        start will be returned
        if stop is specified, it will consider all the revs from stop
        as if they had no children
        """
        if start is None and stop is None:
            if not len(self):
                return [nullid]
            return [self.node(r) for r in self.headrevs()]

        if start is None:
            start = nullrev
        else:
            start = self.rev(start)

        stoprevs = set(self.rev(n) for n in stop or [])

        revs = dagop.headrevssubset(self.revs, self.parentrevs, startrev=start,
                                    stoprevs=stoprevs)

        return [self.node(rev) for rev in revs]

    def children(self, node):
        """find the children of a given node"""
        c = []
        p = self.rev(node)
        for r in self.revs(start=p + 1):
            prevs = [pr for pr in self.parentrevs(r) if pr != nullrev]
            if prevs:
                for pr in prevs:
                    if pr == p:
                        c.append(self.node(r))
            elif p == nullrev:
                c.append(self.node(r))
        return c

    def commonancestorsheads(self, a, b):
        """calculate all the heads of the common ancestors of nodes a and b"""
        a, b = self.rev(a), self.rev(b)
        ancs = self._commonancestorsheads(a, b)
        return pycompat.maplist(self.node, ancs)

    def _commonancestorsheads(self, *revs):
        """calculate all the heads of the common ancestors of revs"""
        try:
            ancs = self.index.commonancestorsheads(*revs)
        except (AttributeError, OverflowError): # C implementation failed
            ancs = ancestor.commonancestorsheads(self.parentrevs, *revs)
        return ancs

    def isancestor(self, a, b):
        """return True if node a is an ancestor of node b

        A revision is considered an ancestor of itself."""
        a, b = self.rev(a), self.rev(b)
        return self.isancestorrev(a, b)

    def isancestorrev(self, a, b):
        """return True if revision a is an ancestor of revision b

        A revision is considered an ancestor of itself.

        The implementation of this is trivial but the use of
        commonancestorsheads is not."""
        if a == nullrev:
            return True
        elif a == b:
            return True
        elif a > b:
            return False
        return a in self._commonancestorsheads(a, b)

    def ancestor(self, a, b):
        """calculate the "best" common ancestor of nodes a and b"""

        a, b = self.rev(a), self.rev(b)
        try:
            ancs = self.index.ancestors(a, b)
        except (AttributeError, OverflowError):
            ancs = ancestor.ancestors(self.parentrevs, a, b)
        if ancs:
            # choose a consistent winner when there's a tie
            return min(map(self.node, ancs))
        return nullid

    def _match(self, id):
        if isinstance(id, int):
            # rev
            return self.node(id)
        if len(id) == 20:
            # possibly a binary node
            # odds of a binary node being all hex in ASCII are 1 in 10**25
            try:
                node = id
                self.rev(node) # quick search the index
                return node
            except error.LookupError:
                pass # may be partial hex id
        try:
            # str(rev)
            rev = int(id)
            if "%d" % rev != id:
                raise ValueError
            if rev < 0:
                rev = len(self) + rev
            if rev < 0 or rev >= len(self):
                raise ValueError
            return self.node(rev)
        except (ValueError, OverflowError):
            pass
        if len(id) == 40:
            try:
                # a full hex nodeid?
                node = bin(id)
                self.rev(node)
                return node
            except (TypeError, error.LookupError):
                pass

    def _partialmatch(self, id):
        # we don't care wdirfilenodeids as they should be always full hash
        maybewdir = wdirhex.startswith(id)
        try:
            partial = self.index.partialmatch(id)
            if partial and self.hasnode(partial):
                if maybewdir:
                    # single 'ff...' match in radix tree, ambiguous with wdir
                    raise error.RevlogError
                return partial
            if maybewdir:
                # no 'ff...' match in radix tree, wdir identified
                raise error.WdirUnsupported
            return None
        except error.RevlogError:
            # parsers.c radix tree lookup gave multiple matches
            # fast path: for unfiltered changelog, radix tree is accurate
            if not getattr(self, 'filteredrevs', None):
                raise error.AmbiguousPrefixLookupError(
                    id, self.indexfile, _('ambiguous identifier'))
            # fall through to slow path that filters hidden revisions
        except (AttributeError, ValueError):
            # we are pure python, or key was too short to search radix tree
            pass

        if id in self._pcache:
            return self._pcache[id]

        if len(id) <= 40:
            try:
                # hex(node)[:...]
                l = len(id) // 2  # grab an even number of digits
                prefix = bin(id[:l * 2])
                nl = [e[7] for e in self.index if e[7].startswith(prefix)]
                nl = [n for n in nl if hex(n).startswith(id) and
                      self.hasnode(n)]
                if nullhex.startswith(id):
                    nl.append(nullid)
                if len(nl) > 0:
                    if len(nl) == 1 and not maybewdir:
                        self._pcache[id] = nl[0]
                        return nl[0]
                    raise error.AmbiguousPrefixLookupError(
                        id, self.indexfile, _('ambiguous identifier'))
                if maybewdir:
                    raise error.WdirUnsupported
                return None
            except TypeError:
                pass

    def lookup(self, id):
        """locate a node based on:
            - revision number or str(revision number)
            - nodeid or subset of hex nodeid
        """
        n = self._match(id)
        if n is not None:
            return n
        n = self._partialmatch(id)
        if n:
            return n

        raise error.LookupError(id, self.indexfile, _('no match found'))

    def shortest(self, node, minlength=1):
        """Find the shortest unambiguous prefix that matches node."""
        def isvalid(prefix):
            try:
                node = self._partialmatch(prefix)
            except error.AmbiguousPrefixLookupError:
                return False
            except error.WdirUnsupported:
                # single 'ff...' match
                return True
            if node is None:
                raise error.LookupError(node, self.indexfile, _('no node'))
            return True

        def maybewdir(prefix):
            return all(c == 'f' for c in prefix)

        hexnode = hex(node)

        def disambiguate(hexnode, minlength):
            """Disambiguate against wdirid."""
            for length in range(minlength, 41):
                prefix = hexnode[:length]
                if not maybewdir(prefix):
                    return prefix

        if not getattr(self, 'filteredrevs', None):
            try:
                length = max(self.index.shortest(node), minlength)
                return disambiguate(hexnode, length)
            except error.RevlogError:
                if node != wdirid:
                    raise error.LookupError(node, self.indexfile, _('no node'))
            except AttributeError:
                # Fall through to pure code
                pass

        if node == wdirid:
            for length in range(minlength, 41):
                prefix = hexnode[:length]
                if isvalid(prefix):
                    return prefix

        for length in range(minlength, 41):
            prefix = hexnode[:length]
            if isvalid(prefix):
                return disambiguate(hexnode, length)

    def cmp(self, node, text):
        """compare text with a given file revision

        returns True if text is different than what is stored.
        """
        p1, p2 = self.parents(node)
        return storageutil.hashrevisionsha1(text, p1, p2) != node

    def _cachesegment(self, offset, data):
        """Add a segment to the revlog cache.

        Accepts an absolute offset and the data that is at that location.
        """
        o, d = self._chunkcache
        # try to add to existing cache
        if o + len(d) == offset and len(d) + len(data) < _chunksize:
            self._chunkcache = o, d + data
        else:
            self._chunkcache = offset, data

    def _readsegment(self, offset, length, df=None):
        """Load a segment of raw data from the revlog.

        Accepts an absolute offset, length to read, and an optional existing
        file handle to read from.

        If an existing file handle is passed, it will be seeked and the
        original seek position will NOT be restored.

        Returns a str or buffer of raw byte data.
        """
        # Cache data both forward and backward around the requested
        # data, in a fixed size window. This helps speed up operations
        # involving reading the revlog backwards.
        cachesize = self._chunkcachesize
        realoffset = offset & ~(cachesize - 1)
        reallength = (((offset + length + cachesize) & ~(cachesize - 1))
                      - realoffset)
        with self._datareadfp(df) as df:
            df.seek(realoffset)
            d = df.read(reallength)
        self._cachesegment(realoffset, d)
        if offset != realoffset or reallength != length:
            return util.buffer(d, offset - realoffset, length)
        return d

    def _getsegment(self, offset, length, df=None):
        """Obtain a segment of raw data from the revlog.

        Accepts an absolute offset, length of bytes to obtain, and an
        optional file handle to the already-opened revlog. If the file
        handle is used, it's original seek position will not be preserved.

        Requests for data may be returned from a cache.

        Returns a str or a buffer instance of raw byte data.
        """
        o, d = self._chunkcache
        l = len(d)

        # is it in the cache?
        cachestart = offset - o
        cacheend = cachestart + length
        if cachestart >= 0 and cacheend <= l:
            if cachestart == 0 and cacheend == l:
                return d # avoid a copy
            return util.buffer(d, cachestart, cacheend - cachestart)

        return self._readsegment(offset, length, df=df)

    def _getsegmentforrevs(self, startrev, endrev, df=None):
        """Obtain a segment of raw data corresponding to a range of revisions.

        Accepts the start and end revisions and an optional already-open
        file handle to be used for reading. If the file handle is read, its
        seek position will not be preserved.

        Requests for data may be satisfied by a cache.

        Returns a 2-tuple of (offset, data) for the requested range of
        revisions. Offset is the integer offset from the beginning of the
        revlog and data is a str or buffer of the raw byte data.

        Callers will need to call ``self.start(rev)`` and ``self.length(rev)``
        to determine where each revision's data begins and ends.
        """
        # Inlined self.start(startrev) & self.end(endrev) for perf reasons
        # (functions are expensive).
        index = self.index
        istart = index[startrev]
        start = int(istart[0] >> 16)
        if startrev == endrev:
            end = start + istart[1]
        else:
            iend = index[endrev]
            end = int(iend[0] >> 16) + iend[1]

        if self._inline:
            start += (startrev + 1) * self._io.size
            end += (endrev + 1) * self._io.size
        length = end - start

        return start, self._getsegment(start, length, df=df)

    def _chunk(self, rev, df=None):
        """Obtain a single decompressed chunk for a revision.

        Accepts an integer revision and an optional already-open file handle
        to be used for reading. If used, the seek position of the file will not
        be preserved.

        Returns a str holding uncompressed data for the requested revision.
        """
        return self.decompress(self._getsegmentforrevs(rev, rev, df=df)[1])

    def _chunks(self, revs, df=None, targetsize=None):
        """Obtain decompressed chunks for the specified revisions.

        Accepts an iterable of numeric revisions that are assumed to be in
        ascending order. Also accepts an optional already-open file handle
        to be used for reading. If used, the seek position of the file will
        not be preserved.

        This function is similar to calling ``self._chunk()`` multiple times,
        but is faster.

        Returns a list with decompressed data for each requested revision.
        """
        if not revs:
            return []
        start = self.start
        length = self.length
        inline = self._inline
        iosize = self._io.size
        buffer = util.buffer

        l = []
        ladd = l.append

        if not self._withsparseread:
            slicedchunks = (revs,)
        else:
            slicedchunks = deltautil.slicechunk(self, revs,
                                                targetsize=targetsize)

        for revschunk in slicedchunks:
            firstrev = revschunk[0]
            # Skip trailing revisions with empty diff
            for lastrev in revschunk[::-1]:
                if length(lastrev) != 0:
                    break

            try:
                offset, data = self._getsegmentforrevs(firstrev, lastrev, df=df)
            except OverflowError:
                # issue4215 - we can't cache a run of chunks greater than
                # 2G on Windows
                return [self._chunk(rev, df=df) for rev in revschunk]

            decomp = self.decompress
            for rev in revschunk:
                chunkstart = start(rev)
                if inline:
                    chunkstart += (rev + 1) * iosize
                chunklength = length(rev)
                ladd(decomp(buffer(data, chunkstart - offset, chunklength)))

        return l

    def _chunkclear(self):
        """Clear the raw chunk cache."""
        self._chunkcache = (0, '')

    def deltaparent(self, rev):
        """return deltaparent of the given revision"""
        base = self.index[rev][3]
        if base == rev:
            return nullrev
        elif self._generaldelta:
            return base
        else:
            return rev - 1

    def issnapshot(self, rev):
        """tells whether rev is a snapshot
        """
        if rev == nullrev:
            return True
        deltap = self.deltaparent(rev)
        if deltap == nullrev:
            return True
        p1, p2 = self.parentrevs(rev)
        if deltap in (p1, p2):
            return False
        return self.issnapshot(deltap)

    def snapshotdepth(self, rev):
        """number of snapshot in the chain before this one"""
        if not self.issnapshot(rev):
            raise error.ProgrammingError('revision %d not a snapshot')
        return len(self._deltachain(rev)[0]) - 1

    def revdiff(self, rev1, rev2):
        """return or calculate a delta between two revisions

        The delta calculated is in binary form and is intended to be written to
        revlog data directly. So this function needs raw revision data.
        """
        if rev1 != nullrev and self.deltaparent(rev2) == rev1:
            return bytes(self._chunk(rev2))

        return mdiff.textdiff(self.revision(rev1, raw=True),
                              self.revision(rev2, raw=True))

    def revision(self, nodeorrev, _df=None, raw=False):
        """return an uncompressed revision of a given node or revision
        number.

        _df - an existing file handle to read from. (internal-only)
        raw - an optional argument specifying if the revision data is to be
        treated as raw data when applying flag transforms. 'raw' should be set
        to True when generating changegroups or in debug commands.
        """
        if isinstance(nodeorrev, int):
            rev = nodeorrev
            node = self.node(rev)
        else:
            node = nodeorrev
            rev = None

        cachedrev = None
        flags = None
        rawtext = None
        if node == nullid:
            return ""
        if self._revisioncache:
            if self._revisioncache[0] == node:
                # _cache only stores rawtext
                if raw:
                    return self._revisioncache[2]
                # duplicated, but good for perf
                if rev is None:
                    rev = self.rev(node)
                if flags is None:
                    flags = self.flags(rev)
                # no extra flags set, no flag processor runs, text = rawtext
                if flags == REVIDX_DEFAULT_FLAGS:
                    return self._revisioncache[2]
                # rawtext is reusable. need to run flag processor
                rawtext = self._revisioncache[2]

            cachedrev = self._revisioncache[1]

        # look up what we need to read
        if rawtext is None:
            if rev is None:
                rev = self.rev(node)

            chain, stopped = self._deltachain(rev, stoprev=cachedrev)
            if stopped:
                rawtext = self._revisioncache[2]

            # drop cache to save memory
            self._revisioncache = None

            targetsize = None
            rawsize = self.index[rev][2]
            if 0 <= rawsize:
                targetsize = 4 * rawsize

            bins = self._chunks(chain, df=_df, targetsize=targetsize)
            if rawtext is None:
                rawtext = bytes(bins[0])
                bins = bins[1:]

            rawtext = mdiff.patches(rawtext, bins)
            self._revisioncache = (node, rev, rawtext)

        if flags is None:
            if rev is None:
                rev = self.rev(node)
            flags = self.flags(rev)

        text, validatehash = self._processflags(rawtext, flags, 'read', raw=raw)
        if validatehash:
            self.checkhash(text, node, rev=rev)

        return text

    def hash(self, text, p1, p2):
        """Compute a node hash.

        Available as a function so that subclasses can replace the hash
        as needed.
        """
        return storageutil.hashrevisionsha1(text, p1, p2)

    def _processflags(self, text, flags, operation, raw=False):
        """Inspect revision data flags and applies transforms defined by
        registered flag processors.

        ``text`` - the revision data to process
        ``flags`` - the revision flags
        ``operation`` - the operation being performed (read or write)
        ``raw`` - an optional argument describing if the raw transform should be
        applied.

        This method processes the flags in the order (or reverse order if
        ``operation`` is 'write') defined by REVIDX_FLAGS_ORDER, applying the
        flag processors registered for present flags. The order of flags defined
        in REVIDX_FLAGS_ORDER needs to be stable to allow non-commutativity.

        Returns a 2-tuple of ``(text, validatehash)`` where ``text`` is the
        processed text and ``validatehash`` is a bool indicating whether the
        returned text should be checked for hash integrity.

        Note: If the ``raw`` argument is set, it has precedence over the
        operation and will only update the value of ``validatehash``.
        """
        # fast path: no flag processors will run
        if flags == 0:
            return text, True
        if not operation in ('read', 'write'):
            raise error.ProgrammingError(_("invalid '%s' operation") %
                                         operation)
        # Check all flags are known.
        if flags & ~REVIDX_KNOWN_FLAGS:
            raise error.RevlogError(_("incompatible revision flag '%#x'") %
                                    (flags & ~REVIDX_KNOWN_FLAGS))
        validatehash = True
        # Depending on the operation (read or write), the order might be
        # reversed due to non-commutative transforms.
        orderedflags = REVIDX_FLAGS_ORDER
        if operation == 'write':
            orderedflags = reversed(orderedflags)

        for flag in orderedflags:
            # If a flagprocessor has been registered for a known flag, apply the
            # related operation transform and update result tuple.
            if flag & flags:
                vhash = True

                if flag not in self._flagprocessors:
                    message = _("missing processor for flag '%#x'") % (flag)
                    raise error.RevlogError(message)

                processor = self._flagprocessors[flag]
                if processor is not None:
                    readtransform, writetransform, rawtransform = processor

                    if raw:
                        vhash = rawtransform(self, text)
                    elif operation == 'read':
                        text, vhash = readtransform(self, text)
                    else: # write operation
                        text, vhash = writetransform(self, text)
                validatehash = validatehash and vhash

        return text, validatehash

    def checkhash(self, text, node, p1=None, p2=None, rev=None):
        """Check node hash integrity.

        Available as a function so that subclasses can extend hash mismatch
        behaviors as needed.
        """
        try:
            if p1 is None and p2 is None:
                p1, p2 = self.parents(node)
            if node != self.hash(text, p1, p2):
                # Clear the revision cache on hash failure. The revision cache
                # only stores the raw revision and clearing the cache does have
                # the side-effect that we won't have a cache hit when the raw
                # revision data is accessed. But this case should be rare and
                # it is extra work to teach the cache about the hash
                # verification state.
                if self._revisioncache and self._revisioncache[0] == node:
                    self._revisioncache = None

                revornode = rev
                if revornode is None:
                    revornode = templatefilters.short(hex(node))
                raise error.RevlogError(_("integrity check failed on %s:%s")
                    % (self.indexfile, pycompat.bytestr(revornode)))
        except error.RevlogError:
            if self._censorable and storageutil.iscensoredtext(text):
                raise error.CensoredNodeError(self.indexfile, node, text)
            raise

    def _enforceinlinesize(self, tr, fp=None):
        """Check if the revlog is too big for inline and convert if so.

        This should be called after revisions are added to the revlog. If the
        revlog has grown too large to be an inline revlog, it will convert it
        to use multiple index and data files.
        """
        tiprev = len(self) - 1
        if (not self._inline or
            (self.start(tiprev) + self.length(tiprev)) < _maxinline):
            return

        trinfo = tr.find(self.indexfile)
        if trinfo is None:
            raise error.RevlogError(_("%s not found in the transaction")
                                    % self.indexfile)

        trindex = trinfo[2]
        if trindex is not None:
            dataoff = self.start(trindex)
        else:
            # revlog was stripped at start of transaction, use all leftover data
            trindex = len(self) - 1
            dataoff = self.end(tiprev)

        tr.add(self.datafile, dataoff)

        if fp:
            fp.flush()
            fp.close()

        with self._datafp('w') as df:
            for r in self:
                df.write(self._getsegmentforrevs(r, r)[1])

        with self._indexfp('w') as fp:
            self.version &= ~FLAG_INLINE_DATA
            self._inline = False
            io = self._io
            for i in self:
                e = io.packentry(self.index[i], self.node, self.version, i)
                fp.write(e)

            # the temp file replace the real index when we exit the context
            # manager

        tr.replace(self.indexfile, trindex * self._io.size)
        self._chunkclear()

    def _nodeduplicatecallback(self, transaction, node):
        """called when trying to add a node already stored.
        """

    def addrevision(self, text, transaction, link, p1, p2, cachedelta=None,
                    node=None, flags=REVIDX_DEFAULT_FLAGS, deltacomputer=None):
        """add a revision to the log

        text - the revision data to add
        transaction - the transaction object used for rollback
        link - the linkrev data to add
        p1, p2 - the parent nodeids of the revision
        cachedelta - an optional precomputed delta
        node - nodeid of revision; typically node is not specified, and it is
            computed by default as hash(text, p1, p2), however subclasses might
            use different hashing method (and override checkhash() in such case)
        flags - the known flags to set on the revision
        deltacomputer - an optional deltacomputer instance shared between
            multiple calls
        """
        if link == nullrev:
            raise error.RevlogError(_("attempted to add linkrev -1 to %s")
                                    % self.indexfile)

        if flags:
            node = node or self.hash(text, p1, p2)

        rawtext, validatehash = self._processflags(text, flags, 'write')

        # If the flag processor modifies the revision data, ignore any provided
        # cachedelta.
        if rawtext != text:
            cachedelta = None

        if len(rawtext) > _maxentrysize:
            raise error.RevlogError(
                _("%s: size of %d bytes exceeds maximum revlog storage of 2GiB")
                % (self.indexfile, len(rawtext)))

        node = node or self.hash(rawtext, p1, p2)
        if node in self.nodemap:
            return node

        if validatehash:
            self.checkhash(rawtext, node, p1=p1, p2=p2)

        return self.addrawrevision(rawtext, transaction, link, p1, p2, node,
                                   flags, cachedelta=cachedelta,
                                   deltacomputer=deltacomputer)

    def addrawrevision(self, rawtext, transaction, link, p1, p2, node, flags,
                       cachedelta=None, deltacomputer=None):
        """add a raw revision with known flags, node and parents
        useful when reusing a revision not stored in this revlog (ex: received
        over wire, or read from an external bundle).
        """
        dfh = None
        if not self._inline:
            dfh = self._datafp("a+")
        ifh = self._indexfp("a+")
        try:
            return self._addrevision(node, rawtext, transaction, link, p1, p2,
                                     flags, cachedelta, ifh, dfh,
                                     deltacomputer=deltacomputer)
        finally:
            if dfh:
                dfh.close()
            ifh.close()

    def compress(self, data):
        """Generate a possibly-compressed representation of data."""
        if not data:
            return '', data

        compressed = self._compressor.compress(data)

        if compressed:
            # The revlog compressor added the header in the returned data.
            return '', compressed

        if data[0:1] == '\0':
            return '', data
        return 'u', data

    def decompress(self, data):
        """Decompress a revlog chunk.

        The chunk is expected to begin with a header identifying the
        format type so it can be routed to an appropriate decompressor.
        """
        if not data:
            return data

        # Revlogs are read much more frequently than they are written and many
        # chunks only take microseconds to decompress, so performance is
        # important here.
        #
        # We can make a few assumptions about revlogs:
        #
        # 1) the majority of chunks will be compressed (as opposed to inline
        #    raw data).
        # 2) decompressing *any* data will likely by at least 10x slower than
        #    returning raw inline data.
        # 3) we want to prioritize common and officially supported compression
        #    engines
        #
        # It follows that we want to optimize for "decompress compressed data
        # when encoded with common and officially supported compression engines"
        # case over "raw data" and "data encoded by less common or non-official
        # compression engines." That is why we have the inline lookup first
        # followed by the compengines lookup.
        #
        # According to `hg perfrevlogchunks`, this is ~0.5% faster for zlib
        # compressed chunks. And this matters for changelog and manifest reads.
        t = data[0:1]

        if t == 'x':
            try:
                return _zlibdecompress(data)
            except zlib.error as e:
                raise error.RevlogError(_('revlog decompress error: %s') %
                                        stringutil.forcebytestr(e))
        # '\0' is more common than 'u' so it goes first.
        elif t == '\0':
            return data
        elif t == 'u':
            return util.buffer(data, 1)

        try:
            compressor = self._decompressors[t]
        except KeyError:
            try:
                engine = util.compengines.forrevlogheader(t)
                compressor = engine.revlogcompressor()
                self._decompressors[t] = compressor
            except KeyError:
                raise error.RevlogError(_('unknown compression type %r') % t)

        return compressor.decompress(data)

    def _addrevision(self, node, rawtext, transaction, link, p1, p2, flags,
                     cachedelta, ifh, dfh, alwayscache=False,
                     deltacomputer=None):
        """internal function to add revisions to the log

        see addrevision for argument descriptions.

        note: "addrevision" takes non-raw text, "_addrevision" takes raw text.

        if "deltacomputer" is not provided or None, a defaultdeltacomputer will
        be used.

        invariants:
        - rawtext is optional (can be None); if not set, cachedelta must be set.
          if both are set, they must correspond to each other.
        """
        if node == nullid:
            raise error.RevlogError(_("%s: attempt to add null revision") %
                                    self.indexfile)
        if node == wdirid or node in wdirfilenodeids:
            raise error.RevlogError(_("%s: attempt to add wdir revision") %
                                    self.indexfile)

        if self._inline:
            fh = ifh
        else:
            fh = dfh

        btext = [rawtext]

        curr = len(self)
        prev = curr - 1
        offset = self.end(prev)
        p1r, p2r = self.rev(p1), self.rev(p2)

        # full versions are inserted when the needed deltas
        # become comparable to the uncompressed text
        if rawtext is None:
            # need rawtext size, before changed by flag processors, which is
            # the non-raw size. use revlog explicitly to avoid filelog's extra
            # logic that might remove metadata size.
            textlen = mdiff.patchedsize(revlog.size(self, cachedelta[0]),
                                        cachedelta[1])
        else:
            textlen = len(rawtext)

        if deltacomputer is None:
            deltacomputer = deltautil.deltacomputer(self)

        revinfo = _revisioninfo(node, p1, p2, btext, textlen, cachedelta, flags)

        deltainfo = deltacomputer.finddeltainfo(revinfo, fh)

        e = (offset_type(offset, flags), deltainfo.deltalen, textlen,
             deltainfo.base, link, p1r, p2r, node)
        self.index.append(e)
        self.nodemap[node] = curr

        # Reset the pure node cache start lookup offset to account for new
        # revision.
        if self._nodepos is not None:
            self._nodepos = curr

        entry = self._io.packentry(e, self.node, self.version, curr)
        self._writeentry(transaction, ifh, dfh, entry, deltainfo.data,
                         link, offset)

        rawtext = btext[0]

        if alwayscache and rawtext is None:
            rawtext = deltacomputer.buildtext(revinfo, fh)

        if type(rawtext) == bytes: # only accept immutable objects
            self._revisioncache = (node, curr, rawtext)
        self._chainbasecache[curr] = deltainfo.chainbase
        return node

    def _writeentry(self, transaction, ifh, dfh, entry, data, link, offset):
        # Files opened in a+ mode have inconsistent behavior on various
        # platforms. Windows requires that a file positioning call be made
        # when the file handle transitions between reads and writes. See
        # 3686fa2b8eee and the mixedfilemodewrapper in windows.py. On other
        # platforms, Python or the platform itself can be buggy. Some versions
        # of Solaris have been observed to not append at the end of the file
        # if the file was seeked to before the end. See issue4943 for more.
        #
        # We work around this issue by inserting a seek() before writing.
        # Note: This is likely not necessary on Python 3.
        ifh.seek(0, os.SEEK_END)
        if dfh:
            dfh.seek(0, os.SEEK_END)

        curr = len(self) - 1
        if not self._inline:
            transaction.add(self.datafile, offset)
            transaction.add(self.indexfile, curr * len(entry))
            if data[0]:
                dfh.write(data[0])
            dfh.write(data[1])
            ifh.write(entry)
        else:
            offset += curr * self._io.size
            transaction.add(self.indexfile, offset, curr)
            ifh.write(entry)
            ifh.write(data[0])
            ifh.write(data[1])
            self._enforceinlinesize(transaction, ifh)

    def addgroup(self, deltas, linkmapper, transaction, addrevisioncb=None):
        """
        add a delta group

        given a set of deltas, add them to the revision log. the
        first delta is against its parent, which should be in our
        log, the rest are against the previous delta.

        If ``addrevisioncb`` is defined, it will be called with arguments of
        this revlog and the node that was added.
        """

        nodes = []

        r = len(self)
        end = 0
        if r:
            end = self.end(r - 1)
        ifh = self._indexfp("a+")
        isize = r * self._io.size
        if self._inline:
            transaction.add(self.indexfile, end + isize, r)
            dfh = None
        else:
            transaction.add(self.indexfile, isize, r)
            transaction.add(self.datafile, end)
            dfh = self._datafp("a+")
        def flush():
            if dfh:
                dfh.flush()
            ifh.flush()
        try:
            deltacomputer = deltautil.deltacomputer(self)
            # loop through our set of deltas
            for data in deltas:
                node, p1, p2, linknode, deltabase, delta, flags = data
                link = linkmapper(linknode)
                flags = flags or REVIDX_DEFAULT_FLAGS

                nodes.append(node)

                if node in self.nodemap:
                    self._nodeduplicatecallback(transaction, node)
                    # this can happen if two branches make the same change
                    continue

                for p in (p1, p2):
                    if p not in self.nodemap:
                        raise error.LookupError(p, self.indexfile,
                                                _('unknown parent'))

                if deltabase not in self.nodemap:
                    raise error.LookupError(deltabase, self.indexfile,
                                            _('unknown delta base'))

                baserev = self.rev(deltabase)

                if baserev != nullrev and self.iscensored(baserev):
                    # if base is censored, delta must be full replacement in a
                    # single patch operation
                    hlen = struct.calcsize(">lll")
                    oldlen = self.rawsize(baserev)
                    newlen = len(delta) - hlen
                    if delta[:hlen] != mdiff.replacediffheader(oldlen, newlen):
                        raise error.CensoredBaseError(self.indexfile,
                                                      self.node(baserev))

                if not flags and self._peek_iscensored(baserev, delta, flush):
                    flags |= REVIDX_ISCENSORED

                # We assume consumers of addrevisioncb will want to retrieve
                # the added revision, which will require a call to
                # revision(). revision() will fast path if there is a cache
                # hit. So, we tell _addrevision() to always cache in this case.
                # We're only using addgroup() in the context of changegroup
                # generation so the revision data can always be handled as raw
                # by the flagprocessor.
                self._addrevision(node, None, transaction, link,
                                  p1, p2, flags, (baserev, delta),
                                  ifh, dfh,
                                  alwayscache=bool(addrevisioncb),
                                  deltacomputer=deltacomputer)

                if addrevisioncb:
                    addrevisioncb(self, node)

                if not dfh and not self._inline:
                    # addrevision switched from inline to conventional
                    # reopen the index
                    ifh.close()
                    dfh = self._datafp("a+")
                    ifh = self._indexfp("a+")
        finally:
            if dfh:
                dfh.close()
            ifh.close()

        return nodes

    def iscensored(self, rev):
        """Check if a file revision is censored."""
        if not self._censorable:
            return False

        return self.flags(rev) & REVIDX_ISCENSORED

    def _peek_iscensored(self, baserev, delta, flush):
        """Quickly check if a delta produces a censored revision."""
        if not self._censorable:
            return False

        return storageutil.deltaiscensored(delta, baserev, self.rawsize)

    def getstrippoint(self, minlink):
        """find the minimum rev that must be stripped to strip the linkrev

        Returns a tuple containing the minimum rev and a set of all revs that
        have linkrevs that will be broken by this strip.
        """
        return storageutil.resolvestripinfo(minlink, len(self) - 1,
                                            self.headrevs(),
                                            self.linkrev, self.parentrevs)

    def strip(self, minlink, transaction):
        """truncate the revlog on the first revision with a linkrev >= minlink

        This function is called when we're stripping revision minlink and
        its descendants from the repository.

        We have to remove all revisions with linkrev >= minlink, because
        the equivalent changelog revisions will be renumbered after the
        strip.

        So we truncate the revlog on the first of these revisions, and
        trust that the caller has saved the revisions that shouldn't be
        removed and that it'll re-add them after this truncation.
        """
        if len(self) == 0:
            return

        rev, _ = self.getstrippoint(minlink)
        if rev == len(self):
            return

        # first truncate the files on disk
        end = self.start(rev)
        if not self._inline:
            transaction.add(self.datafile, end)
            end = rev * self._io.size
        else:
            end += rev * self._io.size

        transaction.add(self.indexfile, end)

        # then reset internal state in memory to forget those revisions
        self._revisioncache = None
        self._chaininfocache = {}
        self._chunkclear()
        for x in pycompat.xrange(rev, len(self)):
            del self.nodemap[self.node(x)]

        del self.index[rev:-1]
        self._nodepos = None

    def checksize(self):
        expected = 0
        if len(self):
            expected = max(0, self.end(len(self) - 1))

        try:
            with self._datafp() as f:
                f.seek(0, 2)
                actual = f.tell()
            dd = actual - expected
        except IOError as inst:
            if inst.errno != errno.ENOENT:
                raise
            dd = 0

        try:
            f = self.opener(self.indexfile)
            f.seek(0, 2)
            actual = f.tell()
            f.close()
            s = self._io.size
            i = max(0, actual // s)
            di = actual - (i * s)
            if self._inline:
                databytes = 0
                for r in self:
                    databytes += max(0, self.length(r))
                dd = 0
                di = actual - len(self) * s - databytes
        except IOError as inst:
            if inst.errno != errno.ENOENT:
                raise
            di = 0

        return (dd, di)

    def files(self):
        res = [self.indexfile]
        if not self._inline:
            res.append(self.datafile)
        return res

    def emitrevisions(self, nodes, nodesorder=None, revisiondata=False,
<<<<<<< HEAD
                      assumehaveparentrevisions=False,
                      deltamode=repository.CG_DELTAMODE_STD):
        if nodesorder not in ('nodes', 'storage', None):
=======
                      assumehaveparentrevisions=False, deltaprevious=False):
        if nodesorder not in ('nodes', 'storage', 'linear', None):
>>>>>>> a4ab0131
            raise error.ProgrammingError('unhandled value for nodesorder: %s' %
                                         nodesorder)

        if nodesorder is None and not self._generaldelta:
            nodesorder = 'storage'

        if (not self._storedeltachains and
                deltamode != repository.CG_DELTAMODE_PREV):
            deltamode = repository.CG_DELTAMODE_FULL

        return storageutil.emitrevisions(
            self, nodes, nodesorder, revlogrevisiondelta,
            deltaparentfn=self.deltaparent,
            candeltafn=self.candelta,
            rawsizefn=self.rawsize,
            revdifffn=self.revdiff,
            flagsfn=self.flags,
            deltamode=deltamode,
            revisiondata=revisiondata,
            assumehaveparentrevisions=assumehaveparentrevisions)

    DELTAREUSEALWAYS = 'always'
    DELTAREUSESAMEREVS = 'samerevs'
    DELTAREUSENEVER = 'never'

    DELTAREUSEFULLADD = 'fulladd'

    DELTAREUSEALL = {'always', 'samerevs', 'never', 'fulladd'}

    def clone(self, tr, destrevlog, addrevisioncb=None,
              deltareuse=DELTAREUSESAMEREVS, deltabothparents=None):
        """Copy this revlog to another, possibly with format changes.

        The destination revlog will contain the same revisions and nodes.
        However, it may not be bit-for-bit identical due to e.g. delta encoding
        differences.

        The ``deltareuse`` argument control how deltas from the existing revlog
        are preserved in the destination revlog. The argument can have the
        following values:

        DELTAREUSEALWAYS
           Deltas will always be reused (if possible), even if the destination
           revlog would not select the same revisions for the delta. This is the
           fastest mode of operation.
        DELTAREUSESAMEREVS
           Deltas will be reused if the destination revlog would pick the same
           revisions for the delta. This mode strikes a balance between speed
           and optimization.
        DELTAREUSENEVER
           Deltas will never be reused. This is the slowest mode of execution.
           This mode can be used to recompute deltas (e.g. if the diff/delta
           algorithm changes).

        Delta computation can be slow, so the choice of delta reuse policy can
        significantly affect run time.

        The default policy (``DELTAREUSESAMEREVS``) strikes a balance between
        two extremes. Deltas will be reused if they are appropriate. But if the
        delta could choose a better revision, it will do so. This means if you
        are converting a non-generaldelta revlog to a generaldelta revlog,
        deltas will be recomputed if the delta's parent isn't a parent of the
        revision.

        In addition to the delta policy, the ``deltabothparents`` argument
        controls whether to compute deltas against both parents for merges.
        By default, the current default is used.
        """
        if deltareuse not in self.DELTAREUSEALL:
            raise ValueError(_('value for deltareuse invalid: %s') % deltareuse)

        if len(destrevlog):
            raise ValueError(_('destination revlog is not empty'))

        if getattr(self, 'filteredrevs', None):
            raise ValueError(_('source revlog has filtered revisions'))
        if getattr(destrevlog, 'filteredrevs', None):
            raise ValueError(_('destination revlog has filtered revisions'))

        # lazydeltabase controls whether to reuse a cached delta, if possible.
        oldlazydeltabase = destrevlog._lazydeltabase
        oldamd = destrevlog._deltabothparents

        try:
            if deltareuse == self.DELTAREUSEALWAYS:
                destrevlog._lazydeltabase = True
            elif deltareuse == self.DELTAREUSESAMEREVS:
                destrevlog._lazydeltabase = False

            destrevlog._deltabothparents = deltabothparents or oldamd

            populatecachedelta = deltareuse in (self.DELTAREUSEALWAYS,
                                                self.DELTAREUSESAMEREVS)

            deltacomputer = deltautil.deltacomputer(destrevlog)
            index = self.index
            for rev in self:
                entry = index[rev]

                # Some classes override linkrev to take filtered revs into
                # account. Use raw entry from index.
                flags = entry[0] & 0xffff
                linkrev = entry[4]
                p1 = index[entry[5]][7]
                p2 = index[entry[6]][7]
                node = entry[7]

                # (Possibly) reuse the delta from the revlog if allowed and
                # the revlog chunk is a delta.
                cachedelta = None
                rawtext = None
                if populatecachedelta:
                    dp = self.deltaparent(rev)
                    if dp != nullrev:
                        cachedelta = (dp, bytes(self._chunk(rev)))

                if not cachedelta:
                    rawtext = self.revision(rev, raw=True)


                if deltareuse == self.DELTAREUSEFULLADD:
                    destrevlog.addrevision(rawtext, tr, linkrev, p1, p2,
                                           cachedelta=cachedelta,
                                           node=node, flags=flags,
                                           deltacomputer=deltacomputer)
                else:
                    ifh = destrevlog.opener(destrevlog.indexfile, 'a+',
                                            checkambig=False)
                    dfh = None
                    if not destrevlog._inline:
                        dfh = destrevlog.opener(destrevlog.datafile, 'a+')
                    try:
                        destrevlog._addrevision(node, rawtext, tr, linkrev, p1,
                                                p2, flags, cachedelta, ifh, dfh,
                                                deltacomputer=deltacomputer)
                    finally:
                        if dfh:
                            dfh.close()
                        ifh.close()

                if addrevisioncb:
                    addrevisioncb(self, rev, node)
        finally:
            destrevlog._lazydeltabase = oldlazydeltabase
            destrevlog._deltabothparents = oldamd

    def censorrevision(self, tr, censornode, tombstone=b''):
        if (self.version & 0xFFFF) == REVLOGV0:
            raise error.RevlogError(_('cannot censor with version %d revlogs') %
                                    self.version)

        censorrev = self.rev(censornode)
        tombstone = storageutil.packmeta({b'censored': tombstone}, b'')

        if len(tombstone) > self.rawsize(censorrev):
            raise error.Abort(_('censor tombstone must be no longer than '
                                'censored data'))

        # Rewriting the revlog in place is hard. Our strategy for censoring is
        # to create a new revlog, copy all revisions to it, then replace the
        # revlogs on transaction close.

        newindexfile = self.indexfile + b'.tmpcensored'
        newdatafile = self.datafile + b'.tmpcensored'

        # This is a bit dangerous. We could easily have a mismatch of state.
        newrl = revlog(self.opener, newindexfile, newdatafile,
                       censorable=True)
        newrl.version = self.version
        newrl._generaldelta = self._generaldelta
        newrl._io = self._io

        for rev in self.revs():
            node = self.node(rev)
            p1, p2 = self.parents(node)

            if rev == censorrev:
                newrl.addrawrevision(tombstone, tr, self.linkrev(censorrev),
                                     p1, p2, censornode, REVIDX_ISCENSORED)

                if newrl.deltaparent(rev) != nullrev:
                    raise error.Abort(_('censored revision stored as delta; '
                                        'cannot censor'),
                                      hint=_('censoring of revlogs is not '
                                             'fully implemented; please report '
                                             'this bug'))
                continue

            if self.iscensored(rev):
                if self.deltaparent(rev) != nullrev:
                    raise error.Abort(_('cannot censor due to censored '
                                        'revision having delta stored'))
                rawtext = self._chunk(rev)
            else:
                rawtext = self.revision(rev, raw=True)

            newrl.addrawrevision(rawtext, tr, self.linkrev(rev), p1, p2, node,
                                 self.flags(rev))

        tr.addbackup(self.indexfile, location='store')
        if not self._inline:
            tr.addbackup(self.datafile, location='store')

        self.opener.rename(newrl.indexfile, self.indexfile)
        if not self._inline:
            self.opener.rename(newrl.datafile, self.datafile)

        self.clearcaches()
        self._loadindex(self.version, None)

    def verifyintegrity(self, state):
        """Verifies the integrity of the revlog.

        Yields ``revlogproblem`` instances describing problems that are
        found.
        """
        dd, di = self.checksize()
        if dd:
            yield revlogproblem(error=_('data length off by %d bytes') % dd)
        if di:
            yield revlogproblem(error=_('index contains %d extra bytes') % di)

        version = self.version & 0xFFFF

        # The verifier tells us what version revlog we should be.
        if version != state['expectedversion']:
            yield revlogproblem(
                warning=_("warning: '%s' uses revlog format %d; expected %d") %
                        (self.indexfile, version, state['expectedversion']))

        state['skipread'] = set()

        for rev in self:
            node = self.node(rev)

            # Verify contents. 4 cases to care about:
            #
            #   common: the most common case
            #   rename: with a rename
            #   meta: file content starts with b'\1\n', the metadata
            #         header defined in filelog.py, but without a rename
            #   ext: content stored externally
            #
            # More formally, their differences are shown below:
            #
            #                       | common | rename | meta  | ext
            #  -------------------------------------------------------
            #   flags()             | 0      | 0      | 0     | not 0
            #   renamed()           | False  | True   | False | ?
            #   rawtext[0:2]=='\1\n'| False  | True   | True  | ?
            #
            # "rawtext" means the raw text stored in revlog data, which
            # could be retrieved by "revision(rev, raw=True)". "text"
            # mentioned below is "revision(rev, raw=False)".
            #
            # There are 3 different lengths stored physically:
            #  1. L1: rawsize, stored in revlog index
            #  2. L2: len(rawtext), stored in revlog data
            #  3. L3: len(text), stored in revlog data if flags==0, or
            #     possibly somewhere else if flags!=0
            #
            # L1 should be equal to L2. L3 could be different from them.
            # "text" may or may not affect commit hash depending on flag
            # processors (see revlog.addflagprocessor).
            #
            #              | common  | rename | meta  | ext
            # -------------------------------------------------
            #    rawsize() | L1      | L1     | L1    | L1
            #       size() | L1      | L2-LM  | L1(*) | L1 (?)
            # len(rawtext) | L2      | L2     | L2    | L2
            #    len(text) | L2      | L2     | L2    | L3
            #  len(read()) | L2      | L2-LM  | L2-LM | L3 (?)
            #
            # LM:  length of metadata, depending on rawtext
            # (*): not ideal, see comment in filelog.size
            # (?): could be "- len(meta)" if the resolved content has
            #      rename metadata
            #
            # Checks needed to be done:
            #  1. length check: L1 == L2, in all cases.
            #  2. hash check: depending on flag processor, we may need to
            #     use either "text" (external), or "rawtext" (in revlog).

            try:
                skipflags = state.get('skipflags', 0)
                if skipflags:
                    skipflags &= self.flags(rev)

                if skipflags:
                    state['skipread'].add(node)
                else:
                    # Side-effect: read content and verify hash.
                    self.revision(node)

                l1 = self.rawsize(rev)
                l2 = len(self.revision(node, raw=True))

                if l1 != l2:
                    yield revlogproblem(
                        error=_('unpacked size is %d, %d expected') % (l2, l1),
                        node=node)

            except error.CensoredNodeError:
                if state['erroroncensored']:
                    yield revlogproblem(error=_('censored file data'),
                                        node=node)
                    state['skipread'].add(node)
            except Exception as e:
                yield revlogproblem(
                    error=_('unpacking %s: %s') % (short(node),
                                                   stringutil.forcebytestr(e)),
                    node=node)
                state['skipread'].add(node)

    def storageinfo(self, exclusivefiles=False, sharedfiles=False,
                    revisionscount=False, trackedsize=False,
                    storedsize=False):
        d = {}

        if exclusivefiles:
            d['exclusivefiles'] = [(self.opener, self.indexfile)]
            if not self._inline:
                d['exclusivefiles'].append((self.opener, self.datafile))

        if sharedfiles:
            d['sharedfiles'] = []

        if revisionscount:
            d['revisionscount'] = len(self)

        if trackedsize:
            d['trackedsize'] = sum(map(self.rawsize, iter(self)))

        if storedsize:
            d['storedsize'] = sum(self.opener.stat(path).st_size
                                  for path in self.files())

        return d<|MERGE_RESOLUTION|>--- conflicted
+++ resolved
@@ -2205,14 +2205,9 @@
         return res
 
     def emitrevisions(self, nodes, nodesorder=None, revisiondata=False,
-<<<<<<< HEAD
                       assumehaveparentrevisions=False,
                       deltamode=repository.CG_DELTAMODE_STD):
-        if nodesorder not in ('nodes', 'storage', None):
-=======
-                      assumehaveparentrevisions=False, deltaprevious=False):
         if nodesorder not in ('nodes', 'storage', 'linear', None):
->>>>>>> a4ab0131
             raise error.ProgrammingError('unhandled value for nodesorder: %s' %
                                          nodesorder)
 
