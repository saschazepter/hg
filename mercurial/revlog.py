# revlog.py - storage back-end for mercurial
# coding: utf8
#
# Copyright 2005-2007 Olivia Mackall <olivia@selenic.com>
#
# This software may be used and distributed according to the terms of the
# GNU General Public License version 2 or any later version.

"""Storage back-end for Mercurial.

This provides efficient delta storage with O(1) retrieve and append
and O(changes) merge between branches.
"""

from __future__ import absolute_import

import binascii
import collections
import contextlib
import errno
import io
import os
import struct
import zlib

# import stuff from node for others to import from revlog
from .node import (
    bin,
    hex,
    nullrev,
    sha1nodeconstants,
    short,
    wdirrev,
)
from .i18n import _
from .pycompat import getattr
from .revlogutils.constants import (
    ALL_KINDS,
    CHANGELOGV2,
    COMP_MODE_DEFAULT,
    COMP_MODE_INLINE,
    COMP_MODE_PLAIN,
    FEATURES_BY_VERSION,
    FLAG_GENERALDELTA,
    FLAG_INLINE_DATA,
    INDEX_HEADER,
    KIND_CHANGELOG,
    REVLOGV0,
    REVLOGV1,
    REVLOGV1_FLAGS,
    REVLOGV2,
    REVLOGV2_FLAGS,
    REVLOG_DEFAULT_FLAGS,
    REVLOG_DEFAULT_FORMAT,
    REVLOG_DEFAULT_VERSION,
    SUPPORTED_FLAGS,
)
from .revlogutils.flagutil import (
    REVIDX_DEFAULT_FLAGS,
    REVIDX_ELLIPSIS,
    REVIDX_EXTSTORED,
    REVIDX_FLAGS_ORDER,
    REVIDX_HASCOPIESINFO,
    REVIDX_ISCENSORED,
    REVIDX_RAWTEXT_CHANGING_FLAGS,
)
from .thirdparty import attr
from . import (
    ancestor,
    dagop,
    error,
    mdiff,
    policy,
    pycompat,
    revlogutils,
    templatefilters,
    util,
)
from .interfaces import (
    repository,
    util as interfaceutil,
)
from .revlogutils import (
    deltas as deltautil,
    docket as docketutil,
    flagutil,
    nodemap as nodemaputil,
    randomaccessfile,
    revlogv0,
    rewrite,
    sidedata as sidedatautil,
)
from .utils import (
    storageutil,
    stringutil,
)

# blanked usage of all the name to prevent pyflakes constraints
# We need these name available in the module for extensions.

REVLOGV0
REVLOGV1
REVLOGV2
FLAG_INLINE_DATA
FLAG_GENERALDELTA
REVLOG_DEFAULT_FLAGS
REVLOG_DEFAULT_FORMAT
REVLOG_DEFAULT_VERSION
REVLOGV1_FLAGS
REVLOGV2_FLAGS
REVIDX_ISCENSORED
REVIDX_ELLIPSIS
REVIDX_HASCOPIESINFO
REVIDX_EXTSTORED
REVIDX_DEFAULT_FLAGS
REVIDX_FLAGS_ORDER
REVIDX_RAWTEXT_CHANGING_FLAGS

parsers = policy.importmod('parsers')
rustancestor = policy.importrust('ancestor')
rustdagop = policy.importrust('dagop')
rustrevlog = policy.importrust('revlog')

# Aliased for performance.
_zlibdecompress = zlib.decompress

# max size of revlog with inline data
_maxinline = 131072

# Flag processors for REVIDX_ELLIPSIS.
def ellipsisreadprocessor(rl, text):
    return text, False


def ellipsiswriteprocessor(rl, text):
    return text, False


def ellipsisrawprocessor(rl, text):
    return False


ellipsisprocessor = (
    ellipsisreadprocessor,
    ellipsiswriteprocessor,
    ellipsisrawprocessor,
)


def _verify_revision(rl, skipflags, state, node):
    """Verify the integrity of the given revlog ``node`` while providing a hook
    point for extensions to influence the operation."""
    if skipflags:
        state[b'skipread'].add(node)
    else:
        # Side-effect: read content and verify hash.
        rl.revision(node)


# True if a fast implementation for persistent-nodemap is available
#
# We also consider we have a "fast" implementation in "pure" python because
# people using pure don't really have performance consideration (and a
# wheelbarrow of other slowness source)
HAS_FAST_PERSISTENT_NODEMAP = rustrevlog is not None or util.safehasattr(
    parsers, 'BaseIndexObject'
)


@interfaceutil.implementer(repository.irevisiondelta)
@attr.s(slots=True)
class revlogrevisiondelta(object):
    node = attr.ib()
    p1node = attr.ib()
    p2node = attr.ib()
    basenode = attr.ib()
    flags = attr.ib()
    baserevisionsize = attr.ib()
    revision = attr.ib()
    delta = attr.ib()
    sidedata = attr.ib()
    protocol_flags = attr.ib()
    linknode = attr.ib(default=None)


@interfaceutil.implementer(repository.iverifyproblem)
@attr.s(frozen=True)
class revlogproblem(object):
    warning = attr.ib(default=None)
    error = attr.ib(default=None)
    node = attr.ib(default=None)


def parse_index_v1(data, inline):
    # call the C implementation to parse the index data
    index, cache = parsers.parse_index2(data, inline)
    return index, cache


def parse_index_v2(data, inline):
    # call the C implementation to parse the index data
    index, cache = parsers.parse_index2(data, inline, revlogv2=True)
    return index, cache


def parse_index_cl_v2(data, inline):
    # call the C implementation to parse the index data
    assert not inline
    from .pure.parsers import parse_index_cl_v2

    index, cache = parse_index_cl_v2(data)
    return index, cache


if util.safehasattr(parsers, 'parse_index_devel_nodemap'):

    def parse_index_v1_nodemap(data, inline):
        index, cache = parsers.parse_index_devel_nodemap(data, inline)
        return index, cache


else:
    parse_index_v1_nodemap = None


def parse_index_v1_mixed(data, inline):
    index, cache = parse_index_v1(data, inline)
    return rustrevlog.MixedIndex(index), cache


# corresponds to uncompressed length of indexformatng (2 gigs, 4-byte
# signed integer)
_maxentrysize = 0x7FFFFFFF

FILE_TOO_SHORT_MSG = _(
    b'cannot read from revlog %s;'
    b'  expected %d bytes from offset %d, data size is %d'
)


class revlog(object):
    """
    the underlying revision storage object

    A revlog consists of two parts, an index and the revision data.

    The index is a file with a fixed record size containing
    information on each revision, including its nodeid (hash), the
    nodeids of its parents, the position and offset of its data within
    the data file, and the revision it's based on. Finally, each entry
    contains a linkrev entry that can serve as a pointer to external
    data.

    The revision data itself is a linear collection of data chunks.
    Each chunk represents a revision and is usually represented as a
    delta against the previous chunk. To bound lookup time, runs of
    deltas are limited to about 2 times the length of the original
    version data. This makes retrieval of a version proportional to
    its size, or O(1) relative to the number of revisions.

    Both pieces of the revlog are written to in an append-only
    fashion, which means we never need to rewrite a file to insert or
    remove data, and can use some simple techniques to avoid the need
    for locking while reading.

    If checkambig, indexfile is opened with checkambig=True at
    writing, to avoid file stat ambiguity.

    If mmaplargeindex is True, and an mmapindexthreshold is set, the
    index will be mmapped rather than read if it is larger than the
    configured threshold.

    If censorable is True, the revlog can have censored revisions.

    If `upperboundcomp` is not None, this is the expected maximal gain from
    compression for the data content.

    `concurrencychecker` is an optional function that receives 3 arguments: a
    file handle, a filename, and an expected position. It should check whether
    the current position in the file handle is valid, and log/warn/fail (by
    raising).

    See mercurial/revlogutils/contants.py for details about the content of an
    index entry.
    """

    _flagserrorclass = error.RevlogError

    def __init__(
        self,
        opener,
        target,
        radix,
        postfix=None,  # only exist for `tmpcensored` now
        checkambig=False,
        mmaplargeindex=False,
        censorable=False,
        upperboundcomp=None,
        persistentnodemap=False,
        concurrencychecker=None,
        trypending=False,
    ):
        """
        create a revlog object

        opener is a function that abstracts the file opening operation
        and can be used to implement COW semantics or the like.

        `target`: a (KIND, ID) tuple that identify the content stored in
        this revlog. It help the rest of the code to understand what the revlog
        is about without having to resort to heuristic and index filename
        analysis. Note: that this must be reliably be set by normal code, but
        that test, debug, or performance measurement code might not set this to
        accurate value.
        """
        self.upperboundcomp = upperboundcomp

        self.radix = radix

        self._docket_file = None
        self._indexfile = None
        self._datafile = None
        self._sidedatafile = None
        self._nodemap_file = None
        self.postfix = postfix
        self._trypending = trypending
        self.opener = opener
        if persistentnodemap:
            self._nodemap_file = nodemaputil.get_nodemap_file(self)

        assert target[0] in ALL_KINDS
        assert len(target) == 2
        self.target = target
        #  When True, indexfile is opened with checkambig=True at writing, to
        #  avoid file stat ambiguity.
        self._checkambig = checkambig
        self._mmaplargeindex = mmaplargeindex
        self._censorable = censorable
        # 3-tuple of (node, rev, text) for a raw revision.
        self._revisioncache = None
        # Maps rev to chain base rev.
        self._chainbasecache = util.lrucachedict(100)
        # 2-tuple of (offset, data) of raw data from the revlog at an offset.
        self._chunkcache = (0, b'')
        # How much data to read and cache into the raw revlog data cache.
        self._chunkcachesize = 65536
        self._maxchainlen = None
        self._deltabothparents = True
        self.index = None
        self._docket = None
        self._nodemap_docket = None
        # Mapping of partial identifiers to full nodes.
        self._pcache = {}
        # Mapping of revision integer to full node.
        self._compengine = b'zlib'
        self._compengineopts = {}
        self._maxdeltachainspan = -1
        self._withsparseread = False
        self._sparserevlog = False
        self.hassidedata = False
        self._srdensitythreshold = 0.50
        self._srmingapsize = 262144

        # Make copy of flag processors so each revlog instance can support
        # custom flags.
        self._flagprocessors = dict(flagutil.flagprocessors)

        # 3-tuple of file handles being used for active writing.
        self._writinghandles = None
        # prevent nesting of addgroup
        self._adding_group = None

        self._loadindex()

        self._concurrencychecker = concurrencychecker

    def _init_opts(self):
        """process options (from above/config) to setup associated default revlog mode

        These values might be affected when actually reading on disk information.

        The relevant values are returned for use in _loadindex().

        * newversionflags:
            version header to use if we need to create a new revlog

        * mmapindexthreshold:
            minimal index size for start to use mmap

        * force_nodemap:
            force the usage of a "development" version of the nodemap code
        """
        mmapindexthreshold = None
        opts = self.opener.options

        if b'changelogv2' in opts and self.revlog_kind == KIND_CHANGELOG:
            new_header = CHANGELOGV2
        elif b'revlogv2' in opts:
            new_header = REVLOGV2
        elif b'revlogv1' in opts:
            new_header = REVLOGV1 | FLAG_INLINE_DATA
            if b'generaldelta' in opts:
                new_header |= FLAG_GENERALDELTA
        elif b'revlogv0' in self.opener.options:
            new_header = REVLOGV0
        else:
            new_header = REVLOG_DEFAULT_VERSION

        if b'chunkcachesize' in opts:
            self._chunkcachesize = opts[b'chunkcachesize']
        if b'maxchainlen' in opts:
            self._maxchainlen = opts[b'maxchainlen']
        if b'deltabothparents' in opts:
            self._deltabothparents = opts[b'deltabothparents']
        self._lazydelta = bool(opts.get(b'lazydelta', True))
        self._lazydeltabase = False
        if self._lazydelta:
            self._lazydeltabase = bool(opts.get(b'lazydeltabase', False))
        if b'compengine' in opts:
            self._compengine = opts[b'compengine']
        if b'zlib.level' in opts:
            self._compengineopts[b'zlib.level'] = opts[b'zlib.level']
        if b'zstd.level' in opts:
            self._compengineopts[b'zstd.level'] = opts[b'zstd.level']
        if b'maxdeltachainspan' in opts:
            self._maxdeltachainspan = opts[b'maxdeltachainspan']
        if self._mmaplargeindex and b'mmapindexthreshold' in opts:
            mmapindexthreshold = opts[b'mmapindexthreshold']
        self._sparserevlog = bool(opts.get(b'sparse-revlog', False))
        withsparseread = bool(opts.get(b'with-sparse-read', False))
        # sparse-revlog forces sparse-read
        self._withsparseread = self._sparserevlog or withsparseread
        if b'sparse-read-density-threshold' in opts:
            self._srdensitythreshold = opts[b'sparse-read-density-threshold']
        if b'sparse-read-min-gap-size' in opts:
            self._srmingapsize = opts[b'sparse-read-min-gap-size']
        if opts.get(b'enableellipsis'):
            self._flagprocessors[REVIDX_ELLIPSIS] = ellipsisprocessor

        # revlog v0 doesn't have flag processors
        for flag, processor in pycompat.iteritems(
            opts.get(b'flagprocessors', {})
        ):
            flagutil.insertflagprocessor(flag, processor, self._flagprocessors)

        if self._chunkcachesize <= 0:
            raise error.RevlogError(
                _(b'revlog chunk cache size %r is not greater than 0')
                % self._chunkcachesize
            )
        elif self._chunkcachesize & (self._chunkcachesize - 1):
            raise error.RevlogError(
                _(b'revlog chunk cache size %r is not a power of 2')
                % self._chunkcachesize
            )
        force_nodemap = opts.get(b'devel-force-nodemap', False)
        return new_header, mmapindexthreshold, force_nodemap

    def _get_data(self, filepath, mmap_threshold, size=None):
        """return a file content with or without mmap

        If the file is missing return the empty string"""
        try:
            with self.opener(filepath) as fp:
                if mmap_threshold is not None:
                    file_size = self.opener.fstat(fp).st_size
                    if file_size >= mmap_threshold:
                        if size is not None:
                            # avoid potentiel mmap crash
                            size = min(file_size, size)
                        # TODO: should .close() to release resources without
                        # relying on Python GC
                        if size is None:
                            return util.buffer(util.mmapread(fp))
                        else:
                            return util.buffer(util.mmapread(fp, size))
                if size is None:
                    return fp.read()
                else:
                    return fp.read(size)
        except IOError as inst:
            if inst.errno != errno.ENOENT:
                raise
            return b''

    def _loadindex(self, docket=None):

        new_header, mmapindexthreshold, force_nodemap = self._init_opts()

        if self.postfix is not None:
            entry_point = b'%s.i.%s' % (self.radix, self.postfix)
        elif self._trypending and self.opener.exists(b'%s.i.a' % self.radix):
            entry_point = b'%s.i.a' % self.radix
        else:
            entry_point = b'%s.i' % self.radix

        if docket is not None:
            self._docket = docket
            self._docket_file = entry_point
        else:
            entry_data = b''
            self._initempty = True
            entry_data = self._get_data(entry_point, mmapindexthreshold)
            if len(entry_data) > 0:
                header = INDEX_HEADER.unpack(entry_data[:4])[0]
                self._initempty = False
            else:
                header = new_header

            self._format_flags = header & ~0xFFFF
            self._format_version = header & 0xFFFF

            supported_flags = SUPPORTED_FLAGS.get(self._format_version)
            if supported_flags is None:
                msg = _(b'unknown version (%d) in revlog %s')
                msg %= (self._format_version, self.display_id)
                raise error.RevlogError(msg)
            elif self._format_flags & ~supported_flags:
                msg = _(b'unknown flags (%#04x) in version %d revlog %s')
                display_flag = self._format_flags >> 16
                msg %= (display_flag, self._format_version, self.display_id)
                raise error.RevlogError(msg)

            features = FEATURES_BY_VERSION[self._format_version]
            self._inline = features[b'inline'](self._format_flags)
            self._generaldelta = features[b'generaldelta'](self._format_flags)
            self.hassidedata = features[b'sidedata']

            if not features[b'docket']:
                self._indexfile = entry_point
                index_data = entry_data
            else:
                self._docket_file = entry_point
                if self._initempty:
                    self._docket = docketutil.default_docket(self, header)
                else:
                    self._docket = docketutil.parse_docket(
                        self, entry_data, use_pending=self._trypending
                    )

        if self._docket is not None:
            self._indexfile = self._docket.index_filepath()
            index_data = b''
            index_size = self._docket.index_end
            if index_size > 0:
                index_data = self._get_data(
                    self._indexfile, mmapindexthreshold, size=index_size
                )
                if len(index_data) < index_size:
                    msg = _(b'too few index data for %s: got %d, expected %d')
                    msg %= (self.display_id, len(index_data), index_size)
                    raise error.RevlogError(msg)

            self._inline = False
            # generaldelta implied by version 2 revlogs.
            self._generaldelta = True
            # the logic for persistent nodemap will be dealt with within the
            # main docket, so disable it for now.
            self._nodemap_file = None

        if self._docket is not None:
            self._datafile = self._docket.data_filepath()
            self._sidedatafile = self._docket.sidedata_filepath()
        elif self.postfix is None:
            self._datafile = b'%s.d' % self.radix
        else:
            self._datafile = b'%s.d.%s' % (self.radix, self.postfix)

        self.nodeconstants = sha1nodeconstants
        self.nullid = self.nodeconstants.nullid

        # sparse-revlog can't be on without general-delta (issue6056)
        if not self._generaldelta:
            self._sparserevlog = False

        self._storedeltachains = True

        devel_nodemap = (
            self._nodemap_file
            and force_nodemap
            and parse_index_v1_nodemap is not None
        )

        use_rust_index = False
        if rustrevlog is not None:
            if self._nodemap_file is not None:
                use_rust_index = True
            else:
                use_rust_index = self.opener.options.get(b'rust.index')

        self._parse_index = parse_index_v1
        if self._format_version == REVLOGV0:
            self._parse_index = revlogv0.parse_index_v0
        elif self._format_version == REVLOGV2:
            self._parse_index = parse_index_v2
        elif self._format_version == CHANGELOGV2:
            self._parse_index = parse_index_cl_v2
        elif devel_nodemap:
            self._parse_index = parse_index_v1_nodemap
        elif use_rust_index:
            self._parse_index = parse_index_v1_mixed
        try:
            d = self._parse_index(index_data, self._inline)
            index, chunkcache = d
            use_nodemap = (
                not self._inline
                and self._nodemap_file is not None
                and util.safehasattr(index, 'update_nodemap_data')
            )
            if use_nodemap:
                nodemap_data = nodemaputil.persisted_data(self)
                if nodemap_data is not None:
                    docket = nodemap_data[0]
                    if (
                        len(d[0]) > docket.tip_rev
                        and d[0][docket.tip_rev][7] == docket.tip_node
                    ):
                        # no changelog tampering
                        self._nodemap_docket = docket
                        index.update_nodemap_data(*nodemap_data)
        except (ValueError, IndexError):
            raise error.RevlogError(
                _(b"index %s is corrupted") % self.display_id
            )
        self.index = index
        self._segmentfile = randomaccessfile.randomaccessfile(
            self.opener,
            (self._indexfile if self._inline else self._datafile),
            self._chunkcachesize,
            chunkcache,
        )
        self._segmentfile_sidedata = randomaccessfile.randomaccessfile(
            self.opener,
            self._sidedatafile,
            self._chunkcachesize,
        )
        # revnum -> (chain-length, sum-delta-length)
        self._chaininfocache = util.lrucachedict(500)
        # revlog header -> revlog compressor
        self._decompressors = {}

    @util.propertycache
    def revlog_kind(self):
        return self.target[0]

    @util.propertycache
    def display_id(self):
        """The public facing "ID" of the revlog that we use in message"""
        # Maybe we should build a user facing representation of
        # revlog.target instead of using `self.radix`
        return self.radix

    def _get_decompressor(self, t):
        try:
            compressor = self._decompressors[t]
        except KeyError:
            try:
                engine = util.compengines.forrevlogheader(t)
                compressor = engine.revlogcompressor(self._compengineopts)
                self._decompressors[t] = compressor
            except KeyError:
                raise error.RevlogError(
                    _(b'unknown compression type %s') % binascii.hexlify(t)
                )
        return compressor

    @util.propertycache
    def _compressor(self):
        engine = util.compengines[self._compengine]
        return engine.revlogcompressor(self._compengineopts)

    @util.propertycache
    def _decompressor(self):
        """the default decompressor"""
        if self._docket is None:
            return None
        t = self._docket.default_compression_header
        c = self._get_decompressor(t)
        return c.decompress

    def _indexfp(self):
        """file object for the revlog's index file"""
        return self.opener(self._indexfile, mode=b"r")

    def __index_write_fp(self):
        # You should not use this directly and use `_writing` instead
        try:
            f = self.opener(
                self._indexfile, mode=b"r+", checkambig=self._checkambig
            )
            if self._docket is None:
                f.seek(0, os.SEEK_END)
            else:
                f.seek(self._docket.index_end, os.SEEK_SET)
            return f
        except IOError as inst:
            if inst.errno != errno.ENOENT:
                raise
            return self.opener(
                self._indexfile, mode=b"w+", checkambig=self._checkambig
            )

    def __index_new_fp(self):
        # You should not use this unless you are upgrading from inline revlog
        return self.opener(
            self._indexfile,
            mode=b"w",
            checkambig=self._checkambig,
            atomictemp=True,
        )

    def _datafp(self, mode=b'r'):
        """file object for the revlog's data file"""
        return self.opener(self._datafile, mode=mode)

    @contextlib.contextmanager
    def _sidedatareadfp(self):
        """file object suitable to read sidedata"""
        if self._writinghandles:
            yield self._writinghandles[2]
        else:
            with self.opener(self._sidedatafile) as fp:
                yield fp

    def tiprev(self):
        return len(self.index) - 1

    def tip(self):
        return self.node(self.tiprev())

    def __contains__(self, rev):
        return 0 <= rev < len(self)

    def __len__(self):
        return len(self.index)

    def __iter__(self):
        return iter(pycompat.xrange(len(self)))

    def revs(self, start=0, stop=None):
        """iterate over all rev in this revlog (from start to stop)"""
        return storageutil.iterrevs(len(self), start=start, stop=stop)

    @property
    def nodemap(self):
        msg = (
            b"revlog.nodemap is deprecated, "
            b"use revlog.index.[has_node|rev|get_rev]"
        )
        util.nouideprecwarn(msg, b'5.3', stacklevel=2)
        return self.index.nodemap

    @property
    def _nodecache(self):
        msg = b"revlog._nodecache is deprecated, use revlog.index.nodemap"
        util.nouideprecwarn(msg, b'5.3', stacklevel=2)
        return self.index.nodemap

    def hasnode(self, node):
        try:
            self.rev(node)
            return True
        except KeyError:
            return False

    def candelta(self, baserev, rev):
        """whether two revisions (baserev, rev) can be delta-ed or not"""
        # Disable delta if either rev requires a content-changing flag
        # processor (ex. LFS). This is because such flag processor can alter
        # the rawtext content that the delta will be based on, and two clients
        # could have a same revlog node with different flags (i.e. different
        # rawtext contents) and the delta could be incompatible.
        if (self.flags(baserev) & REVIDX_RAWTEXT_CHANGING_FLAGS) or (
            self.flags(rev) & REVIDX_RAWTEXT_CHANGING_FLAGS
        ):
            return False
        return True

    def update_caches(self, transaction):
        if self._nodemap_file is not None:
            if transaction is None:
                nodemaputil.update_persistent_nodemap(self)
            else:
                nodemaputil.setup_persistent_nodemap(transaction, self)

    def clearcaches(self):
        self._revisioncache = None
        self._chainbasecache.clear()
        self._segmentfile.clear_cache()
        self._segmentfile_sidedata.clear_cache()
        self._pcache = {}
        self._nodemap_docket = None
        self.index.clearcaches()
        # The python code is the one responsible for validating the docket, we
        # end up having to refresh it here.
        use_nodemap = (
            not self._inline
            and self._nodemap_file is not None
            and util.safehasattr(self.index, 'update_nodemap_data')
        )
        if use_nodemap:
            nodemap_data = nodemaputil.persisted_data(self)
            if nodemap_data is not None:
                self._nodemap_docket = nodemap_data[0]
                self.index.update_nodemap_data(*nodemap_data)

    def rev(self, node):
        try:
            return self.index.rev(node)
        except TypeError:
            raise
        except error.RevlogError:
            # parsers.c radix tree lookup failed
            if (
                node == self.nodeconstants.wdirid
                or node in self.nodeconstants.wdirfilenodeids
            ):
                raise error.WdirUnsupported
            raise error.LookupError(node, self.display_id, _(b'no node'))

    # Accessors for index entries.

    # First tuple entry is 8 bytes. First 6 bytes are offset. Last 2 bytes
    # are flags.
    def start(self, rev):
        return int(self.index[rev][0] >> 16)

    def sidedata_cut_off(self, rev):
        sd_cut_off = self.index[rev][8]
        if sd_cut_off != 0:
            return sd_cut_off
        # This is some annoying dance, because entries without sidedata
        # currently use 0 as their ofsset. (instead of previous-offset +
        # previous-size)
        #
        # We should reconsider this sidedata → 0 sidata_offset policy.
        # In the meantime, we need this.
        while 0 <= rev:
            e = self.index[rev]
            if e[9] != 0:
                return e[8] + e[9]
            rev -= 1
        return 0

    def flags(self, rev):
        return self.index[rev][0] & 0xFFFF

    def length(self, rev):
        return self.index[rev][1]

    def sidedata_length(self, rev):
        if not self.hassidedata:
            return 0
        return self.index[rev][9]

    def rawsize(self, rev):
        """return the length of the uncompressed text for a given revision"""
        l = self.index[rev][2]
        if l >= 0:
            return l

        t = self.rawdata(rev)
        return len(t)

    def size(self, rev):
        """length of non-raw text (processed by a "read" flag processor)"""
        # fast path: if no "read" flag processor could change the content,
        # size is rawsize. note: ELLIPSIS is known to not change the content.
        flags = self.flags(rev)
        if flags & (flagutil.REVIDX_KNOWN_FLAGS ^ REVIDX_ELLIPSIS) == 0:
            return self.rawsize(rev)

        return len(self.revision(rev, raw=False))

    def chainbase(self, rev):
        base = self._chainbasecache.get(rev)
        if base is not None:
            return base

        index = self.index
        iterrev = rev
        base = index[iterrev][3]
        while base != iterrev:
            iterrev = base
            base = index[iterrev][3]

        self._chainbasecache[rev] = base
        return base

    def linkrev(self, rev):
        return self.index[rev][4]

    def parentrevs(self, rev):
        try:
            entry = self.index[rev]
        except IndexError:
            if rev == wdirrev:
                raise error.WdirUnsupported
            raise

        return entry[5], entry[6]

    # fast parentrevs(rev) where rev isn't filtered
    _uncheckedparentrevs = parentrevs

    def node(self, rev):
        try:
            return self.index[rev][7]
        except IndexError:
            if rev == wdirrev:
                raise error.WdirUnsupported
            raise

    # Derived from index values.

    def end(self, rev):
        return self.start(rev) + self.length(rev)

    def parents(self, node):
        i = self.index
        d = i[self.rev(node)]
<<<<<<< HEAD
        return i[d[5]][7], i[d[6]][7]  # map revisions to nodes inline
=======
        # inline node() to avoid function call overhead
        if d[5] == self.nullid:
            return i[d[6]][7], i[d[5]][7]
        else:
            return i[d[5]][7], i[d[6]][7]
>>>>>>> 63a5a418

    def chainlen(self, rev):
        return self._chaininfo(rev)[0]

    def _chaininfo(self, rev):
        chaininfocache = self._chaininfocache
        if rev in chaininfocache:
            return chaininfocache[rev]
        index = self.index
        generaldelta = self._generaldelta
        iterrev = rev
        e = index[iterrev]
        clen = 0
        compresseddeltalen = 0
        while iterrev != e[3]:
            clen += 1
            compresseddeltalen += e[1]
            if generaldelta:
                iterrev = e[3]
            else:
                iterrev -= 1
            if iterrev in chaininfocache:
                t = chaininfocache[iterrev]
                clen += t[0]
                compresseddeltalen += t[1]
                break
            e = index[iterrev]
        else:
            # Add text length of base since decompressing that also takes
            # work. For cache hits the length is already included.
            compresseddeltalen += e[1]
        r = (clen, compresseddeltalen)
        chaininfocache[rev] = r
        return r

    def _deltachain(self, rev, stoprev=None):
        """Obtain the delta chain for a revision.

        ``stoprev`` specifies a revision to stop at. If not specified, we
        stop at the base of the chain.

        Returns a 2-tuple of (chain, stopped) where ``chain`` is a list of
        revs in ascending order and ``stopped`` is a bool indicating whether
        ``stoprev`` was hit.
        """
        # Try C implementation.
        try:
            return self.index.deltachain(rev, stoprev, self._generaldelta)
        except AttributeError:
            pass

        chain = []

        # Alias to prevent attribute lookup in tight loop.
        index = self.index
        generaldelta = self._generaldelta

        iterrev = rev
        e = index[iterrev]
        while iterrev != e[3] and iterrev != stoprev:
            chain.append(iterrev)
            if generaldelta:
                iterrev = e[3]
            else:
                iterrev -= 1
            e = index[iterrev]

        if iterrev == stoprev:
            stopped = True
        else:
            chain.append(iterrev)
            stopped = False

        chain.reverse()
        return chain, stopped

    def ancestors(self, revs, stoprev=0, inclusive=False):
        """Generate the ancestors of 'revs' in reverse revision order.
        Does not generate revs lower than stoprev.

        See the documentation for ancestor.lazyancestors for more details."""

        # first, make sure start revisions aren't filtered
        revs = list(revs)
        checkrev = self.node
        for r in revs:
            checkrev(r)
        # and we're sure ancestors aren't filtered as well

        if rustancestor is not None and self.index.rust_ext_compat:
            lazyancestors = rustancestor.LazyAncestors
            arg = self.index
        else:
            lazyancestors = ancestor.lazyancestors
            arg = self._uncheckedparentrevs
        return lazyancestors(arg, revs, stoprev=stoprev, inclusive=inclusive)

    def descendants(self, revs):
        return dagop.descendantrevs(revs, self.revs, self.parentrevs)

    def findcommonmissing(self, common=None, heads=None):
        """Return a tuple of the ancestors of common and the ancestors of heads
        that are not ancestors of common. In revset terminology, we return the
        tuple:

          ::common, (::heads) - (::common)

        The list is sorted by revision number, meaning it is
        topologically sorted.

        'heads' and 'common' are both lists of node IDs.  If heads is
        not supplied, uses all of the revlog's heads.  If common is not
        supplied, uses nullid."""
        if common is None:
            common = [self.nullid]
        if heads is None:
            heads = self.heads()

        common = [self.rev(n) for n in common]
        heads = [self.rev(n) for n in heads]

        # we want the ancestors, but inclusive
        class lazyset(object):
            def __init__(self, lazyvalues):
                self.addedvalues = set()
                self.lazyvalues = lazyvalues

            def __contains__(self, value):
                return value in self.addedvalues or value in self.lazyvalues

            def __iter__(self):
                added = self.addedvalues
                for r in added:
                    yield r
                for r in self.lazyvalues:
                    if not r in added:
                        yield r

            def add(self, value):
                self.addedvalues.add(value)

            def update(self, values):
                self.addedvalues.update(values)

        has = lazyset(self.ancestors(common))
        has.add(nullrev)
        has.update(common)

        # take all ancestors from heads that aren't in has
        missing = set()
        visit = collections.deque(r for r in heads if r not in has)
        while visit:
            r = visit.popleft()
            if r in missing:
                continue
            else:
                missing.add(r)
                for p in self.parentrevs(r):
                    if p not in has:
                        visit.append(p)
        missing = list(missing)
        missing.sort()
        return has, [self.node(miss) for miss in missing]

    def incrementalmissingrevs(self, common=None):
        """Return an object that can be used to incrementally compute the
        revision numbers of the ancestors of arbitrary sets that are not
        ancestors of common. This is an ancestor.incrementalmissingancestors
        object.

        'common' is a list of revision numbers. If common is not supplied, uses
        nullrev.
        """
        if common is None:
            common = [nullrev]

        if rustancestor is not None and self.index.rust_ext_compat:
            return rustancestor.MissingAncestors(self.index, common)
        return ancestor.incrementalmissingancestors(self.parentrevs, common)

    def findmissingrevs(self, common=None, heads=None):
        """Return the revision numbers of the ancestors of heads that
        are not ancestors of common.

        More specifically, return a list of revision numbers corresponding to
        nodes N such that every N satisfies the following constraints:

          1. N is an ancestor of some node in 'heads'
          2. N is not an ancestor of any node in 'common'

        The list is sorted by revision number, meaning it is
        topologically sorted.

        'heads' and 'common' are both lists of revision numbers.  If heads is
        not supplied, uses all of the revlog's heads.  If common is not
        supplied, uses nullid."""
        if common is None:
            common = [nullrev]
        if heads is None:
            heads = self.headrevs()

        inc = self.incrementalmissingrevs(common=common)
        return inc.missingancestors(heads)

    def findmissing(self, common=None, heads=None):
        """Return the ancestors of heads that are not ancestors of common.

        More specifically, return a list of nodes N such that every N
        satisfies the following constraints:

          1. N is an ancestor of some node in 'heads'
          2. N is not an ancestor of any node in 'common'

        The list is sorted by revision number, meaning it is
        topologically sorted.

        'heads' and 'common' are both lists of node IDs.  If heads is
        not supplied, uses all of the revlog's heads.  If common is not
        supplied, uses nullid."""
        if common is None:
            common = [self.nullid]
        if heads is None:
            heads = self.heads()

        common = [self.rev(n) for n in common]
        heads = [self.rev(n) for n in heads]

        inc = self.incrementalmissingrevs(common=common)
        return [self.node(r) for r in inc.missingancestors(heads)]

    def nodesbetween(self, roots=None, heads=None):
        """Return a topological path from 'roots' to 'heads'.

        Return a tuple (nodes, outroots, outheads) where 'nodes' is a
        topologically sorted list of all nodes N that satisfy both of
        these constraints:

          1. N is a descendant of some node in 'roots'
          2. N is an ancestor of some node in 'heads'

        Every node is considered to be both a descendant and an ancestor
        of itself, so every reachable node in 'roots' and 'heads' will be
        included in 'nodes'.

        'outroots' is the list of reachable nodes in 'roots', i.e., the
        subset of 'roots' that is returned in 'nodes'.  Likewise,
        'outheads' is the subset of 'heads' that is also in 'nodes'.

        'roots' and 'heads' are both lists of node IDs.  If 'roots' is
        unspecified, uses nullid as the only root.  If 'heads' is
        unspecified, uses list of all of the revlog's heads."""
        nonodes = ([], [], [])
        if roots is not None:
            roots = list(roots)
            if not roots:
                return nonodes
            lowestrev = min([self.rev(n) for n in roots])
        else:
            roots = [self.nullid]  # Everybody's a descendant of nullid
            lowestrev = nullrev
        if (lowestrev == nullrev) and (heads is None):
            # We want _all_ the nodes!
            return (
                [self.node(r) for r in self],
                [self.nullid],
                list(self.heads()),
            )
        if heads is None:
            # All nodes are ancestors, so the latest ancestor is the last
            # node.
            highestrev = len(self) - 1
            # Set ancestors to None to signal that every node is an ancestor.
            ancestors = None
            # Set heads to an empty dictionary for later discovery of heads
            heads = {}
        else:
            heads = list(heads)
            if not heads:
                return nonodes
            ancestors = set()
            # Turn heads into a dictionary so we can remove 'fake' heads.
            # Also, later we will be using it to filter out the heads we can't
            # find from roots.
            heads = dict.fromkeys(heads, False)
            # Start at the top and keep marking parents until we're done.
            nodestotag = set(heads)
            # Remember where the top was so we can use it as a limit later.
            highestrev = max([self.rev(n) for n in nodestotag])
            while nodestotag:
                # grab a node to tag
                n = nodestotag.pop()
                # Never tag nullid
                if n == self.nullid:
                    continue
                # A node's revision number represents its place in a
                # topologically sorted list of nodes.
                r = self.rev(n)
                if r >= lowestrev:
                    if n not in ancestors:
                        # If we are possibly a descendant of one of the roots
                        # and we haven't already been marked as an ancestor
                        ancestors.add(n)  # Mark as ancestor
                        # Add non-nullid parents to list of nodes to tag.
                        nodestotag.update(
                            [p for p in self.parents(n) if p != self.nullid]
                        )
                    elif n in heads:  # We've seen it before, is it a fake head?
                        # So it is, real heads should not be the ancestors of
                        # any other heads.
                        heads.pop(n)
            if not ancestors:
                return nonodes
            # Now that we have our set of ancestors, we want to remove any
            # roots that are not ancestors.

            # If one of the roots was nullid, everything is included anyway.
            if lowestrev > nullrev:
                # But, since we weren't, let's recompute the lowest rev to not
                # include roots that aren't ancestors.

                # Filter out roots that aren't ancestors of heads
                roots = [root for root in roots if root in ancestors]
                # Recompute the lowest revision
                if roots:
                    lowestrev = min([self.rev(root) for root in roots])
                else:
                    # No more roots?  Return empty list
                    return nonodes
            else:
                # We are descending from nullid, and don't need to care about
                # any other roots.
                lowestrev = nullrev
                roots = [self.nullid]
        # Transform our roots list into a set.
        descendants = set(roots)
        # Also, keep the original roots so we can filter out roots that aren't
        # 'real' roots (i.e. are descended from other roots).
        roots = descendants.copy()
        # Our topologically sorted list of output nodes.
        orderedout = []
        # Don't start at nullid since we don't want nullid in our output list,
        # and if nullid shows up in descendants, empty parents will look like
        # they're descendants.
        for r in self.revs(start=max(lowestrev, 0), stop=highestrev + 1):
            n = self.node(r)
            isdescendant = False
            if lowestrev == nullrev:  # Everybody is a descendant of nullid
                isdescendant = True
            elif n in descendants:
                # n is already a descendant
                isdescendant = True
                # This check only needs to be done here because all the roots
                # will start being marked is descendants before the loop.
                if n in roots:
                    # If n was a root, check if it's a 'real' root.
                    p = tuple(self.parents(n))
                    # If any of its parents are descendants, it's not a root.
                    if (p[0] in descendants) or (p[1] in descendants):
                        roots.remove(n)
            else:
                p = tuple(self.parents(n))
                # A node is a descendant if either of its parents are
                # descendants.  (We seeded the dependents list with the roots
                # up there, remember?)
                if (p[0] in descendants) or (p[1] in descendants):
                    descendants.add(n)
                    isdescendant = True
            if isdescendant and ((ancestors is None) or (n in ancestors)):
                # Only include nodes that are both descendants and ancestors.
                orderedout.append(n)
                if (ancestors is not None) and (n in heads):
                    # We're trying to figure out which heads are reachable
                    # from roots.
                    # Mark this head as having been reached
                    heads[n] = True
                elif ancestors is None:
                    # Otherwise, we're trying to discover the heads.
                    # Assume this is a head because if it isn't, the next step
                    # will eventually remove it.
                    heads[n] = True
                    # But, obviously its parents aren't.
                    for p in self.parents(n):
                        heads.pop(p, None)
        heads = [head for head, flag in pycompat.iteritems(heads) if flag]
        roots = list(roots)
        assert orderedout
        assert roots
        assert heads
        return (orderedout, roots, heads)

    def headrevs(self, revs=None):
        if revs is None:
            try:
                return self.index.headrevs()
            except AttributeError:
                return self._headrevs()
        if rustdagop is not None and self.index.rust_ext_compat:
            return rustdagop.headrevs(self.index, revs)
        return dagop.headrevs(revs, self._uncheckedparentrevs)

    def computephases(self, roots):
        return self.index.computephasesmapsets(roots)

    def _headrevs(self):
        count = len(self)
        if not count:
            return [nullrev]
        # we won't iter over filtered rev so nobody is a head at start
        ishead = [0] * (count + 1)
        index = self.index
        for r in self:
            ishead[r] = 1  # I may be an head
            e = index[r]
            ishead[e[5]] = ishead[e[6]] = 0  # my parent are not
        return [r for r, val in enumerate(ishead) if val]

    def heads(self, start=None, stop=None):
        """return the list of all nodes that have no children

        if start is specified, only heads that are descendants of
        start will be returned
        if stop is specified, it will consider all the revs from stop
        as if they had no children
        """
        if start is None and stop is None:
            if not len(self):
                return [self.nullid]
            return [self.node(r) for r in self.headrevs()]

        if start is None:
            start = nullrev
        else:
            start = self.rev(start)

        stoprevs = {self.rev(n) for n in stop or []}

        revs = dagop.headrevssubset(
            self.revs, self.parentrevs, startrev=start, stoprevs=stoprevs
        )

        return [self.node(rev) for rev in revs]

    def children(self, node):
        """find the children of a given node"""
        c = []
        p = self.rev(node)
        for r in self.revs(start=p + 1):
            prevs = [pr for pr in self.parentrevs(r) if pr != nullrev]
            if prevs:
                for pr in prevs:
                    if pr == p:
                        c.append(self.node(r))
            elif p == nullrev:
                c.append(self.node(r))
        return c

    def commonancestorsheads(self, a, b):
        """calculate all the heads of the common ancestors of nodes a and b"""
        a, b = self.rev(a), self.rev(b)
        ancs = self._commonancestorsheads(a, b)
        return pycompat.maplist(self.node, ancs)

    def _commonancestorsheads(self, *revs):
        """calculate all the heads of the common ancestors of revs"""
        try:
            ancs = self.index.commonancestorsheads(*revs)
        except (AttributeError, OverflowError):  # C implementation failed
            ancs = ancestor.commonancestorsheads(self.parentrevs, *revs)
        return ancs

    def isancestor(self, a, b):
        """return True if node a is an ancestor of node b

        A revision is considered an ancestor of itself."""
        a, b = self.rev(a), self.rev(b)
        return self.isancestorrev(a, b)

    def isancestorrev(self, a, b):
        """return True if revision a is an ancestor of revision b

        A revision is considered an ancestor of itself.

        The implementation of this is trivial but the use of
        reachableroots is not."""
        if a == nullrev:
            return True
        elif a == b:
            return True
        elif a > b:
            return False
        return bool(self.reachableroots(a, [b], [a], includepath=False))

    def reachableroots(self, minroot, heads, roots, includepath=False):
        """return (heads(::(<roots> and <roots>::<heads>)))

        If includepath is True, return (<roots>::<heads>)."""
        try:
            return self.index.reachableroots2(
                minroot, heads, roots, includepath
            )
        except AttributeError:
            return dagop._reachablerootspure(
                self.parentrevs, minroot, roots, heads, includepath
            )

    def ancestor(self, a, b):
        """calculate the "best" common ancestor of nodes a and b"""

        a, b = self.rev(a), self.rev(b)
        try:
            ancs = self.index.ancestors(a, b)
        except (AttributeError, OverflowError):
            ancs = ancestor.ancestors(self.parentrevs, a, b)
        if ancs:
            # choose a consistent winner when there's a tie
            return min(map(self.node, ancs))
        return self.nullid

    def _match(self, id):
        if isinstance(id, int):
            # rev
            return self.node(id)
        if len(id) == self.nodeconstants.nodelen:
            # possibly a binary node
            # odds of a binary node being all hex in ASCII are 1 in 10**25
            try:
                node = id
                self.rev(node)  # quick search the index
                return node
            except error.LookupError:
                pass  # may be partial hex id
        try:
            # str(rev)
            rev = int(id)
            if b"%d" % rev != id:
                raise ValueError
            if rev < 0:
                rev = len(self) + rev
            if rev < 0 or rev >= len(self):
                raise ValueError
            return self.node(rev)
        except (ValueError, OverflowError):
            pass
        if len(id) == 2 * self.nodeconstants.nodelen:
            try:
                # a full hex nodeid?
                node = bin(id)
                self.rev(node)
                return node
            except (TypeError, error.LookupError):
                pass

    def _partialmatch(self, id):
        # we don't care wdirfilenodeids as they should be always full hash
        maybewdir = self.nodeconstants.wdirhex.startswith(id)
        ambiguous = False
        try:
            partial = self.index.partialmatch(id)
            if partial and self.hasnode(partial):
                if maybewdir:
                    # single 'ff...' match in radix tree, ambiguous with wdir
                    ambiguous = True
                else:
                    return partial
            elif maybewdir:
                # no 'ff...' match in radix tree, wdir identified
                raise error.WdirUnsupported
            else:
                return None
        except error.RevlogError:
            # parsers.c radix tree lookup gave multiple matches
            # fast path: for unfiltered changelog, radix tree is accurate
            if not getattr(self, 'filteredrevs', None):
                ambiguous = True
            # fall through to slow path that filters hidden revisions
        except (AttributeError, ValueError):
            # we are pure python, or key was too short to search radix tree
            pass
        if ambiguous:
            raise error.AmbiguousPrefixLookupError(
                id, self.display_id, _(b'ambiguous identifier')
            )

        if id in self._pcache:
            return self._pcache[id]

        if len(id) <= 40:
            try:
                # hex(node)[:...]
                l = len(id) // 2  # grab an even number of digits
                prefix = bin(id[: l * 2])
                nl = [e[7] for e in self.index if e[7].startswith(prefix)]
                nl = [
                    n for n in nl if hex(n).startswith(id) and self.hasnode(n)
                ]
                if self.nodeconstants.nullhex.startswith(id):
                    nl.append(self.nullid)
                if len(nl) > 0:
                    if len(nl) == 1 and not maybewdir:
                        self._pcache[id] = nl[0]
                        return nl[0]
                    raise error.AmbiguousPrefixLookupError(
                        id, self.display_id, _(b'ambiguous identifier')
                    )
                if maybewdir:
                    raise error.WdirUnsupported
                return None
            except TypeError:
                pass

    def lookup(self, id):
        """locate a node based on:
        - revision number or str(revision number)
        - nodeid or subset of hex nodeid
        """
        n = self._match(id)
        if n is not None:
            return n
        n = self._partialmatch(id)
        if n:
            return n

        raise error.LookupError(id, self.display_id, _(b'no match found'))

    def shortest(self, node, minlength=1):
        """Find the shortest unambiguous prefix that matches node."""

        def isvalid(prefix):
            try:
                matchednode = self._partialmatch(prefix)
            except error.AmbiguousPrefixLookupError:
                return False
            except error.WdirUnsupported:
                # single 'ff...' match
                return True
            if matchednode is None:
                raise error.LookupError(node, self.display_id, _(b'no node'))
            return True

        def maybewdir(prefix):
            return all(c == b'f' for c in pycompat.iterbytestr(prefix))

        hexnode = hex(node)

        def disambiguate(hexnode, minlength):
            """Disambiguate against wdirid."""
            for length in range(minlength, len(hexnode) + 1):
                prefix = hexnode[:length]
                if not maybewdir(prefix):
                    return prefix

        if not getattr(self, 'filteredrevs', None):
            try:
                length = max(self.index.shortest(node), minlength)
                return disambiguate(hexnode, length)
            except error.RevlogError:
                if node != self.nodeconstants.wdirid:
                    raise error.LookupError(
                        node, self.display_id, _(b'no node')
                    )
            except AttributeError:
                # Fall through to pure code
                pass

        if node == self.nodeconstants.wdirid:
            for length in range(minlength, len(hexnode) + 1):
                prefix = hexnode[:length]
                if isvalid(prefix):
                    return prefix

        for length in range(minlength, len(hexnode) + 1):
            prefix = hexnode[:length]
            if isvalid(prefix):
                return disambiguate(hexnode, length)

    def cmp(self, node, text):
        """compare text with a given file revision

        returns True if text is different than what is stored.
        """
        p1, p2 = self.parents(node)
        return storageutil.hashrevisionsha1(text, p1, p2) != node

    def _getsegmentforrevs(self, startrev, endrev, df=None):
        """Obtain a segment of raw data corresponding to a range of revisions.

        Accepts the start and end revisions and an optional already-open
        file handle to be used for reading. If the file handle is read, its
        seek position will not be preserved.

        Requests for data may be satisfied by a cache.

        Returns a 2-tuple of (offset, data) for the requested range of
        revisions. Offset is the integer offset from the beginning of the
        revlog and data is a str or buffer of the raw byte data.

        Callers will need to call ``self.start(rev)`` and ``self.length(rev)``
        to determine where each revision's data begins and ends.
        """
        # Inlined self.start(startrev) & self.end(endrev) for perf reasons
        # (functions are expensive).
        index = self.index
        istart = index[startrev]
        start = int(istart[0] >> 16)
        if startrev == endrev:
            end = start + istart[1]
        else:
            iend = index[endrev]
            end = int(iend[0] >> 16) + iend[1]

        if self._inline:
            start += (startrev + 1) * self.index.entry_size
            end += (endrev + 1) * self.index.entry_size
        length = end - start

        return start, self._segmentfile.read_chunk(start, length, df)

    def _chunk(self, rev, df=None):
        """Obtain a single decompressed chunk for a revision.

        Accepts an integer revision and an optional already-open file handle
        to be used for reading. If used, the seek position of the file will not
        be preserved.

        Returns a str holding uncompressed data for the requested revision.
        """
        compression_mode = self.index[rev][10]
        data = self._getsegmentforrevs(rev, rev, df=df)[1]
        if compression_mode == COMP_MODE_PLAIN:
            return data
        elif compression_mode == COMP_MODE_DEFAULT:
            return self._decompressor(data)
        elif compression_mode == COMP_MODE_INLINE:
            return self.decompress(data)
        else:
            msg = b'unknown compression mode %d'
            msg %= compression_mode
            raise error.RevlogError(msg)

    def _chunks(self, revs, df=None, targetsize=None):
        """Obtain decompressed chunks for the specified revisions.

        Accepts an iterable of numeric revisions that are assumed to be in
        ascending order. Also accepts an optional already-open file handle
        to be used for reading. If used, the seek position of the file will
        not be preserved.

        This function is similar to calling ``self._chunk()`` multiple times,
        but is faster.

        Returns a list with decompressed data for each requested revision.
        """
        if not revs:
            return []
        start = self.start
        length = self.length
        inline = self._inline
        iosize = self.index.entry_size
        buffer = util.buffer

        l = []
        ladd = l.append

        if not self._withsparseread:
            slicedchunks = (revs,)
        else:
            slicedchunks = deltautil.slicechunk(
                self, revs, targetsize=targetsize
            )

        for revschunk in slicedchunks:
            firstrev = revschunk[0]
            # Skip trailing revisions with empty diff
            for lastrev in revschunk[::-1]:
                if length(lastrev) != 0:
                    break

            try:
                offset, data = self._getsegmentforrevs(firstrev, lastrev, df=df)
            except OverflowError:
                # issue4215 - we can't cache a run of chunks greater than
                # 2G on Windows
                return [self._chunk(rev, df=df) for rev in revschunk]

            decomp = self.decompress
            # self._decompressor might be None, but will not be used in that case
            def_decomp = self._decompressor
            for rev in revschunk:
                chunkstart = start(rev)
                if inline:
                    chunkstart += (rev + 1) * iosize
                chunklength = length(rev)
                comp_mode = self.index[rev][10]
                c = buffer(data, chunkstart - offset, chunklength)
                if comp_mode == COMP_MODE_PLAIN:
                    ladd(c)
                elif comp_mode == COMP_MODE_INLINE:
                    ladd(decomp(c))
                elif comp_mode == COMP_MODE_DEFAULT:
                    ladd(def_decomp(c))
                else:
                    msg = b'unknown compression mode %d'
                    msg %= comp_mode
                    raise error.RevlogError(msg)

        return l

    def deltaparent(self, rev):
        """return deltaparent of the given revision"""
        base = self.index[rev][3]
        if base == rev:
            return nullrev
        elif self._generaldelta:
            return base
        else:
            return rev - 1

    def issnapshot(self, rev):
        """tells whether rev is a snapshot"""
        if not self._sparserevlog:
            return self.deltaparent(rev) == nullrev
        elif util.safehasattr(self.index, b'issnapshot'):
            # directly assign the method to cache the testing and access
            self.issnapshot = self.index.issnapshot
            return self.issnapshot(rev)
        if rev == nullrev:
            return True
        entry = self.index[rev]
        base = entry[3]
        if base == rev:
            return True
        if base == nullrev:
            return True
        p1 = entry[5]
        p2 = entry[6]
        if base == p1 or base == p2:
            return False
        return self.issnapshot(base)

    def snapshotdepth(self, rev):
        """number of snapshot in the chain before this one"""
        if not self.issnapshot(rev):
            raise error.ProgrammingError(b'revision %d not a snapshot')
        return len(self._deltachain(rev)[0]) - 1

    def revdiff(self, rev1, rev2):
        """return or calculate a delta between two revisions

        The delta calculated is in binary form and is intended to be written to
        revlog data directly. So this function needs raw revision data.
        """
        if rev1 != nullrev and self.deltaparent(rev2) == rev1:
            return bytes(self._chunk(rev2))

        return mdiff.textdiff(self.rawdata(rev1), self.rawdata(rev2))

    def _processflags(self, text, flags, operation, raw=False):
        """deprecated entry point to access flag processors"""
        msg = b'_processflag(...) use the specialized variant'
        util.nouideprecwarn(msg, b'5.2', stacklevel=2)
        if raw:
            return text, flagutil.processflagsraw(self, text, flags)
        elif operation == b'read':
            return flagutil.processflagsread(self, text, flags)
        else:  # write operation
            return flagutil.processflagswrite(self, text, flags)

    def revision(self, nodeorrev, _df=None, raw=False):
        """return an uncompressed revision of a given node or revision
        number.

        _df - an existing file handle to read from. (internal-only)
        raw - an optional argument specifying if the revision data is to be
        treated as raw data when applying flag transforms. 'raw' should be set
        to True when generating changegroups or in debug commands.
        """
        if raw:
            msg = (
                b'revlog.revision(..., raw=True) is deprecated, '
                b'use revlog.rawdata(...)'
            )
            util.nouideprecwarn(msg, b'5.2', stacklevel=2)
        return self._revisiondata(nodeorrev, _df, raw=raw)

    def sidedata(self, nodeorrev, _df=None):
        """a map of extra data related to the changeset but not part of the hash

        This function currently return a dictionary. However, more advanced
        mapping object will likely be used in the future for a more
        efficient/lazy code.
        """
        # deal with <nodeorrev> argument type
        if isinstance(nodeorrev, int):
            rev = nodeorrev
        else:
            rev = self.rev(nodeorrev)
        return self._sidedata(rev)

    def _revisiondata(self, nodeorrev, _df=None, raw=False):
        # deal with <nodeorrev> argument type
        if isinstance(nodeorrev, int):
            rev = nodeorrev
            node = self.node(rev)
        else:
            node = nodeorrev
            rev = None

        # fast path the special `nullid` rev
        if node == self.nullid:
            return b""

        # ``rawtext`` is the text as stored inside the revlog. Might be the
        # revision or might need to be processed to retrieve the revision.
        rev, rawtext, validated = self._rawtext(node, rev, _df=_df)

        if raw and validated:
            # if we don't want to process the raw text and that raw
            # text is cached, we can exit early.
            return rawtext
        if rev is None:
            rev = self.rev(node)
        # the revlog's flag for this revision
        # (usually alter its state or content)
        flags = self.flags(rev)

        if validated and flags == REVIDX_DEFAULT_FLAGS:
            # no extra flags set, no flag processor runs, text = rawtext
            return rawtext

        if raw:
            validatehash = flagutil.processflagsraw(self, rawtext, flags)
            text = rawtext
        else:
            r = flagutil.processflagsread(self, rawtext, flags)
            text, validatehash = r
        if validatehash:
            self.checkhash(text, node, rev=rev)
        if not validated:
            self._revisioncache = (node, rev, rawtext)

        return text

    def _rawtext(self, node, rev, _df=None):
        """return the possibly unvalidated rawtext for a revision

        returns (rev, rawtext, validated)
        """

        # revision in the cache (could be useful to apply delta)
        cachedrev = None
        # An intermediate text to apply deltas to
        basetext = None

        # Check if we have the entry in cache
        # The cache entry looks like (node, rev, rawtext)
        if self._revisioncache:
            if self._revisioncache[0] == node:
                return (rev, self._revisioncache[2], True)
            cachedrev = self._revisioncache[1]

        if rev is None:
            rev = self.rev(node)

        chain, stopped = self._deltachain(rev, stoprev=cachedrev)
        if stopped:
            basetext = self._revisioncache[2]

        # drop cache to save memory, the caller is expected to
        # update self._revisioncache after validating the text
        self._revisioncache = None

        targetsize = None
        rawsize = self.index[rev][2]
        if 0 <= rawsize:
            targetsize = 4 * rawsize

        bins = self._chunks(chain, df=_df, targetsize=targetsize)
        if basetext is None:
            basetext = bytes(bins[0])
            bins = bins[1:]

        rawtext = mdiff.patches(basetext, bins)
        del basetext  # let us have a chance to free memory early
        return (rev, rawtext, False)

    def _sidedata(self, rev):
        """Return the sidedata for a given revision number."""
        index_entry = self.index[rev]
        sidedata_offset = index_entry[8]
        sidedata_size = index_entry[9]

        if self._inline:
            sidedata_offset += self.index.entry_size * (1 + rev)
        if sidedata_size == 0:
            return {}

        if self._docket.sidedata_end < sidedata_offset + sidedata_size:
            filename = self._sidedatafile
            end = self._docket.sidedata_end
            offset = sidedata_offset
            length = sidedata_size
            m = FILE_TOO_SHORT_MSG % (filename, length, offset, end)
            raise error.RevlogError(m)

        comp_segment = self._segmentfile_sidedata.read_chunk(
            sidedata_offset, sidedata_size
        )

        comp = self.index[rev][11]
        if comp == COMP_MODE_PLAIN:
            segment = comp_segment
        elif comp == COMP_MODE_DEFAULT:
            segment = self._decompressor(comp_segment)
        elif comp == COMP_MODE_INLINE:
            segment = self.decompress(comp_segment)
        else:
            msg = b'unknown compression mode %d'
            msg %= comp
            raise error.RevlogError(msg)

        sidedata = sidedatautil.deserialize_sidedata(segment)
        return sidedata

    def rawdata(self, nodeorrev, _df=None):
        """return an uncompressed raw data of a given node or revision number.

        _df - an existing file handle to read from. (internal-only)
        """
        return self._revisiondata(nodeorrev, _df, raw=True)

    def hash(self, text, p1, p2):
        """Compute a node hash.

        Available as a function so that subclasses can replace the hash
        as needed.
        """
        return storageutil.hashrevisionsha1(text, p1, p2)

    def checkhash(self, text, node, p1=None, p2=None, rev=None):
        """Check node hash integrity.

        Available as a function so that subclasses can extend hash mismatch
        behaviors as needed.
        """
        try:
            if p1 is None and p2 is None:
                p1, p2 = self.parents(node)
            if node != self.hash(text, p1, p2):
                # Clear the revision cache on hash failure. The revision cache
                # only stores the raw revision and clearing the cache does have
                # the side-effect that we won't have a cache hit when the raw
                # revision data is accessed. But this case should be rare and
                # it is extra work to teach the cache about the hash
                # verification state.
                if self._revisioncache and self._revisioncache[0] == node:
                    self._revisioncache = None

                revornode = rev
                if revornode is None:
                    revornode = templatefilters.short(hex(node))
                raise error.RevlogError(
                    _(b"integrity check failed on %s:%s")
                    % (self.display_id, pycompat.bytestr(revornode))
                )
        except error.RevlogError:
            if self._censorable and storageutil.iscensoredtext(text):
                raise error.CensoredNodeError(self.display_id, node, text)
            raise

    def _enforceinlinesize(self, tr):
        """Check if the revlog is too big for inline and convert if so.

        This should be called after revisions are added to the revlog. If the
        revlog has grown too large to be an inline revlog, it will convert it
        to use multiple index and data files.
        """
        tiprev = len(self) - 1
        total_size = self.start(tiprev) + self.length(tiprev)
        if not self._inline or total_size < _maxinline:
            return

        troffset = tr.findoffset(self._indexfile)
        if troffset is None:
            raise error.RevlogError(
                _(b"%s not found in the transaction") % self._indexfile
            )
        trindex = 0
        tr.add(self._datafile, 0)

        existing_handles = False
        if self._writinghandles is not None:
            existing_handles = True
            fp = self._writinghandles[0]
            fp.flush()
            fp.close()
            # We can't use the cached file handle after close(). So prevent
            # its usage.
            self._writinghandles = None
            self._segmentfile.writing_handle = None
            # No need to deal with sidedata writing handle as it is only
            # relevant with revlog-v2 which is never inline, not reaching
            # this code

        new_dfh = self._datafp(b'w+')
        new_dfh.truncate(0)  # drop any potentially existing data
        try:
            with self._indexfp() as read_ifh:
                for r in self:
                    new_dfh.write(self._getsegmentforrevs(r, r, df=read_ifh)[1])
                    if troffset <= self.start(r) + r * self.index.entry_size:
                        trindex = r
                new_dfh.flush()

            with self.__index_new_fp() as fp:
                self._format_flags &= ~FLAG_INLINE_DATA
                self._inline = False
                for i in self:
                    e = self.index.entry_binary(i)
                    if i == 0 and self._docket is None:
                        header = self._format_flags | self._format_version
                        header = self.index.pack_header(header)
                        e = header + e
                    fp.write(e)
                if self._docket is not None:
                    self._docket.index_end = fp.tell()

                # There is a small transactional race here. If the rename of
                # the index fails, we should remove the datafile. It is more
                # important to ensure that the data file is not truncated
                # when the index is replaced as otherwise data is lost.
                tr.replace(self._datafile, self.start(trindex))

                # the temp file replace the real index when we exit the context
                # manager

            tr.replace(self._indexfile, trindex * self.index.entry_size)
            nodemaputil.setup_persistent_nodemap(tr, self)
            self._segmentfile = randomaccessfile.randomaccessfile(
                self.opener,
                self._datafile,
                self._chunkcachesize,
            )

            if existing_handles:
                # switched from inline to conventional reopen the index
                ifh = self.__index_write_fp()
                self._writinghandles = (ifh, new_dfh, None)
                self._segmentfile.writing_handle = new_dfh
                new_dfh = None
                # No need to deal with sidedata writing handle as it is only
                # relevant with revlog-v2 which is never inline, not reaching
                # this code
        finally:
            if new_dfh is not None:
                new_dfh.close()

    def _nodeduplicatecallback(self, transaction, node):
        """called when trying to add a node already stored."""

    @contextlib.contextmanager
    def reading(self):
        """Context manager that keeps data and sidedata files open for reading"""
        with self._segmentfile.reading():
            with self._segmentfile_sidedata.reading():
                yield

    @contextlib.contextmanager
    def _writing(self, transaction):
        if self._trypending:
            msg = b'try to write in a `trypending` revlog: %s'
            msg %= self.display_id
            raise error.ProgrammingError(msg)
        if self._writinghandles is not None:
            yield
        else:
            ifh = dfh = sdfh = None
            try:
                r = len(self)
                # opening the data file.
                dsize = 0
                if r:
                    dsize = self.end(r - 1)
                dfh = None
                if not self._inline:
                    try:
                        dfh = self._datafp(b"r+")
                        if self._docket is None:
                            dfh.seek(0, os.SEEK_END)
                        else:
                            dfh.seek(self._docket.data_end, os.SEEK_SET)
                    except IOError as inst:
                        if inst.errno != errno.ENOENT:
                            raise
                        dfh = self._datafp(b"w+")
                    transaction.add(self._datafile, dsize)
                if self._sidedatafile is not None:
                    try:
                        sdfh = self.opener(self._sidedatafile, mode=b"r+")
                        dfh.seek(self._docket.sidedata_end, os.SEEK_SET)
                    except IOError as inst:
                        if inst.errno != errno.ENOENT:
                            raise
                        sdfh = self.opener(self._sidedatafile, mode=b"w+")
                    transaction.add(
                        self._sidedatafile, self._docket.sidedata_end
                    )

                # opening the index file.
                isize = r * self.index.entry_size
                ifh = self.__index_write_fp()
                if self._inline:
                    transaction.add(self._indexfile, dsize + isize)
                else:
                    transaction.add(self._indexfile, isize)
                # exposing all file handle for writing.
                self._writinghandles = (ifh, dfh, sdfh)
                self._segmentfile.writing_handle = ifh if self._inline else dfh
                self._segmentfile_sidedata.writing_handle = sdfh
                yield
                if self._docket is not None:
                    self._write_docket(transaction)
            finally:
                self._writinghandles = None
                self._segmentfile.writing_handle = None
                self._segmentfile_sidedata.writing_handle = None
                if dfh is not None:
                    dfh.close()
                if sdfh is not None:
                    sdfh.close()
                # closing the index file last to avoid exposing referent to
                # potential unflushed data content.
                if ifh is not None:
                    ifh.close()

    def _write_docket(self, transaction):
        """write the current docket on disk

        Exist as a method to help changelog to implement transaction logic

        We could also imagine using the same transaction logic for all revlog
        since docket are cheap."""
        self._docket.write(transaction)

    def addrevision(
        self,
        text,
        transaction,
        link,
        p1,
        p2,
        cachedelta=None,
        node=None,
        flags=REVIDX_DEFAULT_FLAGS,
        deltacomputer=None,
        sidedata=None,
    ):
        """add a revision to the log

        text - the revision data to add
        transaction - the transaction object used for rollback
        link - the linkrev data to add
        p1, p2 - the parent nodeids of the revision
        cachedelta - an optional precomputed delta
        node - nodeid of revision; typically node is not specified, and it is
            computed by default as hash(text, p1, p2), however subclasses might
            use different hashing method (and override checkhash() in such case)
        flags - the known flags to set on the revision
        deltacomputer - an optional deltacomputer instance shared between
            multiple calls
        """
        if link == nullrev:
            raise error.RevlogError(
                _(b"attempted to add linkrev -1 to %s") % self.display_id
            )

        if sidedata is None:
            sidedata = {}
        elif sidedata and not self.hassidedata:
            raise error.ProgrammingError(
                _(b"trying to add sidedata to a revlog who don't support them")
            )

        if flags:
            node = node or self.hash(text, p1, p2)

        rawtext, validatehash = flagutil.processflagswrite(self, text, flags)

        # If the flag processor modifies the revision data, ignore any provided
        # cachedelta.
        if rawtext != text:
            cachedelta = None

        if len(rawtext) > _maxentrysize:
            raise error.RevlogError(
                _(
                    b"%s: size of %d bytes exceeds maximum revlog storage of 2GiB"
                )
                % (self.display_id, len(rawtext))
            )

        node = node or self.hash(rawtext, p1, p2)
        rev = self.index.get_rev(node)
        if rev is not None:
            return rev

        if validatehash:
            self.checkhash(rawtext, node, p1=p1, p2=p2)

        return self.addrawrevision(
            rawtext,
            transaction,
            link,
            p1,
            p2,
            node,
            flags,
            cachedelta=cachedelta,
            deltacomputer=deltacomputer,
            sidedata=sidedata,
        )

    def addrawrevision(
        self,
        rawtext,
        transaction,
        link,
        p1,
        p2,
        node,
        flags,
        cachedelta=None,
        deltacomputer=None,
        sidedata=None,
    ):
        """add a raw revision with known flags, node and parents
        useful when reusing a revision not stored in this revlog (ex: received
        over wire, or read from an external bundle).
        """
        with self._writing(transaction):
            return self._addrevision(
                node,
                rawtext,
                transaction,
                link,
                p1,
                p2,
                flags,
                cachedelta,
                deltacomputer=deltacomputer,
                sidedata=sidedata,
            )

    def compress(self, data):
        """Generate a possibly-compressed representation of data."""
        if not data:
            return b'', data

        compressed = self._compressor.compress(data)

        if compressed:
            # The revlog compressor added the header in the returned data.
            return b'', compressed

        if data[0:1] == b'\0':
            return b'', data
        return b'u', data

    def decompress(self, data):
        """Decompress a revlog chunk.

        The chunk is expected to begin with a header identifying the
        format type so it can be routed to an appropriate decompressor.
        """
        if not data:
            return data

        # Revlogs are read much more frequently than they are written and many
        # chunks only take microseconds to decompress, so performance is
        # important here.
        #
        # We can make a few assumptions about revlogs:
        #
        # 1) the majority of chunks will be compressed (as opposed to inline
        #    raw data).
        # 2) decompressing *any* data will likely by at least 10x slower than
        #    returning raw inline data.
        # 3) we want to prioritize common and officially supported compression
        #    engines
        #
        # It follows that we want to optimize for "decompress compressed data
        # when encoded with common and officially supported compression engines"
        # case over "raw data" and "data encoded by less common or non-official
        # compression engines." That is why we have the inline lookup first
        # followed by the compengines lookup.
        #
        # According to `hg perfrevlogchunks`, this is ~0.5% faster for zlib
        # compressed chunks. And this matters for changelog and manifest reads.
        t = data[0:1]

        if t == b'x':
            try:
                return _zlibdecompress(data)
            except zlib.error as e:
                raise error.RevlogError(
                    _(b'revlog decompress error: %s')
                    % stringutil.forcebytestr(e)
                )
        # '\0' is more common than 'u' so it goes first.
        elif t == b'\0':
            return data
        elif t == b'u':
            return util.buffer(data, 1)

        compressor = self._get_decompressor(t)

        return compressor.decompress(data)

    def _addrevision(
        self,
        node,
        rawtext,
        transaction,
        link,
        p1,
        p2,
        flags,
        cachedelta,
        alwayscache=False,
        deltacomputer=None,
        sidedata=None,
    ):
        """internal function to add revisions to the log

        see addrevision for argument descriptions.

        note: "addrevision" takes non-raw text, "_addrevision" takes raw text.

        if "deltacomputer" is not provided or None, a defaultdeltacomputer will
        be used.

        invariants:
        - rawtext is optional (can be None); if not set, cachedelta must be set.
          if both are set, they must correspond to each other.
        """
        if node == self.nullid:
            raise error.RevlogError(
                _(b"%s: attempt to add null revision") % self.display_id
            )
        if (
            node == self.nodeconstants.wdirid
            or node in self.nodeconstants.wdirfilenodeids
        ):
            raise error.RevlogError(
                _(b"%s: attempt to add wdir revision") % self.display_id
            )
        if self._writinghandles is None:
            msg = b'adding revision outside `revlog._writing` context'
            raise error.ProgrammingError(msg)

        if self._inline:
            fh = self._writinghandles[0]
        else:
            fh = self._writinghandles[1]

        btext = [rawtext]

        curr = len(self)
        prev = curr - 1

        offset = self._get_data_offset(prev)

        if self._concurrencychecker:
            ifh, dfh, sdfh = self._writinghandles
            # XXX no checking for the sidedata file
            if self._inline:
                # offset is "as if" it were in the .d file, so we need to add on
                # the size of the entry metadata.
                self._concurrencychecker(
                    ifh, self._indexfile, offset + curr * self.index.entry_size
                )
            else:
                # Entries in the .i are a consistent size.
                self._concurrencychecker(
                    ifh, self._indexfile, curr * self.index.entry_size
                )
                self._concurrencychecker(dfh, self._datafile, offset)

        p1r, p2r = self.rev(p1), self.rev(p2)

        # full versions are inserted when the needed deltas
        # become comparable to the uncompressed text
        if rawtext is None:
            # need rawtext size, before changed by flag processors, which is
            # the non-raw size. use revlog explicitly to avoid filelog's extra
            # logic that might remove metadata size.
            textlen = mdiff.patchedsize(
                revlog.size(self, cachedelta[0]), cachedelta[1]
            )
        else:
            textlen = len(rawtext)

        if deltacomputer is None:
            deltacomputer = deltautil.deltacomputer(self)

        revinfo = revlogutils.revisioninfo(
            node,
            p1,
            p2,
            btext,
            textlen,
            cachedelta,
            flags,
        )

        deltainfo = deltacomputer.finddeltainfo(revinfo, fh)

        compression_mode = COMP_MODE_INLINE
        if self._docket is not None:
            default_comp = self._docket.default_compression_header
            r = deltautil.delta_compression(default_comp, deltainfo)
            compression_mode, deltainfo = r

        sidedata_compression_mode = COMP_MODE_INLINE
        if sidedata and self.hassidedata:
            sidedata_compression_mode = COMP_MODE_PLAIN
            serialized_sidedata = sidedatautil.serialize_sidedata(sidedata)
            sidedata_offset = self._docket.sidedata_end
            h, comp_sidedata = self.compress(serialized_sidedata)
            if (
                h != b'u'
                and comp_sidedata[0:1] != b'\0'
                and len(comp_sidedata) < len(serialized_sidedata)
            ):
                assert not h
                if (
                    comp_sidedata[0:1]
                    == self._docket.default_compression_header
                ):
                    sidedata_compression_mode = COMP_MODE_DEFAULT
                    serialized_sidedata = comp_sidedata
                else:
                    sidedata_compression_mode = COMP_MODE_INLINE
                    serialized_sidedata = comp_sidedata
        else:
            serialized_sidedata = b""
            # Don't store the offset if the sidedata is empty, that way
            # we can easily detect empty sidedata and they will be no different
            # than ones we manually add.
            sidedata_offset = 0

        e = revlogutils.entry(
            flags=flags,
            data_offset=offset,
            data_compressed_length=deltainfo.deltalen,
            data_uncompressed_length=textlen,
            data_compression_mode=compression_mode,
            data_delta_base=deltainfo.base,
            link_rev=link,
            parent_rev_1=p1r,
            parent_rev_2=p2r,
            node_id=node,
            sidedata_offset=sidedata_offset,
            sidedata_compressed_length=len(serialized_sidedata),
            sidedata_compression_mode=sidedata_compression_mode,
        )

        self.index.append(e)
        entry = self.index.entry_binary(curr)
        if curr == 0 and self._docket is None:
            header = self._format_flags | self._format_version
            header = self.index.pack_header(header)
            entry = header + entry
        self._writeentry(
            transaction,
            entry,
            deltainfo.data,
            link,
            offset,
            serialized_sidedata,
            sidedata_offset,
        )

        rawtext = btext[0]

        if alwayscache and rawtext is None:
            rawtext = deltacomputer.buildtext(revinfo, fh)

        if type(rawtext) == bytes:  # only accept immutable objects
            self._revisioncache = (node, curr, rawtext)
        self._chainbasecache[curr] = deltainfo.chainbase
        return curr

    def _get_data_offset(self, prev):
        """Returns the current offset in the (in-transaction) data file.
        Versions < 2 of the revlog can get this 0(1), revlog v2 needs a docket
        file to store that information: since sidedata can be rewritten to the
        end of the data file within a transaction, you can have cases where, for
        example, rev `n` does not have sidedata while rev `n - 1` does, leading
        to `n - 1`'s sidedata being written after `n`'s data.

        TODO cache this in a docket file before getting out of experimental."""
        if self._docket is None:
            return self.end(prev)
        else:
            return self._docket.data_end

    def _writeentry(
        self, transaction, entry, data, link, offset, sidedata, sidedata_offset
    ):
        # Files opened in a+ mode have inconsistent behavior on various
        # platforms. Windows requires that a file positioning call be made
        # when the file handle transitions between reads and writes. See
        # 3686fa2b8eee and the mixedfilemodewrapper in windows.py. On other
        # platforms, Python or the platform itself can be buggy. Some versions
        # of Solaris have been observed to not append at the end of the file
        # if the file was seeked to before the end. See issue4943 for more.
        #
        # We work around this issue by inserting a seek() before writing.
        # Note: This is likely not necessary on Python 3. However, because
        # the file handle is reused for reads and may be seeked there, we need
        # to be careful before changing this.
        if self._writinghandles is None:
            msg = b'adding revision outside `revlog._writing` context'
            raise error.ProgrammingError(msg)
        ifh, dfh, sdfh = self._writinghandles
        if self._docket is None:
            ifh.seek(0, os.SEEK_END)
        else:
            ifh.seek(self._docket.index_end, os.SEEK_SET)
        if dfh:
            if self._docket is None:
                dfh.seek(0, os.SEEK_END)
            else:
                dfh.seek(self._docket.data_end, os.SEEK_SET)
        if sdfh:
            sdfh.seek(self._docket.sidedata_end, os.SEEK_SET)

        curr = len(self) - 1
        if not self._inline:
            transaction.add(self._datafile, offset)
            if self._sidedatafile:
                transaction.add(self._sidedatafile, sidedata_offset)
            transaction.add(self._indexfile, curr * len(entry))
            if data[0]:
                dfh.write(data[0])
            dfh.write(data[1])
            if sidedata:
                sdfh.write(sidedata)
            ifh.write(entry)
        else:
            offset += curr * self.index.entry_size
            transaction.add(self._indexfile, offset)
            ifh.write(entry)
            ifh.write(data[0])
            ifh.write(data[1])
            assert not sidedata
            self._enforceinlinesize(transaction)
        if self._docket is not None:
            self._docket.index_end = self._writinghandles[0].tell()
            self._docket.data_end = self._writinghandles[1].tell()
            self._docket.sidedata_end = self._writinghandles[2].tell()

        nodemaputil.setup_persistent_nodemap(transaction, self)

    def addgroup(
        self,
        deltas,
        linkmapper,
        transaction,
        alwayscache=False,
        addrevisioncb=None,
        duplicaterevisioncb=None,
    ):
        """
        add a delta group

        given a set of deltas, add them to the revision log. the
        first delta is against its parent, which should be in our
        log, the rest are against the previous delta.

        If ``addrevisioncb`` is defined, it will be called with arguments of
        this revlog and the node that was added.
        """

        if self._adding_group:
            raise error.ProgrammingError(b'cannot nest addgroup() calls')

        self._adding_group = True
        empty = True
        try:
            with self._writing(transaction):
                deltacomputer = deltautil.deltacomputer(self)
                # loop through our set of deltas
                for data in deltas:
                    (
                        node,
                        p1,
                        p2,
                        linknode,
                        deltabase,
                        delta,
                        flags,
                        sidedata,
                    ) = data
                    link = linkmapper(linknode)
                    flags = flags or REVIDX_DEFAULT_FLAGS

                    rev = self.index.get_rev(node)
                    if rev is not None:
                        # this can happen if two branches make the same change
                        self._nodeduplicatecallback(transaction, rev)
                        if duplicaterevisioncb:
                            duplicaterevisioncb(self, rev)
                        empty = False
                        continue

                    for p in (p1, p2):
                        if not self.index.has_node(p):
                            raise error.LookupError(
                                p, self.radix, _(b'unknown parent')
                            )

                    if not self.index.has_node(deltabase):
                        raise error.LookupError(
                            deltabase, self.display_id, _(b'unknown delta base')
                        )

                    baserev = self.rev(deltabase)

                    if baserev != nullrev and self.iscensored(baserev):
                        # if base is censored, delta must be full replacement in a
                        # single patch operation
                        hlen = struct.calcsize(b">lll")
                        oldlen = self.rawsize(baserev)
                        newlen = len(delta) - hlen
                        if delta[:hlen] != mdiff.replacediffheader(
                            oldlen, newlen
                        ):
                            raise error.CensoredBaseError(
                                self.display_id, self.node(baserev)
                            )

                    if not flags and self._peek_iscensored(baserev, delta):
                        flags |= REVIDX_ISCENSORED

                    # We assume consumers of addrevisioncb will want to retrieve
                    # the added revision, which will require a call to
                    # revision(). revision() will fast path if there is a cache
                    # hit. So, we tell _addrevision() to always cache in this case.
                    # We're only using addgroup() in the context of changegroup
                    # generation so the revision data can always be handled as raw
                    # by the flagprocessor.
                    rev = self._addrevision(
                        node,
                        None,
                        transaction,
                        link,
                        p1,
                        p2,
                        flags,
                        (baserev, delta),
                        alwayscache=alwayscache,
                        deltacomputer=deltacomputer,
                        sidedata=sidedata,
                    )

                    if addrevisioncb:
                        addrevisioncb(self, rev)
                    empty = False
        finally:
            self._adding_group = False
        return not empty

    def iscensored(self, rev):
        """Check if a file revision is censored."""
        if not self._censorable:
            return False

        return self.flags(rev) & REVIDX_ISCENSORED

    def _peek_iscensored(self, baserev, delta):
        """Quickly check if a delta produces a censored revision."""
        if not self._censorable:
            return False

        return storageutil.deltaiscensored(delta, baserev, self.rawsize)

    def getstrippoint(self, minlink):
        """find the minimum rev that must be stripped to strip the linkrev

        Returns a tuple containing the minimum rev and a set of all revs that
        have linkrevs that will be broken by this strip.
        """
        return storageutil.resolvestripinfo(
            minlink,
            len(self) - 1,
            self.headrevs(),
            self.linkrev,
            self.parentrevs,
        )

    def strip(self, minlink, transaction):
        """truncate the revlog on the first revision with a linkrev >= minlink

        This function is called when we're stripping revision minlink and
        its descendants from the repository.

        We have to remove all revisions with linkrev >= minlink, because
        the equivalent changelog revisions will be renumbered after the
        strip.

        So we truncate the revlog on the first of these revisions, and
        trust that the caller has saved the revisions that shouldn't be
        removed and that it'll re-add them after this truncation.
        """
        if len(self) == 0:
            return

        rev, _ = self.getstrippoint(minlink)
        if rev == len(self):
            return

        # first truncate the files on disk
        data_end = self.start(rev)
        if not self._inline:
            transaction.add(self._datafile, data_end)
            end = rev * self.index.entry_size
        else:
            end = data_end + (rev * self.index.entry_size)

        if self._sidedatafile:
            sidedata_end = self.sidedata_cut_off(rev)
            transaction.add(self._sidedatafile, sidedata_end)

        transaction.add(self._indexfile, end)
        if self._docket is not None:
            # XXX we could, leverage the docket while stripping. However it is
            # not powerfull enough at the time of this comment
            self._docket.index_end = end
            self._docket.data_end = data_end
            self._docket.sidedata_end = sidedata_end
            self._docket.write(transaction, stripping=True)

        # then reset internal state in memory to forget those revisions
        self._revisioncache = None
        self._chaininfocache = util.lrucachedict(500)
        self._segmentfile.clear_cache()
        self._segmentfile_sidedata.clear_cache()

        del self.index[rev:-1]

    def checksize(self):
        """Check size of index and data files

        return a (dd, di) tuple.
        - dd: extra bytes for the "data" file
        - di: extra bytes for the "index" file

        A healthy revlog will return (0, 0).
        """
        expected = 0
        if len(self):
            expected = max(0, self.end(len(self) - 1))

        try:
            with self._datafp() as f:
                f.seek(0, io.SEEK_END)
                actual = f.tell()
            dd = actual - expected
        except IOError as inst:
            if inst.errno != errno.ENOENT:
                raise
            dd = 0

        try:
            f = self.opener(self._indexfile)
            f.seek(0, io.SEEK_END)
            actual = f.tell()
            f.close()
            s = self.index.entry_size
            i = max(0, actual // s)
            di = actual - (i * s)
            if self._inline:
                databytes = 0
                for r in self:
                    databytes += max(0, self.length(r))
                dd = 0
                di = actual - len(self) * s - databytes
        except IOError as inst:
            if inst.errno != errno.ENOENT:
                raise
            di = 0

        return (dd, di)

    def files(self):
        res = [self._indexfile]
        if self._docket_file is None:
            if not self._inline:
                res.append(self._datafile)
        else:
            res.append(self._docket_file)
            res.extend(self._docket.old_index_filepaths(include_empty=False))
            if self._docket.data_end:
                res.append(self._datafile)
            res.extend(self._docket.old_data_filepaths(include_empty=False))
            if self._docket.sidedata_end:
                res.append(self._sidedatafile)
            res.extend(self._docket.old_sidedata_filepaths(include_empty=False))
        return res

    def emitrevisions(
        self,
        nodes,
        nodesorder=None,
        revisiondata=False,
        assumehaveparentrevisions=False,
        deltamode=repository.CG_DELTAMODE_STD,
        sidedata_helpers=None,
    ):
        if nodesorder not in (b'nodes', b'storage', b'linear', None):
            raise error.ProgrammingError(
                b'unhandled value for nodesorder: %s' % nodesorder
            )

        if nodesorder is None and not self._generaldelta:
            nodesorder = b'storage'

        if (
            not self._storedeltachains
            and deltamode != repository.CG_DELTAMODE_PREV
        ):
            deltamode = repository.CG_DELTAMODE_FULL

        return storageutil.emitrevisions(
            self,
            nodes,
            nodesorder,
            revlogrevisiondelta,
            deltaparentfn=self.deltaparent,
            candeltafn=self.candelta,
            rawsizefn=self.rawsize,
            revdifffn=self.revdiff,
            flagsfn=self.flags,
            deltamode=deltamode,
            revisiondata=revisiondata,
            assumehaveparentrevisions=assumehaveparentrevisions,
            sidedata_helpers=sidedata_helpers,
        )

    DELTAREUSEALWAYS = b'always'
    DELTAREUSESAMEREVS = b'samerevs'
    DELTAREUSENEVER = b'never'

    DELTAREUSEFULLADD = b'fulladd'

    DELTAREUSEALL = {b'always', b'samerevs', b'never', b'fulladd'}

    def clone(
        self,
        tr,
        destrevlog,
        addrevisioncb=None,
        deltareuse=DELTAREUSESAMEREVS,
        forcedeltabothparents=None,
        sidedata_helpers=None,
    ):
        """Copy this revlog to another, possibly with format changes.

        The destination revlog will contain the same revisions and nodes.
        However, it may not be bit-for-bit identical due to e.g. delta encoding
        differences.

        The ``deltareuse`` argument control how deltas from the existing revlog
        are preserved in the destination revlog. The argument can have the
        following values:

        DELTAREUSEALWAYS
           Deltas will always be reused (if possible), even if the destination
           revlog would not select the same revisions for the delta. This is the
           fastest mode of operation.
        DELTAREUSESAMEREVS
           Deltas will be reused if the destination revlog would pick the same
           revisions for the delta. This mode strikes a balance between speed
           and optimization.
        DELTAREUSENEVER
           Deltas will never be reused. This is the slowest mode of execution.
           This mode can be used to recompute deltas (e.g. if the diff/delta
           algorithm changes).
        DELTAREUSEFULLADD
           Revision will be re-added as if their were new content. This is
           slower than DELTAREUSEALWAYS but allow more mechanism to kicks in.
           eg: large file detection and handling.

        Delta computation can be slow, so the choice of delta reuse policy can
        significantly affect run time.

        The default policy (``DELTAREUSESAMEREVS``) strikes a balance between
        two extremes. Deltas will be reused if they are appropriate. But if the
        delta could choose a better revision, it will do so. This means if you
        are converting a non-generaldelta revlog to a generaldelta revlog,
        deltas will be recomputed if the delta's parent isn't a parent of the
        revision.

        In addition to the delta policy, the ``forcedeltabothparents``
        argument controls whether to force compute deltas against both parents
        for merges. By default, the current default is used.

        See `revlogutil.sidedata.get_sidedata_helpers` for the doc on
        `sidedata_helpers`.
        """
        if deltareuse not in self.DELTAREUSEALL:
            raise ValueError(
                _(b'value for deltareuse invalid: %s') % deltareuse
            )

        if len(destrevlog):
            raise ValueError(_(b'destination revlog is not empty'))

        if getattr(self, 'filteredrevs', None):
            raise ValueError(_(b'source revlog has filtered revisions'))
        if getattr(destrevlog, 'filteredrevs', None):
            raise ValueError(_(b'destination revlog has filtered revisions'))

        # lazydelta and lazydeltabase controls whether to reuse a cached delta,
        # if possible.
        oldlazydelta = destrevlog._lazydelta
        oldlazydeltabase = destrevlog._lazydeltabase
        oldamd = destrevlog._deltabothparents

        try:
            if deltareuse == self.DELTAREUSEALWAYS:
                destrevlog._lazydeltabase = True
                destrevlog._lazydelta = True
            elif deltareuse == self.DELTAREUSESAMEREVS:
                destrevlog._lazydeltabase = False
                destrevlog._lazydelta = True
            elif deltareuse == self.DELTAREUSENEVER:
                destrevlog._lazydeltabase = False
                destrevlog._lazydelta = False

            destrevlog._deltabothparents = forcedeltabothparents or oldamd

            self._clone(
                tr,
                destrevlog,
                addrevisioncb,
                deltareuse,
                forcedeltabothparents,
                sidedata_helpers,
            )

        finally:
            destrevlog._lazydelta = oldlazydelta
            destrevlog._lazydeltabase = oldlazydeltabase
            destrevlog._deltabothparents = oldamd

    def _clone(
        self,
        tr,
        destrevlog,
        addrevisioncb,
        deltareuse,
        forcedeltabothparents,
        sidedata_helpers,
    ):
        """perform the core duty of `revlog.clone` after parameter processing"""
        deltacomputer = deltautil.deltacomputer(destrevlog)
        index = self.index
        for rev in self:
            entry = index[rev]

            # Some classes override linkrev to take filtered revs into
            # account. Use raw entry from index.
            flags = entry[0] & 0xFFFF
            linkrev = entry[4]
            p1 = index[entry[5]][7]
            p2 = index[entry[6]][7]
            node = entry[7]

            # (Possibly) reuse the delta from the revlog if allowed and
            # the revlog chunk is a delta.
            cachedelta = None
            rawtext = None
            if deltareuse == self.DELTAREUSEFULLADD:
                text = self._revisiondata(rev)
                sidedata = self.sidedata(rev)

                if sidedata_helpers is not None:
                    (sidedata, new_flags) = sidedatautil.run_sidedata_helpers(
                        self, sidedata_helpers, sidedata, rev
                    )
                    flags = flags | new_flags[0] & ~new_flags[1]

                destrevlog.addrevision(
                    text,
                    tr,
                    linkrev,
                    p1,
                    p2,
                    cachedelta=cachedelta,
                    node=node,
                    flags=flags,
                    deltacomputer=deltacomputer,
                    sidedata=sidedata,
                )
            else:
                if destrevlog._lazydelta:
                    dp = self.deltaparent(rev)
                    if dp != nullrev:
                        cachedelta = (dp, bytes(self._chunk(rev)))

                sidedata = None
                if not cachedelta:
                    rawtext = self._revisiondata(rev)
                    sidedata = self.sidedata(rev)
                if sidedata is None:
                    sidedata = self.sidedata(rev)

                if sidedata_helpers is not None:
                    (sidedata, new_flags) = sidedatautil.run_sidedata_helpers(
                        self, sidedata_helpers, sidedata, rev
                    )
                    flags = flags | new_flags[0] & ~new_flags[1]

                with destrevlog._writing(tr):
                    destrevlog._addrevision(
                        node,
                        rawtext,
                        tr,
                        linkrev,
                        p1,
                        p2,
                        flags,
                        cachedelta,
                        deltacomputer=deltacomputer,
                        sidedata=sidedata,
                    )

            if addrevisioncb:
                addrevisioncb(self, rev, node)

    def censorrevision(self, tr, censornode, tombstone=b''):
        if self._format_version == REVLOGV0:
            raise error.RevlogError(
                _(b'cannot censor with version %d revlogs')
                % self._format_version
            )
        elif self._format_version == REVLOGV1:
            rewrite.v1_censor(self, tr, censornode, tombstone)
        else:
            rewrite.v2_censor(self, tr, censornode, tombstone)

    def verifyintegrity(self, state):
        """Verifies the integrity of the revlog.

        Yields ``revlogproblem`` instances describing problems that are
        found.
        """
        dd, di = self.checksize()
        if dd:
            yield revlogproblem(error=_(b'data length off by %d bytes') % dd)
        if di:
            yield revlogproblem(error=_(b'index contains %d extra bytes') % di)

        version = self._format_version

        # The verifier tells us what version revlog we should be.
        if version != state[b'expectedversion']:
            yield revlogproblem(
                warning=_(b"warning: '%s' uses revlog format %d; expected %d")
                % (self.display_id, version, state[b'expectedversion'])
            )

        state[b'skipread'] = set()
        state[b'safe_renamed'] = set()

        for rev in self:
            node = self.node(rev)

            # Verify contents. 4 cases to care about:
            #
            #   common: the most common case
            #   rename: with a rename
            #   meta: file content starts with b'\1\n', the metadata
            #         header defined in filelog.py, but without a rename
            #   ext: content stored externally
            #
            # More formally, their differences are shown below:
            #
            #                       | common | rename | meta  | ext
            #  -------------------------------------------------------
            #   flags()             | 0      | 0      | 0     | not 0
            #   renamed()           | False  | True   | False | ?
            #   rawtext[0:2]=='\1\n'| False  | True   | True  | ?
            #
            # "rawtext" means the raw text stored in revlog data, which
            # could be retrieved by "rawdata(rev)". "text"
            # mentioned below is "revision(rev)".
            #
            # There are 3 different lengths stored physically:
            #  1. L1: rawsize, stored in revlog index
            #  2. L2: len(rawtext), stored in revlog data
            #  3. L3: len(text), stored in revlog data if flags==0, or
            #     possibly somewhere else if flags!=0
            #
            # L1 should be equal to L2. L3 could be different from them.
            # "text" may or may not affect commit hash depending on flag
            # processors (see flagutil.addflagprocessor).
            #
            #              | common  | rename | meta  | ext
            # -------------------------------------------------
            #    rawsize() | L1      | L1     | L1    | L1
            #       size() | L1      | L2-LM  | L1(*) | L1 (?)
            # len(rawtext) | L2      | L2     | L2    | L2
            #    len(text) | L2      | L2     | L2    | L3
            #  len(read()) | L2      | L2-LM  | L2-LM | L3 (?)
            #
            # LM:  length of metadata, depending on rawtext
            # (*): not ideal, see comment in filelog.size
            # (?): could be "- len(meta)" if the resolved content has
            #      rename metadata
            #
            # Checks needed to be done:
            #  1. length check: L1 == L2, in all cases.
            #  2. hash check: depending on flag processor, we may need to
            #     use either "text" (external), or "rawtext" (in revlog).

            try:
                skipflags = state.get(b'skipflags', 0)
                if skipflags:
                    skipflags &= self.flags(rev)

                _verify_revision(self, skipflags, state, node)

                l1 = self.rawsize(rev)
                l2 = len(self.rawdata(node))

                if l1 != l2:
                    yield revlogproblem(
                        error=_(b'unpacked size is %d, %d expected') % (l2, l1),
                        node=node,
                    )

            except error.CensoredNodeError:
                if state[b'erroroncensored']:
                    yield revlogproblem(
                        error=_(b'censored file data'), node=node
                    )
                    state[b'skipread'].add(node)
            except Exception as e:
                yield revlogproblem(
                    error=_(b'unpacking %s: %s')
                    % (short(node), stringutil.forcebytestr(e)),
                    node=node,
                )
                state[b'skipread'].add(node)

    def storageinfo(
        self,
        exclusivefiles=False,
        sharedfiles=False,
        revisionscount=False,
        trackedsize=False,
        storedsize=False,
    ):
        d = {}

        if exclusivefiles:
            d[b'exclusivefiles'] = [(self.opener, self._indexfile)]
            if not self._inline:
                d[b'exclusivefiles'].append((self.opener, self._datafile))

        if sharedfiles:
            d[b'sharedfiles'] = []

        if revisionscount:
            d[b'revisionscount'] = len(self)

        if trackedsize:
            d[b'trackedsize'] = sum(map(self.rawsize, iter(self)))

        if storedsize:
            d[b'storedsize'] = sum(
                self.opener.stat(path).st_size for path in self.files()
            )

        return d

    def rewrite_sidedata(self, transaction, helpers, startrev, endrev):
        if not self.hassidedata:
            return
        # revlog formats with sidedata support does not support inline
        assert not self._inline
        if not helpers[1] and not helpers[2]:
            # Nothing to generate or remove
            return

        new_entries = []
        # append the new sidedata
        with self._writing(transaction):
            ifh, dfh, sdfh = self._writinghandles
            dfh.seek(self._docket.sidedata_end, os.SEEK_SET)

            current_offset = sdfh.tell()
            for rev in range(startrev, endrev + 1):
                entry = self.index[rev]
                new_sidedata, flags = sidedatautil.run_sidedata_helpers(
                    store=self,
                    sidedata_helpers=helpers,
                    sidedata={},
                    rev=rev,
                )

                serialized_sidedata = sidedatautil.serialize_sidedata(
                    new_sidedata
                )

                sidedata_compression_mode = COMP_MODE_INLINE
                if serialized_sidedata and self.hassidedata:
                    sidedata_compression_mode = COMP_MODE_PLAIN
                    h, comp_sidedata = self.compress(serialized_sidedata)
                    if (
                        h != b'u'
                        and comp_sidedata[0] != b'\0'
                        and len(comp_sidedata) < len(serialized_sidedata)
                    ):
                        assert not h
                        if (
                            comp_sidedata[0]
                            == self._docket.default_compression_header
                        ):
                            sidedata_compression_mode = COMP_MODE_DEFAULT
                            serialized_sidedata = comp_sidedata
                        else:
                            sidedata_compression_mode = COMP_MODE_INLINE
                            serialized_sidedata = comp_sidedata
                if entry[8] != 0 or entry[9] != 0:
                    # rewriting entries that already have sidedata is not
                    # supported yet, because it introduces garbage data in the
                    # revlog.
                    msg = b"rewriting existing sidedata is not supported yet"
                    raise error.Abort(msg)

                # Apply (potential) flags to add and to remove after running
                # the sidedata helpers
                new_offset_flags = entry[0] | flags[0] & ~flags[1]
                entry_update = (
                    current_offset,
                    len(serialized_sidedata),
                    new_offset_flags,
                    sidedata_compression_mode,
                )

                # the sidedata computation might have move the file cursors around
                sdfh.seek(current_offset, os.SEEK_SET)
                sdfh.write(serialized_sidedata)
                new_entries.append(entry_update)
                current_offset += len(serialized_sidedata)
                self._docket.sidedata_end = sdfh.tell()

            # rewrite the new index entries
            ifh.seek(startrev * self.index.entry_size)
            for i, e in enumerate(new_entries):
                rev = startrev + i
                self.index.replace_sidedata_info(rev, *e)
                packed = self.index.entry_binary(rev)
                if rev == 0 and self._docket is None:
                    header = self._format_flags | self._format_version
                    header = self.index.pack_header(header)
                    packed = header + packed
                ifh.write(packed)<|MERGE_RESOLUTION|>--- conflicted
+++ resolved
@@ -919,15 +919,7 @@
     def parents(self, node):
         i = self.index
         d = i[self.rev(node)]
-<<<<<<< HEAD
         return i[d[5]][7], i[d[6]][7]  # map revisions to nodes inline
-=======
-        # inline node() to avoid function call overhead
-        if d[5] == self.nullid:
-            return i[d[6]][7], i[d[5]][7]
-        else:
-            return i[d[5]][7], i[d[6]][7]
->>>>>>> 63a5a418
 
     def chainlen(self, rev):
         return self._chaininfo(rev)[0]
