# worker.py - master-slave parallelism support
#
# Copyright 2013 Facebook, Inc.
#
# This software may be used and distributed according to the terms of the
# GNU General Public License version 2 or any later version.


import errno
import os
import pickle
import signal
import sys
import threading
import time

try:
    import selectors

    selectors.BaseSelector
except ImportError:
    from .thirdparty import selectors2 as selectors

from .i18n import _
from . import (
    encoding,
    error,
    pycompat,
    scmutil,
)


def countcpus():
    '''try to count the number of CPUs on the system'''

    # posix
    try:
        n = int(os.sysconf('SC_NPROCESSORS_ONLN'))
        if n > 0:
            return n
    except (AttributeError, ValueError):
        pass

    # windows
    try:
        n = int(encoding.environ[b'NUMBER_OF_PROCESSORS'])
        if n > 0:
            return n
    except (KeyError, ValueError):
        pass

    return 1


def _numworkers(ui):
    s = ui.config(b'worker', b'numcpus')
    if s:
        try:
            n = int(s)
            if n >= 1:
                return n
        except ValueError:
            raise error.Abort(_(b'number of cpus must be an integer'))
    return min(max(countcpus(), 4), 32)


def ismainthread():
    return threading.current_thread() == threading.main_thread()


class _blockingreader:
    def __init__(self, wrapped):
        self._wrapped = wrapped

    # Do NOT implement readinto() by making it delegate to
    # _wrapped.readinto(), since that is unbuffered. The unpickler is fine
    # with just read() and readline(), so we don't need to implement it.

<<<<<<< HEAD
    def readline(self):
        return self._wrapped.readline()
=======
        if (3, 8, 0) <= sys.version_info[:3] < (3, 8, 2):

            # This is required for python 3.8, prior to 3.8.2.  See issue6444.
            def readinto(self, b):
                pos = 0
                size = len(b)

                while pos < size:
                    ret = self._wrapped.readinto(b[pos:])
                    if not ret:
                        break
                    pos += ret

                return pos

        def readline(self):
            return self._wrapped.readline()
>>>>>>> 3a541d6e

    # issue multiple reads until size is fulfilled
    def read(self, size=-1):
        if size < 0:
            return self._wrapped.readall()

        buf = bytearray(size)
        view = memoryview(buf)
        pos = 0

        while pos < size:
            ret = self._wrapped.readinto(view[pos:])
            if not ret:
                break
            pos += ret

        del view
        del buf[pos:]
        return bytes(buf)


if pycompat.isposix or pycompat.iswindows:
    _STARTUP_COST = 0.01
    # The Windows worker is thread based. If tasks are CPU bound, threads
    # in the presence of the GIL result in excessive context switching and
    # this overhead can slow down execution.
    _DISALLOW_THREAD_UNSAFE = pycompat.iswindows
else:
    _STARTUP_COST = 1e30
    _DISALLOW_THREAD_UNSAFE = False


def worthwhile(ui, costperop, nops, threadsafe=True):
    """try to determine whether the benefit of multiple processes can
    outweigh the cost of starting them"""

    if not threadsafe and _DISALLOW_THREAD_UNSAFE:
        return False

    linear = costperop * nops
    workers = _numworkers(ui)
    benefit = linear - (_STARTUP_COST * workers + linear / workers)
    return benefit >= 0.15


def worker(
    ui, costperarg, func, staticargs, args, hasretval=False, threadsafe=True
):
    """run a function, possibly in parallel in multiple worker
    processes.

    returns a progress iterator

    costperarg - cost of a single task

    func - function to run. It is expected to return a progress iterator.

    staticargs - arguments to pass to every invocation of the function

    args - arguments to split into chunks, to pass to individual
    workers

    hasretval - when True, func and the current function return an progress
    iterator then a dict (encoded as an iterator that yield many (False, ..)
    then a (True, dict)). The dicts are joined in some arbitrary order, so
    overlapping keys are a bad idea.

    threadsafe - whether work items are thread safe and can be executed using
    a thread-based worker. Should be disabled for CPU heavy tasks that don't
    release the GIL.
    """
    enabled = ui.configbool(b'worker', b'enabled')
    if enabled and _platformworker is _posixworker and not ismainthread():
        # The POSIX worker has to install a handler for SIGCHLD.
        # Python up to 3.9 only allows this in the main thread.
        enabled = False

    if enabled and worthwhile(ui, costperarg, len(args), threadsafe=threadsafe):
        return _platformworker(ui, func, staticargs, args, hasretval)
    return func(*staticargs + (args,))


def _posixworker(ui, func, staticargs, args, hasretval):
    workers = _numworkers(ui)
    oldhandler = signal.getsignal(signal.SIGINT)
    signal.signal(signal.SIGINT, signal.SIG_IGN)
    pids, problem = set(), [0]

    def killworkers():
        # unregister SIGCHLD handler as all children will be killed. This
        # function shouldn't be interrupted by another SIGCHLD; otherwise pids
        # could be updated while iterating, which would cause inconsistency.
        signal.signal(signal.SIGCHLD, oldchldhandler)
        # if one worker bails, there's no good reason to wait for the rest
        for p in pids:
            try:
                os.kill(p, signal.SIGTERM)
            except OSError as err:
                if err.errno != errno.ESRCH:
                    raise

    def waitforworkers(blocking=True):
        for pid in pids.copy():
            p = st = 0
            while True:
                try:
                    p, st = os.waitpid(pid, (0 if blocking else os.WNOHANG))
                    break
                except OSError as e:
                    if e.errno == errno.EINTR:
                        continue
                    elif e.errno == errno.ECHILD:
                        # child would already be reaped, but pids yet been
                        # updated (maybe interrupted just after waitpid)
                        pids.discard(pid)
                        break
                    else:
                        raise
            if not p:
                # skip subsequent steps, because child process should
                # be still running in this case
                continue
            pids.discard(p)
            st = _exitstatus(st)
            if st and not problem[0]:
                problem[0] = st

    def sigchldhandler(signum, frame):
        waitforworkers(blocking=False)
        if problem[0]:
            killworkers()

    oldchldhandler = signal.signal(signal.SIGCHLD, sigchldhandler)
    ui.flush()
    parentpid = os.getpid()
    pipes = []
    retval = {}
    for pargs in partition(args, min(workers, len(args))):
        # Every worker gets its own pipe to send results on, so we don't have to
        # implement atomic writes larger than PIPE_BUF. Each forked process has
        # its own pipe's descriptors in the local variables, and the parent
        # process has the full list of pipe descriptors (and it doesn't really
        # care what order they're in).
        rfd, wfd = os.pipe()
        pipes.append((rfd, wfd))
        # make sure we use os._exit in all worker code paths. otherwise the
        # worker may do some clean-ups which could cause surprises like
        # deadlock. see sshpeer.cleanup for example.
        # override error handling *before* fork. this is necessary because
        # exception (signal) may arrive after fork, before "pid =" assignment
        # completes, and other exception handler (dispatch.py) can lead to
        # unexpected code path without os._exit.
        ret = -1
        try:
            pid = os.fork()
            if pid == 0:
                signal.signal(signal.SIGINT, oldhandler)
                signal.signal(signal.SIGCHLD, oldchldhandler)

                def workerfunc():
                    for r, w in pipes[:-1]:
                        os.close(r)
                        os.close(w)
                    os.close(rfd)
                    for result in func(*(staticargs + (pargs,))):
                        os.write(wfd, pickle.dumps(result))
                    return 0

                ret = scmutil.callcatch(ui, workerfunc)
        except:  # parent re-raises, child never returns
            if os.getpid() == parentpid:
                raise
            exctype = sys.exc_info()[0]
            force = not issubclass(exctype, KeyboardInterrupt)
            ui.traceback(force=force)
        finally:
            if os.getpid() != parentpid:
                try:
                    ui.flush()
                except:  # never returns, no re-raises
                    pass
                finally:
                    os._exit(ret & 255)
        pids.add(pid)
    selector = selectors.DefaultSelector()
    for rfd, wfd in pipes:
        os.close(wfd)
        selector.register(os.fdopen(rfd, 'rb', 0), selectors.EVENT_READ)

    def cleanup():
        signal.signal(signal.SIGINT, oldhandler)
        waitforworkers()
        signal.signal(signal.SIGCHLD, oldchldhandler)
        selector.close()
        return problem[0]

    try:
        openpipes = len(pipes)
        while openpipes > 0:
            for key, events in selector.select():
                try:
                    # The pytype error likely goes away on a modern version of
                    # pytype having a modern typeshed snapshot.
                    # pytype: disable=wrong-arg-types
                    res = pickle.load(_blockingreader(key.fileobj))
                    # pytype: enable=wrong-arg-types
                    if hasretval and res[0]:
                        retval.update(res[1])
                    else:
                        yield res
                except EOFError:
                    selector.unregister(key.fileobj)
                    key.fileobj.close()
                    openpipes -= 1
                except IOError as e:
                    if e.errno == errno.EINTR:
                        continue
                    raise
    except:  # re-raises
        killworkers()
        cleanup()
        raise
    status = cleanup()
    if status:
        if status < 0:
            os.kill(os.getpid(), -status)
        raise error.WorkerError(status)
    if hasretval:
        yield True, retval


def _posixexitstatus(code):
    """convert a posix exit status into the same form returned by
    os.spawnv

    returns None if the process was stopped instead of exiting"""
    if os.WIFEXITED(code):
        return os.WEXITSTATUS(code)
    elif os.WIFSIGNALED(code):
        return -(os.WTERMSIG(code))


def _windowsworker(ui, func, staticargs, args, hasretval):
    class Worker(threading.Thread):
        def __init__(
            self, taskqueue, resultqueue, func, staticargs, *args, **kwargs
        ):
            threading.Thread.__init__(self, *args, **kwargs)
            self._taskqueue = taskqueue
            self._resultqueue = resultqueue
            self._func = func
            self._staticargs = staticargs
            self._interrupted = False
            self.daemon = True
            self.exception = None

        def interrupt(self):
            self._interrupted = True

        def run(self):
            try:
                while not self._taskqueue.empty():
                    try:
                        args = self._taskqueue.get_nowait()
                        for res in self._func(*self._staticargs + (args,)):
                            self._resultqueue.put(res)
                            # threading doesn't provide a native way to
                            # interrupt execution. handle it manually at every
                            # iteration.
                            if self._interrupted:
                                return
                    except pycompat.queue.Empty:
                        break
            except Exception as e:
                # store the exception such that the main thread can resurface
                # it as if the func was running without workers.
                self.exception = e
                raise

    threads = []

    def trykillworkers():
        # Allow up to 1 second to clean worker threads nicely
        cleanupend = time.time() + 1
        for t in threads:
            t.interrupt()
        for t in threads:
            remainingtime = cleanupend - time.time()
            t.join(remainingtime)
            if t.is_alive():
                # pass over the workers joining failure. it is more
                # important to surface the inital exception than the
                # fact that one of workers may be processing a large
                # task and does not get to handle the interruption.
                ui.warn(
                    _(
                        b"failed to kill worker threads while "
                        b"handling an exception\n"
                    )
                )
                return

    workers = _numworkers(ui)
    resultqueue = pycompat.queue.Queue()
    taskqueue = pycompat.queue.Queue()
    retval = {}
    # partition work to more pieces than workers to minimize the chance
    # of uneven distribution of large tasks between the workers
    for pargs in partition(args, workers * 20):
        taskqueue.put(pargs)
    for _i in range(workers):
        t = Worker(taskqueue, resultqueue, func, staticargs)
        threads.append(t)
        t.start()
    try:
        while len(threads) > 0:
            while not resultqueue.empty():
                res = resultqueue.get()
                if hasretval and res[0]:
                    retval.update(res[1])
                else:
                    yield res
            threads[0].join(0.05)
            finishedthreads = [_t for _t in threads if not _t.is_alive()]
            for t in finishedthreads:
                if t.exception is not None:
                    raise t.exception
                threads.remove(t)
    except (Exception, KeyboardInterrupt):  # re-raises
        trykillworkers()
        raise
    while not resultqueue.empty():
        res = resultqueue.get()
        if hasretval and res[0]:
            retval.update(res[1])
        else:
            yield res
    if hasretval:
        yield True, retval


if pycompat.iswindows:
    _platformworker = _windowsworker
else:
    _platformworker = _posixworker
    _exitstatus = _posixexitstatus


def partition(lst, nslices):
    """partition a list into N slices of roughly equal size

    The current strategy takes every Nth element from the input. If
    we ever write workers that need to preserve grouping in input
    we should consider allowing callers to specify a partition strategy.

    olivia is not a fan of this partitioning strategy when files are involved.
    In his words:

        Single-threaded Mercurial makes a point of creating and visiting
        files in a fixed order (alphabetical). When creating files in order,
        a typical filesystem is likely to allocate them on nearby regions on
        disk. Thus, when revisiting in the same order, locality is maximized
        and various forms of OS and disk-level caching and read-ahead get a
        chance to work.

        This effect can be quite significant on spinning disks. I discovered it
        circa Mercurial v0.4 when revlogs were named by hashes of filenames.
        Tarring a repo and copying it to another disk effectively randomized
        the revlog ordering on disk by sorting the revlogs by hash and suddenly
        performance of my kernel checkout benchmark dropped by ~10x because the
        "working set" of sectors visited no longer fit in the drive's cache and
        the workload switched from streaming to random I/O.

        What we should really be doing is have workers read filenames from a
        ordered queue. This preserves locality and also keeps any worker from
        getting more than one file out of balance.
    """
    for i in range(nslices):
        yield lst[i::nslices]<|MERGE_RESOLUTION|>--- conflicted
+++ resolved
@@ -68,6 +68,52 @@
     return threading.current_thread() == threading.main_thread()
 
 
+class _blockingreader(object):
+    def __init__(self, wrapped):
+        self._wrapped = wrapped
+
+    # Do NOT implement readinto() by making it delegate to
+    # _wrapped.readinto(), since that is unbuffered. The unpickler is fine
+    # with just read() and readline(), so we don't need to implement it.
+
+    if (3, 8, 0) <= sys.version_info[:3] < (3, 8, 2):
+
+        # This is required for python 3.8, prior to 3.8.2.  See issue6444.
+        def readinto(self, b):
+            pos = 0
+            size = len(b)
+
+            while pos < size:
+                ret = self._wrapped.readinto(b[pos:])
+                if not ret:
+                    break
+                pos += ret
+
+            return pos
+
+    def readline(self):
+        return self._wrapped.readline()
+
+    # issue multiple reads until size is fulfilled
+    def read(self, size=-1):
+        if size < 0:
+            return self._wrapped.readall()
+
+        buf = bytearray(size)
+        view = memoryview(buf)
+        pos = 0
+
+        while pos < size:
+            ret = self._wrapped.readinto(view[pos:])
+            if not ret:
+                break
+            pos += ret
+
+        del view
+        del buf[pos:]
+        return bytes(buf)
+
+
 class _blockingreader:
     def __init__(self, wrapped):
         self._wrapped = wrapped
@@ -76,28 +122,8 @@
     # _wrapped.readinto(), since that is unbuffered. The unpickler is fine
     # with just read() and readline(), so we don't need to implement it.
 
-<<<<<<< HEAD
     def readline(self):
         return self._wrapped.readline()
-=======
-        if (3, 8, 0) <= sys.version_info[:3] < (3, 8, 2):
-
-            # This is required for python 3.8, prior to 3.8.2.  See issue6444.
-            def readinto(self, b):
-                pos = 0
-                size = len(b)
-
-                while pos < size:
-                    ret = self._wrapped.readinto(b[pos:])
-                    if not ret:
-                        break
-                    pos += ret
-
-                return pos
-
-        def readline(self):
-            return self._wrapped.readline()
->>>>>>> 3a541d6e
 
     # issue multiple reads until size is fulfilled
     def read(self, size=-1):
