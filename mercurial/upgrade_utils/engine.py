--- conflicted
+++ resolved
@@ -566,7 +566,6 @@
             % elapsed
         )
 
-<<<<<<< HEAD
         # We first write the requirements file. Any new requirements will lock
         # out legacy clients.
         ui.status(
@@ -582,14 +581,7 @@
             # reference to its new location. So clean it up manually. Alternatively, we
             # could update srcrepo.svfs and other variables to point to the new
             # location. This is simpler.
+            assert backupvfs is not None  # help pytype
             backupvfs.unlink(b'store/lock')
-=======
-    # The lock file from the old store won't be removed because nothing has a
-    # reference to its new location. So clean it up manually. Alternatively, we
-    # could update srcrepo.svfs and other variables to point to the new
-    # location. This is simpler.
-    assert backupvfs is not None  # help pytype
-    backupvfs.unlink(b'store/lock')
->>>>>>> ae775b1d
 
     return backuppath