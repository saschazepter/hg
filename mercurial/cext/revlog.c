/*
 parsers.c - efficient content parsing

 Copyright 2008 Matt Mackall <mpm@selenic.com> and others

 This software may be used and distributed according to the terms of
 the GNU General Public License, incorporated herein by reference.
*/

#include <Python.h>
#include <assert.h>
#include <ctype.h>
#include <limits.h>
#include <stddef.h>
#include <stdlib.h>
#include <string.h>

#include "bitmanipulation.h"
#include "charencode.h"
#include "revlog.h"
#include "util.h"

#ifdef IS_PY3K
/* The mapping of Python types is meant to be temporary to get Python
 * 3 to compile. We should remove this once Python 3 support is fully
 * supported and proper types are used in the extensions themselves. */
#define PyInt_Check PyLong_Check
#define PyInt_FromLong PyLong_FromLong
#define PyInt_FromSsize_t PyLong_FromSsize_t
#define PyInt_AsLong PyLong_AsLong
#endif

typedef struct indexObjectStruct indexObject;

typedef struct {
	int children[16];
} nodetreenode;

/*
 * A base-16 trie for fast node->rev mapping.
 *
 * Positive value is index of the next node in the trie
 * Negative value is a leaf: -(rev + 2)
 * Zero is empty
 */
typedef struct {
	indexObject *index;
	nodetreenode *nodes;
	unsigned length;   /* # nodes in use */
	unsigned capacity; /* # nodes allocated */
	int depth;         /* maximum depth of tree */
	int splits;        /* # splits performed */
} nodetree;

typedef struct {
	PyObject_HEAD /* ; */
	    nodetree nt;
} nodetreeObject;

/*
 * This class has two behaviors.
 *
 * When used in a list-like way (with integer keys), we decode an
 * entry in a RevlogNG index file on demand. Our last entry is a
 * sentinel, always a nullid.  We have limited support for
 * integer-keyed insert and delete, only at elements right before the
 * sentinel.
 *
 * With string keys, we lazily perform a reverse mapping from node to
 * rev, using a base-16 trie.
 */
struct indexObjectStruct {
	PyObject_HEAD
	    /* Type-specific fields go here. */
	    PyObject *data;     /* raw bytes of index */
	Py_buffer buf;          /* buffer of data */
	PyObject **cache;       /* cached tuples */
	const char **offsets;   /* populated on demand */
	Py_ssize_t raw_length;  /* original number of elements */
	Py_ssize_t length;      /* current number of elements */
	PyObject *added;        /* populated on demand */
	PyObject *headrevs;     /* cache, invalidated on changes */
	PyObject *filteredrevs; /* filtered revs set */
	nodetree nt;            /* base-16 trie */
	int ntinitialized;      /* 0 or 1 */
	int ntrev;              /* last rev scanned */
	int ntlookups;          /* # lookups */
	int ntmisses;           /* # lookups that miss the cache */
	int inlined;
};

static Py_ssize_t index_length(const indexObject *self)
{
	if (self->added == NULL)
		return self->length;
	return self->length + PyList_GET_SIZE(self->added);
}

static PyObject *nullentry = NULL;
static const char nullid[20] = {0};
static const Py_ssize_t nullrev = -1;

static Py_ssize_t inline_scan(indexObject *self, const char **offsets);

#if LONG_MAX == 0x7fffffffL
static const char *const tuple_format = PY23("Kiiiiiis#", "Kiiiiiiy#");
#else
static const char *const tuple_format = PY23("kiiiiiis#", "kiiiiiiy#");
#endif

/* A RevlogNG v1 index entry is 64 bytes long. */
static const long v1_hdrsize = 64;

static void raise_revlog_error(void)
{
	PyObject *mod = NULL, *dict = NULL, *errclass = NULL;

	mod = PyImport_ImportModule("mercurial.error");
	if (mod == NULL) {
		goto cleanup;
	}

	dict = PyModule_GetDict(mod);
	if (dict == NULL) {
		goto cleanup;
	}
	Py_INCREF(dict);

	errclass = PyDict_GetItemString(dict, "RevlogError");
	if (errclass == NULL) {
		PyErr_SetString(PyExc_SystemError,
		                "could not find RevlogError");
		goto cleanup;
	}

	/* value of exception is ignored by callers */
	PyErr_SetString(errclass, "RevlogError");

cleanup:
	Py_XDECREF(dict);
	Py_XDECREF(mod);
}

/*
 * Return a pointer to the beginning of a RevlogNG record.
 */
static const char *index_deref(indexObject *self, Py_ssize_t pos)
{
	if (self->inlined && pos > 0) {
		if (self->offsets == NULL) {
			self->offsets = PyMem_Malloc(self->raw_length *
			                             sizeof(*self->offsets));
			if (self->offsets == NULL)
				return (const char *)PyErr_NoMemory();
			inline_scan(self, self->offsets);
		}
		return self->offsets[pos];
	}

	return (const char *)(self->buf.buf) + pos * v1_hdrsize;
}

/*
 * Get parents of the given rev.
 *
 * The specified rev must be valid and must not be nullrev. A returned
 * parent revision may be nullrev, but is guaranteed to be in valid range.
 */
static inline int index_get_parents(indexObject *self, Py_ssize_t rev, int *ps,
                                    int maxrev)
{
	if (rev >= self->length) {
		long tmp;
		PyObject *tuple =
		    PyList_GET_ITEM(self->added, rev - self->length);
		if (!pylong_to_long(PyTuple_GET_ITEM(tuple, 5), &tmp)) {
			return -1;
		}
		ps[0] = (int)tmp;
		if (!pylong_to_long(PyTuple_GET_ITEM(tuple, 6), &tmp)) {
			return -1;
		}
		ps[1] = (int)tmp;
	} else {
		const char *data = index_deref(self, rev);
		ps[0] = getbe32(data + 24);
		ps[1] = getbe32(data + 28);
	}
	/* If index file is corrupted, ps[] may point to invalid revisions. So
	 * there is a risk of buffer overflow to trust them unconditionally. */
	if (ps[0] < -1 || ps[0] > maxrev || ps[1] < -1 || ps[1] > maxrev) {
		PyErr_SetString(PyExc_ValueError, "parent out of range");
		return -1;
	}
	return 0;
}

/*
 * Get parents of the given rev.
 *
 * If the specified rev is out of range, IndexError will be raised. If the
 * revlog entry is corrupted, ValueError may be raised.
 *
 * Returns 0 on success or -1 on failure.
 */
int HgRevlogIndex_GetParents(PyObject *op, int rev, int *ps)
{
	int tiprev;
	if (!op || !HgRevlogIndex_Check(op) || !ps) {
		PyErr_BadInternalCall();
		return -1;
	}
	tiprev = (int)index_length((indexObject *)op) - 1;
	if (rev < -1 || rev > tiprev) {
		PyErr_Format(PyExc_IndexError, "rev out of range: %d", rev);
		return -1;
	} else if (rev == -1) {
		ps[0] = ps[1] = -1;
		return 0;
	} else {
		return index_get_parents((indexObject *)op, rev, ps, tiprev);
	}
}

static inline int64_t index_get_start(indexObject *self, Py_ssize_t rev)
{
	uint64_t offset;
	if (rev == nullrev) {
		return 0;
	}
	if (rev >= self->length) {
		PyObject *tuple;
		PyObject *pylong;
		PY_LONG_LONG tmp;
		tuple = PyList_GET_ITEM(self->added, rev - self->length);
		pylong = PyTuple_GET_ITEM(tuple, 0);
		tmp = PyLong_AsLongLong(pylong);
		if (tmp == -1 && PyErr_Occurred()) {
			return -1;
		}
		if (tmp < 0) {
			PyErr_Format(PyExc_OverflowError,
			             "revlog entry size out of bound (%lld)",
			             (long long)tmp);
			return -1;
		}
		offset = (uint64_t)tmp;
	} else {
		const char *data = index_deref(self, rev);
		offset = getbe32(data + 4);
		if (rev == 0) {
			/* mask out version number for the first entry */
			offset &= 0xFFFF;
		} else {
			uint32_t offset_high = getbe32(data);
			offset |= ((uint64_t)offset_high) << 32;
		}
	}
	return (int64_t)(offset >> 16);
}

static inline int index_get_length(indexObject *self, Py_ssize_t rev)
{
	if (rev == nullrev) {
		return 0;
	}
	if (rev >= self->length) {
		PyObject *tuple;
		PyObject *pylong;
		long ret;
		tuple = PyList_GET_ITEM(self->added, rev - self->length);
		pylong = PyTuple_GET_ITEM(tuple, 1);
		ret = PyInt_AsLong(pylong);
		if (ret == -1 && PyErr_Occurred()) {
			return -1;
		}
		if (ret < 0 || ret > (long)INT_MAX) {
			PyErr_Format(PyExc_OverflowError,
			             "revlog entry size out of bound (%ld)",
			             ret);
			return -1;
		}
		return (int)ret;
	} else {
		const char *data = index_deref(self, rev);
		int tmp = (int)getbe32(data + 8);
		if (tmp < 0) {
			PyErr_Format(PyExc_OverflowError,
			             "revlog entry size out of bound (%d)",
			             tmp);
			return -1;
		}
		return tmp;
	}
}

/*
 * RevlogNG format (all in big endian, data may be inlined):
 *    6 bytes: offset
 *    2 bytes: flags
 *    4 bytes: compressed length
 *    4 bytes: uncompressed length
 *    4 bytes: base revision
 *    4 bytes: link revision
 *    4 bytes: parent 1 revision
 *    4 bytes: parent 2 revision
 *   32 bytes: nodeid (only 20 bytes used)
 */
static PyObject *index_get(indexObject *self, Py_ssize_t pos)
{
	uint64_t offset_flags;
	int comp_len, uncomp_len, base_rev, link_rev, parent_1, parent_2;
	const char *c_node_id;
	const char *data;
	Py_ssize_t length = index_length(self);
	PyObject *entry;

	if (pos == nullrev) {
		Py_INCREF(nullentry);
		return nullentry;
	}

	if (pos < 0 || pos >= length) {
		PyErr_SetString(PyExc_IndexError, "revlog index out of range");
		return NULL;
	}

	if (pos >= self->length) {
		PyObject *obj;
		obj = PyList_GET_ITEM(self->added, pos - self->length);
		Py_INCREF(obj);
		return obj;
	}

	if (self->cache) {
		if (self->cache[pos]) {
			Py_INCREF(self->cache[pos]);
			return self->cache[pos];
		}
	} else {
		self->cache = calloc(self->raw_length, sizeof(PyObject *));
		if (self->cache == NULL)
			return PyErr_NoMemory();
	}

	data = index_deref(self, pos);
	if (data == NULL)
		return NULL;

	offset_flags = getbe32(data + 4);
	if (pos == 0) /* mask out version number for the first entry */
		offset_flags &= 0xFFFF;
	else {
		uint32_t offset_high = getbe32(data);
		offset_flags |= ((uint64_t)offset_high) << 32;
	}

	comp_len = getbe32(data + 8);
	uncomp_len = getbe32(data + 12);
	base_rev = getbe32(data + 16);
	link_rev = getbe32(data + 20);
	parent_1 = getbe32(data + 24);
	parent_2 = getbe32(data + 28);
	c_node_id = data + 32;

	entry = Py_BuildValue(tuple_format, offset_flags, comp_len, uncomp_len,
	                      base_rev, link_rev, parent_1, parent_2, c_node_id,
	                      20);

	if (entry) {
		PyObject_GC_UnTrack(entry);
		Py_INCREF(entry);
	}

	self->cache[pos] = entry;

	return entry;
}

/*
 * Return the 20-byte SHA of the node corresponding to the given rev.
 */
static const char *index_node(indexObject *self, Py_ssize_t pos)
{
	Py_ssize_t length = index_length(self);
	const char *data;

	if (pos == nullrev)
		return nullid;

	if (pos >= length)
		return NULL;

	if (pos >= self->length) {
		PyObject *tuple, *str;
		tuple = PyList_GET_ITEM(self->added, pos - self->length);
		str = PyTuple_GetItem(tuple, 7);
		return str ? PyBytes_AS_STRING(str) : NULL;
	}

	data = index_deref(self, pos);
	return data ? data + 32 : NULL;
}

/*
 * Return the 20-byte SHA of the node corresponding to the given rev. The
 * rev is assumed to be existing. If not, an exception is set.
 */
static const char *index_node_existing(indexObject *self, Py_ssize_t pos)
{
	const char *node = index_node(self, pos);
	if (node == NULL) {
		PyErr_Format(PyExc_IndexError, "could not access rev %d",
		             (int)pos);
	}
	return node;
}

static int nt_insert(nodetree *self, const char *node, int rev);

static int node_check(PyObject *obj, char **node)
{
	Py_ssize_t nodelen;
	if (PyBytes_AsStringAndSize(obj, node, &nodelen) == -1)
		return -1;
	if (nodelen == 20)
		return 0;
	PyErr_SetString(PyExc_ValueError, "20-byte hash required");
	return -1;
}

static PyObject *index_append(indexObject *self, PyObject *obj)
{
	char *node;
	Py_ssize_t len;

	if (!PyTuple_Check(obj) || PyTuple_GET_SIZE(obj) != 8) {
		PyErr_SetString(PyExc_TypeError, "8-tuple required");
		return NULL;
	}

	if (node_check(PyTuple_GET_ITEM(obj, 7), &node) == -1)
		return NULL;

	len = index_length(self);

	if (self->added == NULL) {
		self->added = PyList_New(0);
		if (self->added == NULL)
			return NULL;
	}

	if (PyList_Append(self->added, obj) == -1)
		return NULL;

	if (self->ntinitialized)
		nt_insert(&self->nt, node, (int)len);

	Py_CLEAR(self->headrevs);
	Py_RETURN_NONE;
}

static PyObject *index_stats(indexObject *self)
{
	PyObject *obj = PyDict_New();
	PyObject *s = NULL;
	PyObject *t = NULL;

	if (obj == NULL)
		return NULL;

#define istat(__n, __d)                                                        \
	do {                                                                   \
		s = PyBytes_FromString(__d);                                   \
		t = PyInt_FromSsize_t(self->__n);                              \
		if (!s || !t)                                                  \
			goto bail;                                             \
		if (PyDict_SetItem(obj, s, t) == -1)                           \
			goto bail;                                             \
		Py_CLEAR(s);                                                   \
		Py_CLEAR(t);                                                   \
	} while (0)

	if (self->added) {
		Py_ssize_t len = PyList_GET_SIZE(self->added);
		s = PyBytes_FromString("index entries added");
		t = PyInt_FromSsize_t(len);
		if (!s || !t)
			goto bail;
		if (PyDict_SetItem(obj, s, t) == -1)
			goto bail;
		Py_CLEAR(s);
		Py_CLEAR(t);
	}

	if (self->raw_length != self->length)
		istat(raw_length, "revs on disk");
	istat(length, "revs in memory");
	istat(ntlookups, "node trie lookups");
	istat(ntmisses, "node trie misses");
	istat(ntrev, "node trie last rev scanned");
	if (self->ntinitialized) {
		istat(nt.capacity, "node trie capacity");
		istat(nt.depth, "node trie depth");
		istat(nt.length, "node trie count");
		istat(nt.splits, "node trie splits");
	}

#undef istat

	return obj;

bail:
	Py_XDECREF(obj);
	Py_XDECREF(s);
	Py_XDECREF(t);
	return NULL;
}

/*
 * When we cache a list, we want to be sure the caller can't mutate
 * the cached copy.
 */
static PyObject *list_copy(PyObject *list)
{
	Py_ssize_t len = PyList_GET_SIZE(list);
	PyObject *newlist = PyList_New(len);
	Py_ssize_t i;

	if (newlist == NULL)
		return NULL;

	for (i = 0; i < len; i++) {
		PyObject *obj = PyList_GET_ITEM(list, i);
		Py_INCREF(obj);
		PyList_SET_ITEM(newlist, i, obj);
	}

	return newlist;
}

static int check_filter(PyObject *filter, Py_ssize_t arg)
{
	if (filter) {
		PyObject *arglist, *result;
		int isfiltered;

		arglist = Py_BuildValue("(n)", arg);
		if (!arglist) {
			return -1;
		}

		result = PyEval_CallObject(filter, arglist);
		Py_DECREF(arglist);
		if (!result) {
			return -1;
		}

		/* PyObject_IsTrue returns 1 if true, 0 if false, -1 if error,
		 * same as this function, so we can just return it directly.*/
		isfiltered = PyObject_IsTrue(result);
		Py_DECREF(result);
		return isfiltered;
	} else {
		return 0;
	}
}

static Py_ssize_t add_roots_get_min(indexObject *self, PyObject *list,
                                    Py_ssize_t marker, char *phases)
{
	PyObject *iter = NULL;
	PyObject *iter_item = NULL;
	Py_ssize_t min_idx = index_length(self) + 2;
	long iter_item_long;

	if (PyList_GET_SIZE(list) != 0) {
		iter = PyObject_GetIter(list);
		if (iter == NULL)
			return -2;
		while ((iter_item = PyIter_Next(iter))) {
			if (!pylong_to_long(iter_item, &iter_item_long)) {
				Py_DECREF(iter_item);
				return -2;
			}
			Py_DECREF(iter_item);
			if (iter_item_long < min_idx)
				min_idx = iter_item_long;
			phases[iter_item_long] = (char)marker;
		}
		Py_DECREF(iter);
	}

	return min_idx;
}

static inline void set_phase_from_parents(char *phases, int parent_1,
                                          int parent_2, Py_ssize_t i)
{
	if (parent_1 >= 0 && phases[parent_1] > phases[i])
		phases[i] = phases[parent_1];
	if (parent_2 >= 0 && phases[parent_2] > phases[i])
		phases[i] = phases[parent_2];
}

static PyObject *reachableroots2(indexObject *self, PyObject *args)
{

	/* Input */
	long minroot;
	PyObject *includepatharg = NULL;
	int includepath = 0;
	/* heads and roots are lists */
	PyObject *heads = NULL;
	PyObject *roots = NULL;
	PyObject *reachable = NULL;

	PyObject *val;
	Py_ssize_t len = index_length(self);
	long revnum;
	Py_ssize_t k;
	Py_ssize_t i;
	Py_ssize_t l;
	int r;
	int parents[2];

	/* Internal data structure:
	 * tovisit: array of length len+1 (all revs + nullrev), filled upto
	 * lentovisit
	 *
	 * revstates: array of length len+1 (all revs + nullrev) */
	int *tovisit = NULL;
	long lentovisit = 0;
	enum { RS_SEEN = 1, RS_ROOT = 2, RS_REACHABLE = 4 };
	char *revstates = NULL;

	/* Get arguments */
	if (!PyArg_ParseTuple(args, "lO!O!O!", &minroot, &PyList_Type, &heads,
	                      &PyList_Type, &roots, &PyBool_Type,
	                      &includepatharg))
		goto bail;

	if (includepatharg == Py_True)
		includepath = 1;

	/* Initialize return set */
	reachable = PyList_New(0);
	if (reachable == NULL)
		goto bail;

	/* Initialize internal datastructures */
	tovisit = (int *)malloc((len + 1) * sizeof(int));
	if (tovisit == NULL) {
		PyErr_NoMemory();
		goto bail;
	}

	revstates = (char *)calloc(len + 1, 1);
	if (revstates == NULL) {
		PyErr_NoMemory();
		goto bail;
	}

	l = PyList_GET_SIZE(roots);
	for (i = 0; i < l; i++) {
		revnum = PyInt_AsLong(PyList_GET_ITEM(roots, i));
		if (revnum == -1 && PyErr_Occurred())
			goto bail;
		/* If root is out of range, e.g. wdir(), it must be unreachable
		 * from heads. So we can just ignore it. */
		if (revnum + 1 < 0 || revnum + 1 >= len + 1)
			continue;
		revstates[revnum + 1] |= RS_ROOT;
	}

	/* Populate tovisit with all the heads */
	l = PyList_GET_SIZE(heads);
	for (i = 0; i < l; i++) {
		revnum = PyInt_AsLong(PyList_GET_ITEM(heads, i));
		if (revnum == -1 && PyErr_Occurred())
			goto bail;
		if (revnum + 1 < 0 || revnum + 1 >= len + 1) {
			PyErr_SetString(PyExc_IndexError, "head out of range");
			goto bail;
		}
		if (!(revstates[revnum + 1] & RS_SEEN)) {
			tovisit[lentovisit++] = (int)revnum;
			revstates[revnum + 1] |= RS_SEEN;
		}
	}

	/* Visit the tovisit list and find the reachable roots */
	k = 0;
	while (k < lentovisit) {
		/* Add the node to reachable if it is a root*/
		revnum = tovisit[k++];
		if (revstates[revnum + 1] & RS_ROOT) {
			revstates[revnum + 1] |= RS_REACHABLE;
			val = PyInt_FromLong(revnum);
			if (val == NULL)
				goto bail;
			r = PyList_Append(reachable, val);
			Py_DECREF(val);
			if (r < 0)
				goto bail;
			if (includepath == 0)
				continue;
		}

		/* Add its parents to the list of nodes to visit */
		if (revnum == nullrev)
			continue;
		r = index_get_parents(self, revnum, parents, (int)len - 1);
		if (r < 0)
			goto bail;
		for (i = 0; i < 2; i++) {
			if (!(revstates[parents[i] + 1] & RS_SEEN) &&
			    parents[i] >= minroot) {
				tovisit[lentovisit++] = parents[i];
				revstates[parents[i] + 1] |= RS_SEEN;
			}
		}
	}

	/* Find all the nodes in between the roots we found and the heads
	 * and add them to the reachable set */
	if (includepath == 1) {
		long minidx = minroot;
		if (minidx < 0)
			minidx = 0;
		for (i = minidx; i < len; i++) {
			if (!(revstates[i + 1] & RS_SEEN))
				continue;
			r = index_get_parents(self, i, parents, (int)len - 1);
			/* Corrupted index file, error is set from
			 * index_get_parents */
			if (r < 0)
				goto bail;
			if (((revstates[parents[0] + 1] |
			      revstates[parents[1] + 1]) &
			     RS_REACHABLE) &&
			    !(revstates[i + 1] & RS_REACHABLE)) {
				revstates[i + 1] |= RS_REACHABLE;
				val = PyInt_FromSsize_t(i);
				if (val == NULL)
					goto bail;
				r = PyList_Append(reachable, val);
				Py_DECREF(val);
				if (r < 0)
					goto bail;
			}
		}
	}

	free(revstates);
	free(tovisit);
	return reachable;
bail:
	Py_XDECREF(reachable);
	free(revstates);
	free(tovisit);
	return NULL;
}

static PyObject *compute_phases_map_sets(indexObject *self, PyObject *args)
{
	PyObject *roots = Py_None;
	PyObject *ret = NULL;
	PyObject *phasessize = NULL;
	PyObject *phaseroots = NULL;
	PyObject *phaseset = NULL;
	PyObject *phasessetlist = NULL;
	PyObject *rev = NULL;
	Py_ssize_t len = index_length(self);
	Py_ssize_t numphase = 0;
	Py_ssize_t minrevallphases = 0;
	Py_ssize_t minrevphase = 0;
	Py_ssize_t i = 0;
	char *phases = NULL;
	long phase;

	if (!PyArg_ParseTuple(args, "O", &roots))
		goto done;
	if (roots == NULL || !PyList_Check(roots)) {
		PyErr_SetString(PyExc_TypeError, "roots must be a list");
		goto done;
	}

	phases = calloc(
	    len, 1); /* phase per rev: {0: public, 1: draft, 2: secret} */
	if (phases == NULL) {
		PyErr_NoMemory();
		goto done;
	}
	/* Put the phase information of all the roots in phases */
	numphase = PyList_GET_SIZE(roots) + 1;
	minrevallphases = len + 1;
	phasessetlist = PyList_New(numphase);
	if (phasessetlist == NULL)
		goto done;

	PyList_SET_ITEM(phasessetlist, 0, Py_None);
	Py_INCREF(Py_None);

	for (i = 0; i < numphase - 1; i++) {
		phaseroots = PyList_GET_ITEM(roots, i);
		phaseset = PySet_New(NULL);
		if (phaseset == NULL)
			goto release;
		PyList_SET_ITEM(phasessetlist, i + 1, phaseset);
		if (!PyList_Check(phaseroots)) {
			PyErr_SetString(PyExc_TypeError,
			                "roots item must be a list");
			goto release;
		}
		minrevphase =
		    add_roots_get_min(self, phaseroots, i + 1, phases);
		if (minrevphase == -2) /* Error from add_roots_get_min */
			goto release;
		minrevallphases = MIN(minrevallphases, minrevphase);
	}
	/* Propagate the phase information from the roots to the revs */
	if (minrevallphases != -1) {
		int parents[2];
		for (i = minrevallphases; i < len; i++) {
			if (index_get_parents(self, i, parents, (int)len - 1) <
			    0)
				goto release;
			set_phase_from_parents(phases, parents[0], parents[1],
			                       i);
		}
	}
	/* Transform phase list to a python list */
	phasessize = PyInt_FromSsize_t(len);
	if (phasessize == NULL)
		goto release;
	for (i = 0; i < len; i++) {
		phase = phases[i];
		/* We only store the sets of phase for non public phase, the
		 * public phase is computed as a difference */
		if (phase != 0) {
			phaseset = PyList_GET_ITEM(phasessetlist, phase);
			rev = PyInt_FromSsize_t(i);
			if (rev == NULL)
				goto release;
			PySet_Add(phaseset, rev);
			Py_XDECREF(rev);
		}
	}
	ret = PyTuple_Pack(2, phasessize, phasessetlist);

release:
	Py_XDECREF(phasessize);
	Py_XDECREF(phasessetlist);
done:
	free(phases);
	return ret;
}

static PyObject *index_headrevs(indexObject *self, PyObject *args)
{
	Py_ssize_t i, j, len;
	char *nothead = NULL;
	PyObject *heads = NULL;
	PyObject *filter = NULL;
	PyObject *filteredrevs = Py_None;

	if (!PyArg_ParseTuple(args, "|O", &filteredrevs)) {
		return NULL;
	}

	if (self->headrevs && filteredrevs == self->filteredrevs)
		return list_copy(self->headrevs);

	Py_DECREF(self->filteredrevs);
	self->filteredrevs = filteredrevs;
	Py_INCREF(filteredrevs);

	if (filteredrevs != Py_None) {
		filter = PyObject_GetAttrString(filteredrevs, "__contains__");
		if (!filter) {
			PyErr_SetString(
			    PyExc_TypeError,
			    "filteredrevs has no attribute __contains__");
			goto bail;
		}
	}

	len = index_length(self);
	heads = PyList_New(0);
	if (heads == NULL)
		goto bail;
	if (len == 0) {
		PyObject *nullid = PyInt_FromLong(-1);
		if (nullid == NULL || PyList_Append(heads, nullid) == -1) {
			Py_XDECREF(nullid);
			goto bail;
		}
		goto done;
	}

	nothead = calloc(len, 1);
	if (nothead == NULL) {
		PyErr_NoMemory();
		goto bail;
	}

	for (i = len - 1; i >= 0; i--) {
		int isfiltered;
		int parents[2];

		/* If nothead[i] == 1, it means we've seen an unfiltered child
		 * of this node already, and therefore this node is not
		 * filtered. So we can skip the expensive check_filter step.
		 */
		if (nothead[i] != 1) {
			isfiltered = check_filter(filter, i);
			if (isfiltered == -1) {
				PyErr_SetString(PyExc_TypeError,
				                "unable to check filter");
				goto bail;
			}

			if (isfiltered) {
				nothead[i] = 1;
				continue;
			}
		}

		if (index_get_parents(self, i, parents, (int)len - 1) < 0)
			goto bail;
		for (j = 0; j < 2; j++) {
			if (parents[j] >= 0)
				nothead[parents[j]] = 1;
		}
	}

	for (i = 0; i < len; i++) {
		PyObject *head;

		if (nothead[i])
			continue;
		head = PyInt_FromSsize_t(i);
		if (head == NULL || PyList_Append(heads, head) == -1) {
			Py_XDECREF(head);
			goto bail;
		}
	}

done:
	self->headrevs = heads;
	Py_XDECREF(filter);
	free(nothead);
	return list_copy(self->headrevs);
bail:
	Py_XDECREF(filter);
	Py_XDECREF(heads);
	free(nothead);
	return NULL;
}

/**
 * Obtain the base revision index entry.
 *
 * Callers must ensure that rev >= 0 or illegal memory access may occur.
 */
static inline int index_baserev(indexObject *self, int rev)
{
	const char *data;
	int result;

	if (rev >= self->length) {
<<<<<<< HEAD
		PyObject *tuple =
		    PyList_GET_ITEM(self->added, rev - self->length);
		long ret;
		if (!pylong_to_long(PyTuple_GET_ITEM(tuple, 3), &ret)) {
			return -2;
		}
		return (int)ret;
	} else {
=======
		PyObject *tuple = PyList_GET_ITEM(self->added, rev - self->length);
		result = (int)PyInt_AS_LONG(PyTuple_GET_ITEM(tuple, 3));
	}
	else {
>>>>>>> aed2a688
		data = index_deref(self, rev);
		if (data == NULL) {
			return -2;
		}

		result = getbe32(data + 16);
	}
	if (result > rev) {
		PyErr_Format(
		    PyExc_ValueError,
		    "corrupted revlog, revision base above revision: %d, %d",
		    rev, result);
		return -2;
	}
	return result;
}

static PyObject *index_deltachain(indexObject *self, PyObject *args)
{
	int rev, generaldelta;
	PyObject *stoparg;
	int stoprev, iterrev, baserev = -1;
	int stopped;
	PyObject *chain = NULL, *result = NULL;
	const Py_ssize_t length = index_length(self);

	if (!PyArg_ParseTuple(args, "iOi", &rev, &stoparg, &generaldelta)) {
		return NULL;
	}

	if (PyInt_Check(stoparg)) {
		stoprev = (int)PyInt_AsLong(stoparg);
		if (stoprev == -1 && PyErr_Occurred()) {
			return NULL;
		}
	} else if (stoparg == Py_None) {
		stoprev = -2;
	} else {
		PyErr_SetString(PyExc_ValueError,
		                "stoprev must be integer or None");
		return NULL;
	}

	if (rev < 0 || rev >= length) {
		PyErr_SetString(PyExc_ValueError, "revlog index out of range");
		return NULL;
	}

	chain = PyList_New(0);
	if (chain == NULL) {
		return NULL;
	}

	baserev = index_baserev(self, rev);

	/* This should never happen. */
	if (baserev <= -2) {
		/* Error should be set by index_deref() */
		assert(PyErr_Occurred());
		goto bail;
	}

	iterrev = rev;

	while (iterrev != baserev && iterrev != stoprev) {
		PyObject *value = PyInt_FromLong(iterrev);
		if (value == NULL) {
			goto bail;
		}
		if (PyList_Append(chain, value)) {
			Py_DECREF(value);
			goto bail;
		}
		Py_DECREF(value);

		if (generaldelta) {
			iterrev = baserev;
		} else {
			iterrev--;
		}

		if (iterrev < 0) {
			break;
		}

		if (iterrev >= length) {
			PyErr_SetString(PyExc_IndexError,
			                "revision outside index");
			return NULL;
		}

		baserev = index_baserev(self, iterrev);

		/* This should never happen. */
		if (baserev <= -2) {
			/* Error should be set by index_deref() */
			assert(PyErr_Occurred());
			goto bail;
		}
	}

	if (iterrev == stoprev) {
		stopped = 1;
	} else {
		PyObject *value = PyInt_FromLong(iterrev);
		if (value == NULL) {
			goto bail;
		}
		if (PyList_Append(chain, value)) {
			Py_DECREF(value);
			goto bail;
		}
		Py_DECREF(value);

		stopped = 0;
	}

	if (PyList_Reverse(chain)) {
		goto bail;
	}

	result = Py_BuildValue("OO", chain, stopped ? Py_True : Py_False);
	Py_DECREF(chain);
	return result;

bail:
	Py_DECREF(chain);
	return NULL;
}

static inline int64_t
index_segment_span(indexObject *self, Py_ssize_t start_rev, Py_ssize_t end_rev)
{
	int64_t start_offset;
	int64_t end_offset;
	int end_size;
	start_offset = index_get_start(self, start_rev);
	if (start_offset < 0) {
		return -1;
	}
	end_offset = index_get_start(self, end_rev);
	if (end_offset < 0) {
		return -1;
	}
	end_size = index_get_length(self, end_rev);
	if (end_size < 0) {
		return -1;
	}
	if (end_offset < start_offset) {
		PyErr_Format(PyExc_ValueError,
		             "corrupted revlog index: inconsistent offset "
		             "between revisions (%zd) and (%zd)",
		             start_rev, end_rev);
		return -1;
	}
	return (end_offset - start_offset) + (int64_t)end_size;
}

/* returns endidx so that revs[startidx:endidx] has no empty trailing revs */
static Py_ssize_t trim_endidx(indexObject *self, const Py_ssize_t *revs,
                              Py_ssize_t startidx, Py_ssize_t endidx)
{
	int length;
	while (endidx > 1 && endidx > startidx) {
		length = index_get_length(self, revs[endidx - 1]);
		if (length < 0) {
			return -1;
		}
		if (length != 0) {
			break;
		}
		endidx -= 1;
	}
	return endidx;
}

struct Gap {
	int64_t size;
	Py_ssize_t idx;
};

static int gap_compare(const void *left, const void *right)
{
	const struct Gap *l_left = ((const struct Gap *)left);
	const struct Gap *l_right = ((const struct Gap *)right);
	if (l_left->size < l_right->size) {
		return -1;
	} else if (l_left->size > l_right->size) {
		return 1;
	}
	return 0;
}
static int Py_ssize_t_compare(const void *left, const void *right)
{
	const Py_ssize_t l_left = *(const Py_ssize_t *)left;
	const Py_ssize_t l_right = *(const Py_ssize_t *)right;
	if (l_left < l_right) {
		return -1;
	} else if (l_left > l_right) {
		return 1;
	}
	return 0;
}

static PyObject *index_slicechunktodensity(indexObject *self, PyObject *args)
{
	/* method arguments */
	PyObject *list_revs = NULL; /* revisions in the chain */
	double targetdensity = 0;   /* min density to achieve */
	Py_ssize_t mingapsize = 0;  /* threshold to ignore gaps */

	/* other core variables */
	Py_ssize_t idxlen = index_length(self);
	Py_ssize_t i;            /* used for various iteration */
	PyObject *result = NULL; /* the final return of the function */

	/* generic information about the delta chain being slice */
	Py_ssize_t num_revs = 0;    /* size of the full delta chain */
	Py_ssize_t *revs = NULL;    /* native array of revision in the chain */
	int64_t chainpayload = 0;   /* sum of all delta in the chain */
	int64_t deltachainspan = 0; /* distance from first byte to last byte */

	/* variable used for slicing the delta chain */
	int64_t readdata = 0; /* amount of data currently planned to be read */
	double density = 0;   /* ration of payload data compared to read ones */
	int64_t previous_end;
	struct Gap *gaps = NULL; /* array of notable gap in the chain */
	Py_ssize_t num_gaps =
	    0; /* total number of notable gap recorded so far */
	Py_ssize_t *selected_indices = NULL; /* indices of gap skipped over */
	Py_ssize_t num_selected = 0;         /* number of gaps skipped */
	PyObject *chunk = NULL;              /* individual slice */
	PyObject *allchunks = NULL;          /* all slices */
	Py_ssize_t previdx;

	/* parsing argument */
	if (!PyArg_ParseTuple(args, "O!dn", &PyList_Type, &list_revs,
	                      &targetdensity, &mingapsize)) {
		goto bail;
	}

	/* If the delta chain contains a single element, we do not need slicing
	 */
	num_revs = PyList_GET_SIZE(list_revs);
	if (num_revs <= 1) {
		result = PyTuple_Pack(1, list_revs);
		goto done;
	}

	/* Turn the python list into a native integer array (for efficiency) */
	revs = (Py_ssize_t *)calloc(num_revs, sizeof(Py_ssize_t));
	if (revs == NULL) {
		PyErr_NoMemory();
		goto bail;
	}
	for (i = 0; i < num_revs; i++) {
		Py_ssize_t revnum = PyInt_AsLong(PyList_GET_ITEM(list_revs, i));
		if (revnum == -1 && PyErr_Occurred()) {
			goto bail;
		}
		if (revnum < nullrev || revnum >= idxlen) {
			PyErr_Format(PyExc_IndexError,
			             "index out of range: %zd", revnum);
			goto bail;
		}
		revs[i] = revnum;
	}

	/* Compute and check various property of the unsliced delta chain */
	deltachainspan = index_segment_span(self, revs[0], revs[num_revs - 1]);
	if (deltachainspan < 0) {
		goto bail;
	}

	if (deltachainspan <= mingapsize) {
		result = PyTuple_Pack(1, list_revs);
		goto done;
	}
	chainpayload = 0;
	for (i = 0; i < num_revs; i++) {
		int tmp = index_get_length(self, revs[i]);
		if (tmp < 0) {
			goto bail;
		}
		chainpayload += tmp;
	}

	readdata = deltachainspan;
	density = 1.0;

	if (0 < deltachainspan) {
		density = (double)chainpayload / (double)deltachainspan;
	}

	if (density >= targetdensity) {
		result = PyTuple_Pack(1, list_revs);
		goto done;
	}

	/* if chain is too sparse, look for relevant gaps */
	gaps = (struct Gap *)calloc(num_revs, sizeof(struct Gap));
	if (gaps == NULL) {
		PyErr_NoMemory();
		goto bail;
	}

	previous_end = -1;
	for (i = 0; i < num_revs; i++) {
		int64_t revstart;
		int revsize;
		revstart = index_get_start(self, revs[i]);
		if (revstart < 0) {
			goto bail;
		};
		revsize = index_get_length(self, revs[i]);
		if (revsize < 0) {
			goto bail;
		};
		if (revsize == 0) {
			continue;
		}
		if (previous_end >= 0) {
			int64_t gapsize = revstart - previous_end;
			if (gapsize > mingapsize) {
				gaps[num_gaps].size = gapsize;
				gaps[num_gaps].idx = i;
				num_gaps += 1;
			}
		}
		previous_end = revstart + revsize;
	}
	if (num_gaps == 0) {
		result = PyTuple_Pack(1, list_revs);
		goto done;
	}
	qsort(gaps, num_gaps, sizeof(struct Gap), &gap_compare);

	/* Slice the largest gap first, they improve the density the most */
	selected_indices =
	    (Py_ssize_t *)malloc((num_gaps + 1) * sizeof(Py_ssize_t));
	if (selected_indices == NULL) {
		PyErr_NoMemory();
		goto bail;
	}

	for (i = num_gaps - 1; i >= 0; i--) {
		selected_indices[num_selected] = gaps[i].idx;
		readdata -= gaps[i].size;
		num_selected += 1;
		if (readdata <= 0) {
			density = 1.0;
		} else {
			density = (double)chainpayload / (double)readdata;
		}
		if (density >= targetdensity) {
			break;
		}
	}
	qsort(selected_indices, num_selected, sizeof(Py_ssize_t),
	      &Py_ssize_t_compare);

	/* create the resulting slice */
	allchunks = PyList_New(0);
	if (allchunks == NULL) {
		goto bail;
	}
	previdx = 0;
	selected_indices[num_selected] = num_revs;
	for (i = 0; i <= num_selected; i++) {
		Py_ssize_t idx = selected_indices[i];
		Py_ssize_t endidx = trim_endidx(self, revs, previdx, idx);
		if (endidx < 0) {
			goto bail;
		}
		if (previdx < endidx) {
			chunk = PyList_GetSlice(list_revs, previdx, endidx);
			if (chunk == NULL) {
				goto bail;
			}
			if (PyList_Append(allchunks, chunk) == -1) {
				goto bail;
			}
			Py_DECREF(chunk);
			chunk = NULL;
		}
		previdx = idx;
	}
	result = allchunks;
	goto done;

bail:
	Py_XDECREF(allchunks);
	Py_XDECREF(chunk);
done:
	free(revs);
	free(gaps);
	free(selected_indices);
	return result;
}

static inline int nt_level(const char *node, Py_ssize_t level)
{
	int v = node[level >> 1];
	if (!(level & 1))
		v >>= 4;
	return v & 0xf;
}

/*
 * Return values:
 *
 *   -4: match is ambiguous (multiple candidates)
 *   -2: not found
 * rest: valid rev
 */
static int nt_find(nodetree *self, const char *node, Py_ssize_t nodelen,
                   int hex)
{
	int (*getnybble)(const char *, Py_ssize_t) = hex ? hexdigit : nt_level;
	int level, maxlevel, off;

	if (nodelen == 20 && node[0] == '\0' && memcmp(node, nullid, 20) == 0)
		return -1;

	if (hex)
		maxlevel = nodelen > 40 ? 40 : (int)nodelen;
	else
		maxlevel = nodelen > 20 ? 40 : ((int)nodelen * 2);

	for (level = off = 0; level < maxlevel; level++) {
		int k = getnybble(node, level);
		nodetreenode *n = &self->nodes[off];
		int v = n->children[k];

		if (v < 0) {
			const char *n;
			Py_ssize_t i;

			v = -(v + 2);
			n = index_node(self->index, v);
			if (n == NULL)
				return -2;
			for (i = level; i < maxlevel; i++)
				if (getnybble(node, i) != nt_level(n, i))
					return -2;
			return v;
		}
		if (v == 0)
			return -2;
		off = v;
	}
	/* multiple matches against an ambiguous prefix */
	return -4;
}

static int nt_new(nodetree *self)
{
	if (self->length == self->capacity) {
		unsigned newcapacity;
		nodetreenode *newnodes;
		newcapacity = self->capacity * 2;
		if (newcapacity >= INT_MAX / sizeof(nodetreenode)) {
			PyErr_SetString(PyExc_MemoryError,
			                "overflow in nt_new");
			return -1;
		}
		newnodes =
		    realloc(self->nodes, newcapacity * sizeof(nodetreenode));
		if (newnodes == NULL) {
			PyErr_SetString(PyExc_MemoryError, "out of memory");
			return -1;
		}
		self->capacity = newcapacity;
		self->nodes = newnodes;
		memset(&self->nodes[self->length], 0,
		       sizeof(nodetreenode) * (self->capacity - self->length));
	}
	return self->length++;
}

static int nt_insert(nodetree *self, const char *node, int rev)
{
	int level = 0;
	int off = 0;

	while (level < 40) {
		int k = nt_level(node, level);
		nodetreenode *n;
		int v;

		n = &self->nodes[off];
		v = n->children[k];

		if (v == 0) {
			n->children[k] = -rev - 2;
			return 0;
		}
		if (v < 0) {
			const char *oldnode =
			    index_node_existing(self->index, -(v + 2));
			int noff;

			if (oldnode == NULL)
				return -1;
			if (!memcmp(oldnode, node, 20)) {
				n->children[k] = -rev - 2;
				return 0;
			}
			noff = nt_new(self);
			if (noff == -1)
				return -1;
			/* self->nodes may have been changed by realloc */
			self->nodes[off].children[k] = noff;
			off = noff;
			n = &self->nodes[off];
			n->children[nt_level(oldnode, ++level)] = v;
			if (level > self->depth)
				self->depth = level;
			self->splits += 1;
		} else {
			level += 1;
			off = v;
		}
	}

	return -1;
}

static PyObject *ntobj_insert(nodetreeObject *self, PyObject *args)
{
	Py_ssize_t rev;
	const char *node;
	Py_ssize_t length;
	if (!PyArg_ParseTuple(args, "n", &rev))
		return NULL;
	length = index_length(self->nt.index);
	if (rev < 0 || rev >= length) {
		PyErr_SetString(PyExc_ValueError, "revlog index out of range");
		return NULL;
	}
	node = index_node_existing(self->nt.index, rev);
	if (nt_insert(&self->nt, node, (int)rev) == -1)
		return NULL;
	Py_RETURN_NONE;
}

static int nt_delete_node(nodetree *self, const char *node)
{
	/* rev==-2 happens to get encoded as 0, which is interpreted as not set
	 */
	return nt_insert(self, node, -2);
}

static int nt_init(nodetree *self, indexObject *index, unsigned capacity)
{
	/* Initialize before overflow-checking to avoid nt_dealloc() crash. */
	self->nodes = NULL;

	self->index = index;
	/* The input capacity is in terms of revisions, while the field is in
	 * terms of nodetree nodes. */
	self->capacity = (capacity < 4 ? 4 : capacity / 2);
	self->depth = 0;
	self->splits = 0;
	if ((size_t)self->capacity > INT_MAX / sizeof(nodetreenode)) {
		PyErr_SetString(PyExc_ValueError, "overflow in init_nt");
		return -1;
	}
	self->nodes = calloc(self->capacity, sizeof(nodetreenode));
	if (self->nodes == NULL) {
		PyErr_NoMemory();
		return -1;
	}
	self->length = 1;
	return 0;
}

static int ntobj_init(nodetreeObject *self, PyObject *args)
{
	PyObject *index;
	unsigned capacity;
	if (!PyArg_ParseTuple(args, "O!I", &HgRevlogIndex_Type, &index,
	                      &capacity))
		return -1;
	Py_INCREF(index);
	return nt_init(&self->nt, (indexObject *)index, capacity);
}

static int nt_partialmatch(nodetree *self, const char *node, Py_ssize_t nodelen)
{
	return nt_find(self, node, nodelen, 1);
}

/*
 * Find the length of the shortest unique prefix of node.
 *
 * Return values:
 *
 *   -3: error (exception set)
 *   -2: not found (no exception set)
 * rest: length of shortest prefix
 */
static int nt_shortest(nodetree *self, const char *node)
{
	int level, off;

	for (level = off = 0; level < 40; level++) {
		int k, v;
		nodetreenode *n = &self->nodes[off];
		k = nt_level(node, level);
		v = n->children[k];
		if (v < 0) {
			const char *n;
			v = -(v + 2);
			n = index_node_existing(self->index, v);
			if (n == NULL)
				return -3;
			if (memcmp(node, n, 20) != 0)
				/*
				 * Found a unique prefix, but it wasn't for the
				 * requested node (i.e the requested node does
				 * not exist).
				 */
				return -2;
			return level + 1;
		}
		if (v == 0)
			return -2;
		off = v;
	}
	/*
	 * The node was still not unique after 40 hex digits, so this won't
	 * happen. Also, if we get here, then there's a programming error in
	 * this file that made us insert a node longer than 40 hex digits.
	 */
	PyErr_SetString(PyExc_Exception, "broken node tree");
	return -3;
}

static PyObject *ntobj_shortest(nodetreeObject *self, PyObject *args)
{
	PyObject *val;
	char *node;
	int length;

	if (!PyArg_ParseTuple(args, "O", &val))
		return NULL;
	if (node_check(val, &node) == -1)
		return NULL;

	length = nt_shortest(&self->nt, node);
	if (length == -3)
		return NULL;
	if (length == -2) {
		raise_revlog_error();
		return NULL;
	}
	return PyInt_FromLong(length);
}

static void nt_dealloc(nodetree *self)
{
	free(self->nodes);
	self->nodes = NULL;
}

static void ntobj_dealloc(nodetreeObject *self)
{
	Py_XDECREF(self->nt.index);
	nt_dealloc(&self->nt);
	PyObject_Del(self);
}

static PyMethodDef ntobj_methods[] = {
    {"insert", (PyCFunction)ntobj_insert, METH_VARARGS,
     "insert an index entry"},
    {"shortest", (PyCFunction)ntobj_shortest, METH_VARARGS,
     "find length of shortest hex nodeid of a binary ID"},
    {NULL} /* Sentinel */
};

static PyTypeObject nodetreeType = {
    PyVarObject_HEAD_INIT(NULL, 0) /* header */
    "parsers.nodetree",            /* tp_name */
    sizeof(nodetreeObject),        /* tp_basicsize */
    0,                             /* tp_itemsize */
    (destructor)ntobj_dealloc,     /* tp_dealloc */
    0,                             /* tp_print */
    0,                             /* tp_getattr */
    0,                             /* tp_setattr */
    0,                             /* tp_compare */
    0,                             /* tp_repr */
    0,                             /* tp_as_number */
    0,                             /* tp_as_sequence */
    0,                             /* tp_as_mapping */
    0,                             /* tp_hash */
    0,                             /* tp_call */
    0,                             /* tp_str */
    0,                             /* tp_getattro */
    0,                             /* tp_setattro */
    0,                             /* tp_as_buffer */
    Py_TPFLAGS_DEFAULT,            /* tp_flags */
    "nodetree",                    /* tp_doc */
    0,                             /* tp_traverse */
    0,                             /* tp_clear */
    0,                             /* tp_richcompare */
    0,                             /* tp_weaklistoffset */
    0,                             /* tp_iter */
    0,                             /* tp_iternext */
    ntobj_methods,                 /* tp_methods */
    0,                             /* tp_members */
    0,                             /* tp_getset */
    0,                             /* tp_base */
    0,                             /* tp_dict */
    0,                             /* tp_descr_get */
    0,                             /* tp_descr_set */
    0,                             /* tp_dictoffset */
    (initproc)ntobj_init,          /* tp_init */
    0,                             /* tp_alloc */
};

static int index_init_nt(indexObject *self)
{
	if (!self->ntinitialized) {
		if (nt_init(&self->nt, self, (int)self->raw_length) == -1) {
			nt_dealloc(&self->nt);
			return -1;
		}
		if (nt_insert(&self->nt, nullid, -1) == -1) {
			nt_dealloc(&self->nt);
			return -1;
		}
		self->ntinitialized = 1;
		self->ntrev = (int)index_length(self);
		self->ntlookups = 1;
		self->ntmisses = 0;
	}
	return 0;
}

/*
 * Return values:
 *
 *   -3: error (exception set)
 *   -2: not found (no exception set)
 * rest: valid rev
 */
static int index_find_node(indexObject *self, const char *node,
                           Py_ssize_t nodelen)
{
	int rev;

	if (index_init_nt(self) == -1)
		return -3;

	self->ntlookups++;
	rev = nt_find(&self->nt, node, nodelen, 0);
	if (rev >= -1)
		return rev;

	/*
	 * For the first handful of lookups, we scan the entire index,
	 * and cache only the matching nodes. This optimizes for cases
	 * like "hg tip", where only a few nodes are accessed.
	 *
	 * After that, we cache every node we visit, using a single
	 * scan amortized over multiple lookups.  This gives the best
	 * bulk performance, e.g. for "hg log".
	 */
	if (self->ntmisses++ < 4) {
		for (rev = self->ntrev - 1; rev >= 0; rev--) {
			const char *n = index_node_existing(self, rev);
			if (n == NULL)
				return -3;
			if (memcmp(node, n, nodelen > 20 ? 20 : nodelen) == 0) {
				if (nt_insert(&self->nt, n, rev) == -1)
					return -3;
				break;
			}
		}
	} else {
		for (rev = self->ntrev - 1; rev >= 0; rev--) {
			const char *n = index_node_existing(self, rev);
			if (n == NULL)
				return -3;
			if (nt_insert(&self->nt, n, rev) == -1) {
				self->ntrev = rev + 1;
				return -3;
			}
			if (memcmp(node, n, nodelen > 20 ? 20 : nodelen) == 0) {
				break;
			}
		}
		self->ntrev = rev;
	}

	if (rev >= 0)
		return rev;
	return -2;
}

static PyObject *index_getitem(indexObject *self, PyObject *value)
{
	char *node;
	int rev;

	if (PyInt_Check(value)) {
		long idx;
		if (!pylong_to_long(value, &idx)) {
			return NULL;
		}
		return index_get(self, idx);
	}

	if (node_check(value, &node) == -1)
		return NULL;
	rev = index_find_node(self, node, 20);
	if (rev >= -1)
		return PyInt_FromLong(rev);
	if (rev == -2)
		raise_revlog_error();
	return NULL;
}

/*
 * Fully populate the radix tree.
 */
static int index_populate_nt(indexObject *self)
{
	int rev;
	if (self->ntrev > 0) {
		for (rev = self->ntrev - 1; rev >= 0; rev--) {
			const char *n = index_node_existing(self, rev);
			if (n == NULL)
				return -1;
			if (nt_insert(&self->nt, n, rev) == -1)
				return -1;
		}
		self->ntrev = -1;
	}
	return 0;
}

static PyObject *index_partialmatch(indexObject *self, PyObject *args)
{
	const char *fullnode;
	int nodelen;
	char *node;
	int rev, i;

	if (!PyArg_ParseTuple(args, PY23("s#", "y#"), &node, &nodelen))
		return NULL;

	if (nodelen < 1) {
		PyErr_SetString(PyExc_ValueError, "key too short");
		return NULL;
	}

	if (nodelen > 40) {
		PyErr_SetString(PyExc_ValueError, "key too long");
		return NULL;
	}

	for (i = 0; i < nodelen; i++)
		hexdigit(node, i);
	if (PyErr_Occurred()) {
		/* input contains non-hex characters */
		PyErr_Clear();
		Py_RETURN_NONE;
	}

	if (index_init_nt(self) == -1)
		return NULL;
	if (index_populate_nt(self) == -1)
		return NULL;
	rev = nt_partialmatch(&self->nt, node, nodelen);

	switch (rev) {
	case -4:
		raise_revlog_error();
		return NULL;
	case -2:
		Py_RETURN_NONE;
	case -1:
		return PyBytes_FromStringAndSize(nullid, 20);
	}

	fullnode = index_node_existing(self, rev);
	if (fullnode == NULL) {
		return NULL;
	}
	return PyBytes_FromStringAndSize(fullnode, 20);
}

static PyObject *index_shortest(indexObject *self, PyObject *args)
{
	PyObject *val;
	char *node;
	int length;

	if (!PyArg_ParseTuple(args, "O", &val))
		return NULL;
	if (node_check(val, &node) == -1)
		return NULL;

	self->ntlookups++;
	if (index_init_nt(self) == -1)
		return NULL;
	if (index_populate_nt(self) == -1)
		return NULL;
	length = nt_shortest(&self->nt, node);
	if (length == -3)
		return NULL;
	if (length == -2) {
		raise_revlog_error();
		return NULL;
	}
	return PyInt_FromLong(length);
}

static PyObject *index_m_get(indexObject *self, PyObject *args)
{
	PyObject *val;
	char *node;
	int rev;

	if (!PyArg_ParseTuple(args, "O", &val))
		return NULL;
	if (node_check(val, &node) == -1)
		return NULL;
	rev = index_find_node(self, node, 20);
	if (rev == -3)
		return NULL;
	if (rev == -2)
		Py_RETURN_NONE;
	return PyInt_FromLong(rev);
}

static int index_contains(indexObject *self, PyObject *value)
{
	char *node;

	if (PyInt_Check(value)) {
		long rev;
		if (!pylong_to_long(value, &rev)) {
			return -1;
		}
		return rev >= -1 && rev < index_length(self);
	}

	if (node_check(value, &node) == -1)
		return -1;

	switch (index_find_node(self, node, 20)) {
	case -3:
		return -1;
	case -2:
		return 0;
	default:
		return 1;
	}
}

typedef uint64_t bitmask;

/*
 * Given a disjoint set of revs, return all candidates for the
 * greatest common ancestor. In revset notation, this is the set
 * "heads(::a and ::b and ...)"
 */
static PyObject *find_gca_candidates(indexObject *self, const int *revs,
                                     int revcount)
{
	const bitmask allseen = (1ull << revcount) - 1;
	const bitmask poison = 1ull << revcount;
	PyObject *gca = PyList_New(0);
	int i, v, interesting;
	int maxrev = -1;
	bitmask sp;
	bitmask *seen;

	if (gca == NULL)
		return PyErr_NoMemory();

	for (i = 0; i < revcount; i++) {
		if (revs[i] > maxrev)
			maxrev = revs[i];
	}

	seen = calloc(sizeof(*seen), maxrev + 1);
	if (seen == NULL) {
		Py_DECREF(gca);
		return PyErr_NoMemory();
	}

	for (i = 0; i < revcount; i++)
		seen[revs[i]] = 1ull << i;

	interesting = revcount;

	for (v = maxrev; v >= 0 && interesting; v--) {
		bitmask sv = seen[v];
		int parents[2];

		if (!sv)
			continue;

		if (sv < poison) {
			interesting -= 1;
			if (sv == allseen) {
				PyObject *obj = PyInt_FromLong(v);
				if (obj == NULL)
					goto bail;
				if (PyList_Append(gca, obj) == -1) {
					Py_DECREF(obj);
					goto bail;
				}
				sv |= poison;
				for (i = 0; i < revcount; i++) {
					if (revs[i] == v)
						goto done;
				}
			}
		}
		if (index_get_parents(self, v, parents, maxrev) < 0)
			goto bail;

		for (i = 0; i < 2; i++) {
			int p = parents[i];
			if (p == -1)
				continue;
			sp = seen[p];
			if (sv < poison) {
				if (sp == 0) {
					seen[p] = sv;
					interesting++;
				} else if (sp != sv)
					seen[p] |= sv;
			} else {
				if (sp && sp < poison)
					interesting--;
				seen[p] = sv;
			}
		}
	}

done:
	free(seen);
	return gca;
bail:
	free(seen);
	Py_XDECREF(gca);
	return NULL;
}

/*
 * Given a disjoint set of revs, return the subset with the longest
 * path to the root.
 */
static PyObject *find_deepest(indexObject *self, PyObject *revs)
{
	const Py_ssize_t revcount = PyList_GET_SIZE(revs);
	static const Py_ssize_t capacity = 24;
	int *depth, *interesting = NULL;
	int i, j, v, ninteresting;
	PyObject *dict = NULL, *keys = NULL;
	long *seen = NULL;
	int maxrev = -1;
	long final;

	if (revcount > capacity) {
		PyErr_Format(PyExc_OverflowError,
		             "bitset size (%ld) > capacity (%ld)",
		             (long)revcount, (long)capacity);
		return NULL;
	}

	for (i = 0; i < revcount; i++) {
		int n = (int)PyInt_AsLong(PyList_GET_ITEM(revs, i));
		if (n > maxrev)
			maxrev = n;
	}

	depth = calloc(sizeof(*depth), maxrev + 1);
	if (depth == NULL)
		return PyErr_NoMemory();

	seen = calloc(sizeof(*seen), maxrev + 1);
	if (seen == NULL) {
		PyErr_NoMemory();
		goto bail;
	}

	interesting = calloc(sizeof(*interesting), ((size_t)1) << revcount);
	if (interesting == NULL) {
		PyErr_NoMemory();
		goto bail;
	}

	if (PyList_Sort(revs) == -1)
		goto bail;

	for (i = 0; i < revcount; i++) {
		int n = (int)PyInt_AsLong(PyList_GET_ITEM(revs, i));
		long b = 1l << i;
		depth[n] = 1;
		seen[n] = b;
		interesting[b] = 1;
	}

	/* invariant: ninteresting is the number of non-zero entries in
	 * interesting. */
	ninteresting = (int)revcount;

	for (v = maxrev; v >= 0 && ninteresting > 1; v--) {
		int dv = depth[v];
		int parents[2];
		long sv;

		if (dv == 0)
			continue;

		sv = seen[v];
		if (index_get_parents(self, v, parents, maxrev) < 0)
			goto bail;

		for (i = 0; i < 2; i++) {
			int p = parents[i];
			long sp;
			int dp;

			if (p == -1)
				continue;

			dp = depth[p];
			sp = seen[p];
			if (dp <= dv) {
				depth[p] = dv + 1;
				if (sp != sv) {
					interesting[sv] += 1;
					seen[p] = sv;
					if (sp) {
						interesting[sp] -= 1;
						if (interesting[sp] == 0)
							ninteresting -= 1;
					}
				}
			} else if (dv == dp - 1) {
				long nsp = sp | sv;
				if (nsp == sp)
					continue;
				seen[p] = nsp;
				interesting[sp] -= 1;
				if (interesting[sp] == 0)
					ninteresting -= 1;
				if (interesting[nsp] == 0)
					ninteresting += 1;
				interesting[nsp] += 1;
			}
		}
		interesting[sv] -= 1;
		if (interesting[sv] == 0)
			ninteresting -= 1;
	}

	final = 0;
	j = ninteresting;
	for (i = 0; i < (int)(2 << revcount) && j > 0; i++) {
		if (interesting[i] == 0)
			continue;
		final |= i;
		j -= 1;
	}
	if (final == 0) {
		keys = PyList_New(0);
		goto bail;
	}

	dict = PyDict_New();
	if (dict == NULL)
		goto bail;

	for (i = 0; i < revcount; i++) {
		PyObject *key;

		if ((final & (1 << i)) == 0)
			continue;

		key = PyList_GET_ITEM(revs, i);
		Py_INCREF(key);
		Py_INCREF(Py_None);
		if (PyDict_SetItem(dict, key, Py_None) == -1) {
			Py_DECREF(key);
			Py_DECREF(Py_None);
			goto bail;
		}
	}

	keys = PyDict_Keys(dict);

bail:
	free(depth);
	free(seen);
	free(interesting);
	Py_XDECREF(dict);

	return keys;
}

/*
 * Given a (possibly overlapping) set of revs, return all the
 * common ancestors heads: heads(::args[0] and ::a[1] and ...)
 */
static PyObject *index_commonancestorsheads(indexObject *self, PyObject *args)
{
	PyObject *ret = NULL;
	Py_ssize_t argcount, i, len;
	bitmask repeat = 0;
	int revcount = 0;
	int *revs;

	argcount = PySequence_Length(args);
	revs = PyMem_Malloc(argcount * sizeof(*revs));
	if (argcount > 0 && revs == NULL)
		return PyErr_NoMemory();
	len = index_length(self);

	for (i = 0; i < argcount; i++) {
		static const int capacity = 24;
		PyObject *obj = PySequence_GetItem(args, i);
		bitmask x;
		long val;

		if (!PyInt_Check(obj)) {
			PyErr_SetString(PyExc_TypeError,
			                "arguments must all be ints");
			Py_DECREF(obj);
			goto bail;
		}
		val = PyInt_AsLong(obj);
		Py_DECREF(obj);
		if (val == -1) {
			ret = PyList_New(0);
			goto done;
		}
		if (val < 0 || val >= len) {
			PyErr_SetString(PyExc_IndexError, "index out of range");
			goto bail;
		}
		/* this cheesy bloom filter lets us avoid some more
		 * expensive duplicate checks in the common set-is-disjoint
		 * case */
		x = 1ull << (val & 0x3f);
		if (repeat & x) {
			int k;
			for (k = 0; k < revcount; k++) {
				if (val == revs[k])
					goto duplicate;
			}
		} else
			repeat |= x;
		if (revcount >= capacity) {
			PyErr_Format(PyExc_OverflowError,
			             "bitset size (%d) > capacity (%d)",
			             revcount, capacity);
			goto bail;
		}
		revs[revcount++] = (int)val;
	duplicate:;
	}

	if (revcount == 0) {
		ret = PyList_New(0);
		goto done;
	}
	if (revcount == 1) {
		PyObject *obj;
		ret = PyList_New(1);
		if (ret == NULL)
			goto bail;
		obj = PyInt_FromLong(revs[0]);
		if (obj == NULL)
			goto bail;
		PyList_SET_ITEM(ret, 0, obj);
		goto done;
	}

	ret = find_gca_candidates(self, revs, revcount);
	if (ret == NULL)
		goto bail;

done:
	PyMem_Free(revs);
	return ret;

bail:
	PyMem_Free(revs);
	Py_XDECREF(ret);
	return NULL;
}

/*
 * Given a (possibly overlapping) set of revs, return the greatest
 * common ancestors: those with the longest path to the root.
 */
static PyObject *index_ancestors(indexObject *self, PyObject *args)
{
	PyObject *ret;
	PyObject *gca = index_commonancestorsheads(self, args);
	if (gca == NULL)
		return NULL;

	if (PyList_GET_SIZE(gca) <= 1) {
		return gca;
	}

	ret = find_deepest(self, gca);
	Py_DECREF(gca);
	return ret;
}

/*
 * Invalidate any trie entries introduced by added revs.
 */
static void index_invalidate_added(indexObject *self, Py_ssize_t start)
{
	Py_ssize_t i, len = PyList_GET_SIZE(self->added);

	for (i = start; i < len; i++) {
		PyObject *tuple = PyList_GET_ITEM(self->added, i);
		PyObject *node = PyTuple_GET_ITEM(tuple, 7);

		nt_delete_node(&self->nt, PyBytes_AS_STRING(node));
	}

	if (start == 0)
		Py_CLEAR(self->added);
}

/*
 * Delete a numeric range of revs, which must be at the end of the
 * range, but exclude the sentinel nullid entry.
 */
static int index_slice_del(indexObject *self, PyObject *item)
{
	Py_ssize_t start, stop, step, slicelength;
	Py_ssize_t length = index_length(self) + 1;
	int ret = 0;

/* Argument changed from PySliceObject* to PyObject* in Python 3. */
#ifdef IS_PY3K
	if (PySlice_GetIndicesEx(item, length, &start, &stop, &step,
	                         &slicelength) < 0)
#else
	if (PySlice_GetIndicesEx((PySliceObject *)item, length, &start, &stop,
	                         &step, &slicelength) < 0)
#endif
		return -1;

	if (slicelength <= 0)
		return 0;

	if ((step < 0 && start < stop) || (step > 0 && start > stop))
		stop = start;

	if (step < 0) {
		stop = start + 1;
		start = stop + step * (slicelength - 1) - 1;
		step = -step;
	}

	if (step != 1) {
		PyErr_SetString(PyExc_ValueError,
		                "revlog index delete requires step size of 1");
		return -1;
	}

	if (stop != length - 1) {
		PyErr_SetString(PyExc_IndexError,
		                "revlog index deletion indices are invalid");
		return -1;
	}

	if (start < self->length) {
		if (self->ntinitialized) {
			Py_ssize_t i;

			for (i = start + 1; i < self->length; i++) {
				const char *node = index_node_existing(self, i);
				if (node == NULL)
					return -1;

				nt_delete_node(&self->nt, node);
			}
			if (self->added)
				index_invalidate_added(self, 0);
			if (self->ntrev > start)
				self->ntrev = (int)start;
		}
		self->length = start;
		if (start < self->raw_length) {
			if (self->cache) {
				Py_ssize_t i;
				for (i = start; i < self->raw_length; i++)
					Py_CLEAR(self->cache[i]);
			}
			self->raw_length = start;
		}
		goto done;
	}

	if (self->ntinitialized) {
		index_invalidate_added(self, start - self->length);
		if (self->ntrev > start)
			self->ntrev = (int)start;
	}
	if (self->added)
		ret = PyList_SetSlice(self->added, start - self->length,
		                      PyList_GET_SIZE(self->added), NULL);
done:
	Py_CLEAR(self->headrevs);
	return ret;
}

/*
 * Supported ops:
 *
 * slice deletion
 * string assignment (extend node->rev mapping)
 * string deletion (shrink node->rev mapping)
 */
static int index_assign_subscript(indexObject *self, PyObject *item,
                                  PyObject *value)
{
	char *node;
	long rev;

	if (PySlice_Check(item) && value == NULL)
		return index_slice_del(self, item);

	if (node_check(item, &node) == -1)
		return -1;

	if (value == NULL)
		return self->ntinitialized ? nt_delete_node(&self->nt, node)
		                           : 0;
	rev = PyInt_AsLong(value);
	if (rev > INT_MAX || rev < 0) {
		if (!PyErr_Occurred())
			PyErr_SetString(PyExc_ValueError, "rev out of range");
		return -1;
	}

	if (index_init_nt(self) == -1)
		return -1;
	return nt_insert(&self->nt, node, (int)rev);
}

/*
 * Find all RevlogNG entries in an index that has inline data. Update
 * the optional "offsets" table with those entries.
 */
static Py_ssize_t inline_scan(indexObject *self, const char **offsets)
{
	const char *data = (const char *)self->buf.buf;
	Py_ssize_t pos = 0;
	Py_ssize_t end = self->buf.len;
	long incr = v1_hdrsize;
	Py_ssize_t len = 0;

	while (pos + v1_hdrsize <= end && pos >= 0) {
		uint32_t comp_len;
		/* 3rd element of header is length of compressed inline data */
		comp_len = getbe32(data + pos + 8);
		incr = v1_hdrsize + comp_len;
		if (offsets)
			offsets[len] = data + pos;
		len++;
		pos += incr;
	}

	if (pos != end) {
		if (!PyErr_Occurred())
			PyErr_SetString(PyExc_ValueError, "corrupt index file");
		return -1;
	}

	return len;
}

static int index_init(indexObject *self, PyObject *args)
{
	PyObject *data_obj, *inlined_obj;
	Py_ssize_t size;

	/* Initialize before argument-checking to avoid index_dealloc() crash.
	 */
	self->raw_length = 0;
	self->added = NULL;
	self->cache = NULL;
	self->data = NULL;
	memset(&self->buf, 0, sizeof(self->buf));
	self->headrevs = NULL;
	self->filteredrevs = Py_None;
	Py_INCREF(Py_None);
	self->ntinitialized = 0;
	self->offsets = NULL;

	if (!PyArg_ParseTuple(args, "OO", &data_obj, &inlined_obj))
		return -1;
	if (!PyObject_CheckBuffer(data_obj)) {
		PyErr_SetString(PyExc_TypeError,
		                "data does not support buffer interface");
		return -1;
	}

	if (PyObject_GetBuffer(data_obj, &self->buf, PyBUF_SIMPLE) == -1)
		return -1;
	size = self->buf.len;

	self->inlined = inlined_obj && PyObject_IsTrue(inlined_obj);
	self->data = data_obj;

	self->ntlookups = self->ntmisses = 0;
	self->ntrev = -1;
	Py_INCREF(self->data);

	if (self->inlined) {
		Py_ssize_t len = inline_scan(self, NULL);
		if (len == -1)
			goto bail;
		self->raw_length = len;
		self->length = len;
	} else {
		if (size % v1_hdrsize) {
			PyErr_SetString(PyExc_ValueError, "corrupt index file");
			goto bail;
		}
		self->raw_length = size / v1_hdrsize;
		self->length = self->raw_length;
	}

	return 0;
bail:
	return -1;
}

static PyObject *index_nodemap(indexObject *self)
{
	Py_INCREF(self);
	return (PyObject *)self;
}

static void _index_clearcaches(indexObject *self)
{
	if (self->cache) {
		Py_ssize_t i;

		for (i = 0; i < self->raw_length; i++)
			Py_CLEAR(self->cache[i]);
		free(self->cache);
		self->cache = NULL;
	}
	if (self->offsets) {
		PyMem_Free((void *)self->offsets);
		self->offsets = NULL;
	}
	if (self->ntinitialized) {
		nt_dealloc(&self->nt);
	}
	self->ntinitialized = 0;
	Py_CLEAR(self->headrevs);
}

static PyObject *index_clearcaches(indexObject *self)
{
	_index_clearcaches(self);
	self->ntrev = -1;
	self->ntlookups = self->ntmisses = 0;
	Py_RETURN_NONE;
}

static void index_dealloc(indexObject *self)
{
	_index_clearcaches(self);
	Py_XDECREF(self->filteredrevs);
	if (self->buf.buf) {
		PyBuffer_Release(&self->buf);
		memset(&self->buf, 0, sizeof(self->buf));
	}
	Py_XDECREF(self->data);
	Py_XDECREF(self->added);
	PyObject_Del(self);
}

static PySequenceMethods index_sequence_methods = {
    (lenfunc)index_length,      /* sq_length */
    0,                          /* sq_concat */
    0,                          /* sq_repeat */
    (ssizeargfunc)index_get,    /* sq_item */
    0,                          /* sq_slice */
    0,                          /* sq_ass_item */
    0,                          /* sq_ass_slice */
    (objobjproc)index_contains, /* sq_contains */
};

static PyMappingMethods index_mapping_methods = {
    (lenfunc)index_length,                 /* mp_length */
    (binaryfunc)index_getitem,             /* mp_subscript */
    (objobjargproc)index_assign_subscript, /* mp_ass_subscript */
};

static PyMethodDef index_methods[] = {
    {"ancestors", (PyCFunction)index_ancestors, METH_VARARGS,
     "return the gca set of the given revs"},
    {"commonancestorsheads", (PyCFunction)index_commonancestorsheads,
     METH_VARARGS,
     "return the heads of the common ancestors of the given revs"},
    {"clearcaches", (PyCFunction)index_clearcaches, METH_NOARGS,
     "clear the index caches"},
    {"get", (PyCFunction)index_m_get, METH_VARARGS, "get an index entry"},
    {"computephasesmapsets", (PyCFunction)compute_phases_map_sets, METH_VARARGS,
     "compute phases"},
    {"reachableroots2", (PyCFunction)reachableroots2, METH_VARARGS,
     "reachableroots"},
    {"headrevs", (PyCFunction)index_headrevs, METH_VARARGS,
     "get head revisions"}, /* Can do filtering since 3.2 */
    {"headrevsfiltered", (PyCFunction)index_headrevs, METH_VARARGS,
     "get filtered head revisions"}, /* Can always do filtering */
    {"deltachain", (PyCFunction)index_deltachain, METH_VARARGS,
     "determine revisions with deltas to reconstruct fulltext"},
    {"slicechunktodensity", (PyCFunction)index_slicechunktodensity,
     METH_VARARGS, "determine revisions with deltas to reconstruct fulltext"},
    {"append", (PyCFunction)index_append, METH_O, "append an index entry"},
    {"partialmatch", (PyCFunction)index_partialmatch, METH_VARARGS,
     "match a potentially ambiguous node ID"},
    {"shortest", (PyCFunction)index_shortest, METH_VARARGS,
     "find length of shortest hex nodeid of a binary ID"},
    {"stats", (PyCFunction)index_stats, METH_NOARGS, "stats for the index"},
    {NULL} /* Sentinel */
};

static PyGetSetDef index_getset[] = {
    {"nodemap", (getter)index_nodemap, NULL, "nodemap", NULL},
    {NULL} /* Sentinel */
};

PyTypeObject HgRevlogIndex_Type = {
    PyVarObject_HEAD_INIT(NULL, 0) /* header */
    "parsers.index",               /* tp_name */
    sizeof(indexObject),           /* tp_basicsize */
    0,                             /* tp_itemsize */
    (destructor)index_dealloc,     /* tp_dealloc */
    0,                             /* tp_print */
    0,                             /* tp_getattr */
    0,                             /* tp_setattr */
    0,                             /* tp_compare */
    0,                             /* tp_repr */
    0,                             /* tp_as_number */
    &index_sequence_methods,       /* tp_as_sequence */
    &index_mapping_methods,        /* tp_as_mapping */
    0,                             /* tp_hash */
    0,                             /* tp_call */
    0,                             /* tp_str */
    0,                             /* tp_getattro */
    0,                             /* tp_setattro */
    0,                             /* tp_as_buffer */
    Py_TPFLAGS_DEFAULT,            /* tp_flags */
    "revlog index",                /* tp_doc */
    0,                             /* tp_traverse */
    0,                             /* tp_clear */
    0,                             /* tp_richcompare */
    0,                             /* tp_weaklistoffset */
    0,                             /* tp_iter */
    0,                             /* tp_iternext */
    index_methods,                 /* tp_methods */
    0,                             /* tp_members */
    index_getset,                  /* tp_getset */
    0,                             /* tp_base */
    0,                             /* tp_dict */
    0,                             /* tp_descr_get */
    0,                             /* tp_descr_set */
    0,                             /* tp_dictoffset */
    (initproc)index_init,          /* tp_init */
    0,                             /* tp_alloc */
};

/*
 * returns a tuple of the form (index, index, cache) with elements as
 * follows:
 *
 * index: an index object that lazily parses RevlogNG records
 * cache: if data is inlined, a tuple (0, index_file_content), else None
 *        index_file_content could be a string, or a buffer
 *
 * added complications are for backwards compatibility
 */
PyObject *parse_index2(PyObject *self, PyObject *args)
{
	PyObject *tuple = NULL, *cache = NULL;
	indexObject *idx;
	int ret;

	idx = PyObject_New(indexObject, &HgRevlogIndex_Type);
	if (idx == NULL)
		goto bail;

	ret = index_init(idx, args);
	if (ret == -1)
		goto bail;

	if (idx->inlined) {
		cache = Py_BuildValue("iO", 0, idx->data);
		if (cache == NULL)
			goto bail;
	} else {
		cache = Py_None;
		Py_INCREF(cache);
	}

	tuple = Py_BuildValue("NN", idx, cache);
	if (!tuple)
		goto bail;
	return tuple;

bail:
	Py_XDECREF(idx);
	Py_XDECREF(cache);
	Py_XDECREF(tuple);
	return NULL;
}

#ifdef WITH_RUST

/* rustlazyancestors: iteration over ancestors implemented in Rust
 *
 * This class holds a reference to an index and to the Rust iterator.
 */
typedef struct rustlazyancestorsObjectStruct rustlazyancestorsObject;

struct rustlazyancestorsObjectStruct {
	PyObject_HEAD
	    /* Type-specific fields go here. */
	    indexObject *index; /* Ref kept to avoid GC'ing the index */
	void *iter;             /* Rust iterator */
};

/* FFI exposed from Rust code */
rustlazyancestorsObject *rustlazyancestors_init(indexObject *index,
                                                /* intrevs vector */
                                                Py_ssize_t initrevslen,
                                                long *initrevs, long stoprev,
                                                int inclusive);
void rustlazyancestors_drop(rustlazyancestorsObject *self);
int rustlazyancestors_next(rustlazyancestorsObject *self);
int rustlazyancestors_contains(rustlazyancestorsObject *self, long rev);

/* CPython instance methods */
static int rustla_init(rustlazyancestorsObject *self, PyObject *args)
{
	PyObject *initrevsarg = NULL;
	PyObject *inclusivearg = NULL;
	long stoprev = 0;
	long *initrevs = NULL;
	int inclusive = 0;
	Py_ssize_t i;

	indexObject *index;
	if (!PyArg_ParseTuple(args, "O!O!lO!", &HgRevlogIndex_Type, &index,
	                      &PyList_Type, &initrevsarg, &stoprev,
	                      &PyBool_Type, &inclusivearg))
		return -1;

	Py_INCREF(index);
	self->index = index;

	if (inclusivearg == Py_True)
		inclusive = 1;

	Py_ssize_t linit = PyList_GET_SIZE(initrevsarg);

	initrevs = (long *)calloc(linit, sizeof(long));

	if (initrevs == NULL) {
		PyErr_NoMemory();
		goto bail;
	}

	for (i = 0; i < linit; i++) {
		initrevs[i] = PyInt_AsLong(PyList_GET_ITEM(initrevsarg, i));
	}
	if (PyErr_Occurred())
		goto bail;

	self->iter =
	    rustlazyancestors_init(index, linit, initrevs, stoprev, inclusive);
	if (self->iter == NULL) {
		/* if this is because of GraphError::ParentOutOfRange
		 * HgRevlogIndex_GetParents() has already set the proper
		 * exception */
		goto bail;
	}

	free(initrevs);
	return 0;

bail:
	free(initrevs);
	return -1;
};

static void rustla_dealloc(rustlazyancestorsObject *self)
{
	Py_XDECREF(self->index);
	if (self->iter != NULL) { /* can happen if rustla_init failed */
		rustlazyancestors_drop(self->iter);
	}
	PyObject_Del(self);
}

static PyObject *rustla_next(rustlazyancestorsObject *self)
{
	int res = rustlazyancestors_next(self->iter);
	if (res == -1) {
		/* Setting an explicit exception seems unnecessary
		 * as examples from Python source code (Objects/rangeobjets.c
		 * and Modules/_io/stringio.c) seem to demonstrate.
		 */
		return NULL;
	}
	return PyInt_FromLong(res);
}

static int rustla_contains(rustlazyancestorsObject *self, PyObject *rev)
{
	long lrev;
	if (!pylong_to_long(rev, &lrev)) {
		PyErr_Clear();
		return 0;
	}
	return rustlazyancestors_contains(self->iter, lrev);
}

static PySequenceMethods rustla_sequence_methods = {
    0,                           /* sq_length */
    0,                           /* sq_concat */
    0,                           /* sq_repeat */
    0,                           /* sq_item */
    0,                           /* sq_slice */
    0,                           /* sq_ass_item */
    0,                           /* sq_ass_slice */
    (objobjproc)rustla_contains, /* sq_contains */
};

static PyTypeObject rustlazyancestorsType = {
    PyVarObject_HEAD_INIT(NULL, 0)                  /* header */
    "parsers.rustlazyancestors",                    /* tp_name */
    sizeof(rustlazyancestorsObject),                /* tp_basicsize */
    0,                                              /* tp_itemsize */
    (destructor)rustla_dealloc,                     /* tp_dealloc */
    0,                                              /* tp_print */
    0,                                              /* tp_getattr */
    0,                                              /* tp_setattr */
    0,                                              /* tp_compare */
    0,                                              /* tp_repr */
    0,                                              /* tp_as_number */
    &rustla_sequence_methods,                       /* tp_as_sequence */
    0,                                              /* tp_as_mapping */
    0,                                              /* tp_hash */
    0,                                              /* tp_call */
    0,                                              /* tp_str */
    0,                                              /* tp_getattro */
    0,                                              /* tp_setattro */
    0,                                              /* tp_as_buffer */
    Py_TPFLAGS_DEFAULT,                             /* tp_flags */
    "Iterator over ancestors, implemented in Rust", /* tp_doc */
    0,                                              /* tp_traverse */
    0,                                              /* tp_clear */
    0,                                              /* tp_richcompare */
    0,                                              /* tp_weaklistoffset */
    0,                                              /* tp_iter */
    (iternextfunc)rustla_next,                      /* tp_iternext */
    0,                                              /* tp_methods */
    0,                                              /* tp_members */
    0,                                              /* tp_getset */
    0,                                              /* tp_base */
    0,                                              /* tp_dict */
    0,                                              /* tp_descr_get */
    0,                                              /* tp_descr_set */
    0,                                              /* tp_dictoffset */
    (initproc)rustla_init,                          /* tp_init */
    0,                                              /* tp_alloc */
};
#endif /* WITH_RUST */

void revlog_module_init(PyObject *mod)
{
	PyObject *caps = NULL;
	HgRevlogIndex_Type.tp_new = PyType_GenericNew;
	if (PyType_Ready(&HgRevlogIndex_Type) < 0)
		return;
	Py_INCREF(&HgRevlogIndex_Type);
	PyModule_AddObject(mod, "index", (PyObject *)&HgRevlogIndex_Type);

	nodetreeType.tp_new = PyType_GenericNew;
	if (PyType_Ready(&nodetreeType) < 0)
		return;
	Py_INCREF(&nodetreeType);
	PyModule_AddObject(mod, "nodetree", (PyObject *)&nodetreeType);

	if (!nullentry) {
		nullentry = Py_BuildValue(PY23("iiiiiiis#", "iiiiiiiy#"), 0, 0,
		                          0, -1, -1, -1, -1, nullid, 20);
	}
	if (nullentry)
		PyObject_GC_UnTrack(nullentry);

	caps = PyCapsule_New(HgRevlogIndex_GetParents,
	                     "mercurial.cext.parsers.index_get_parents_CAPI",
	                     NULL);
	if (caps != NULL)
		PyModule_AddObject(mod, "index_get_parents_CAPI", caps);

#ifdef WITH_RUST
	rustlazyancestorsType.tp_new = PyType_GenericNew;
	if (PyType_Ready(&rustlazyancestorsType) < 0)
		return;
	Py_INCREF(&rustlazyancestorsType);
	PyModule_AddObject(mod, "rustlazyancestors",
	                   (PyObject *)&rustlazyancestorsType);
#endif
}<|MERGE_RESOLUTION|>--- conflicted
+++ resolved
@@ -970,21 +970,14 @@
 	int result;
 
 	if (rev >= self->length) {
-<<<<<<< HEAD
 		PyObject *tuple =
 		    PyList_GET_ITEM(self->added, rev - self->length);
 		long ret;
 		if (!pylong_to_long(PyTuple_GET_ITEM(tuple, 3), &ret)) {
 			return -2;
 		}
-		return (int)ret;
+		result = (int)ret;
 	} else {
-=======
-		PyObject *tuple = PyList_GET_ITEM(self->added, rev - self->length);
-		result = (int)PyInt_AS_LONG(PyTuple_GET_ITEM(tuple, 3));
-	}
-	else {
->>>>>>> aed2a688
 		data = index_deref(self, rev);
 		if (data == NULL) {
 			return -2;
