/*
 parsers.c - efficient content parsing

 Copyright 2008 Matt Mackall <mpm@selenic.com> and others

 This software may be used and distributed according to the terms of
 the GNU General Public License, incorporated herein by reference.
*/

#include <Python.h>
#include <assert.h>
#include <ctype.h>
#include <limits.h>
#include <stddef.h>
#include <stdlib.h>
#include <string.h>

#include "bitmanipulation.h"
#include "charencode.h"
#include "util.h"

#ifdef IS_PY3K
/* The mapping of Python types is meant to be temporary to get Python
 * 3 to compile. We should remove this once Python 3 support is fully
 * supported and proper types are used in the extensions themselves. */
#define PyInt_Check PyLong_Check
#define PyInt_FromLong PyLong_FromLong
#define PyInt_FromSsize_t PyLong_FromSsize_t
#define PyInt_AsLong PyLong_AsLong
#endif

typedef struct indexObjectStruct indexObject;

typedef struct {
	int children[16];
} nodetreenode;

/*
 * A base-16 trie for fast node->rev mapping.
 *
 * Positive value is index of the next node in the trie
 * Negative value is a leaf: -(rev + 2)
 * Zero is empty
 */
typedef struct {
	indexObject *index;
	nodetreenode *nodes;
	unsigned length;   /* # nodes in use */
	unsigned capacity; /* # nodes allocated */
	int depth;         /* maximum depth of tree */
	int splits;        /* # splits performed */
} nodetree;

typedef struct {
	PyObject_HEAD /* ; */
	    nodetree nt;
} nodetreeObject;

/*
 * This class has two behaviors.
 *
 * When used in a list-like way (with integer keys), we decode an
 * entry in a RevlogNG index file on demand. Our last entry is a
 * sentinel, always a nullid.  We have limited support for
 * integer-keyed insert and delete, only at elements right before the
 * sentinel.
 *
 * With string keys, we lazily perform a reverse mapping from node to
 * rev, using a base-16 trie.
 */
struct indexObjectStruct {
	PyObject_HEAD
	    /* Type-specific fields go here. */
	    PyObject *data;     /* raw bytes of index */
	Py_buffer buf;          /* buffer of data */
	PyObject **cache;       /* cached tuples */
	const char **offsets;   /* populated on demand */
	Py_ssize_t raw_length;  /* original number of elements */
	Py_ssize_t length;      /* current number of elements */
	PyObject *added;        /* populated on demand */
	PyObject *headrevs;     /* cache, invalidated on changes */
	PyObject *filteredrevs; /* filtered revs set */
	nodetree nt;            /* base-16 trie */
	int ntinitialized;      /* 0 or 1 */
	int ntrev;              /* last rev scanned */
	int ntlookups;          /* # lookups */
	int ntmisses;           /* # lookups that miss the cache */
	int inlined;
};

static Py_ssize_t index_length(const indexObject *self)
{
	if (self->added == NULL)
		return self->length;
	return self->length + PyList_GET_SIZE(self->added);
}

static PyObject *nullentry = NULL;
static const char nullid[20] = {0};

static Py_ssize_t inline_scan(indexObject *self, const char **offsets);

#if LONG_MAX == 0x7fffffffL
static const char *const tuple_format = PY23("Kiiiiiis#", "Kiiiiiiy#");
#else
static const char *const tuple_format = PY23("kiiiiiis#", "kiiiiiiy#");
#endif

/* A RevlogNG v1 index entry is 64 bytes long. */
static const long v1_hdrsize = 64;

static void raise_revlog_error(void)
{
	PyObject *mod = NULL, *dict = NULL, *errclass = NULL;

	mod = PyImport_ImportModule("mercurial.error");
	if (mod == NULL) {
		goto cleanup;
	}

	dict = PyModule_GetDict(mod);
	if (dict == NULL) {
		goto cleanup;
	}
	Py_INCREF(dict);

	errclass = PyDict_GetItemString(dict, "RevlogError");
	if (errclass == NULL) {
		PyErr_SetString(PyExc_SystemError,
		                "could not find RevlogError");
		goto cleanup;
	}

	/* value of exception is ignored by callers */
	PyErr_SetString(errclass, "RevlogError");

cleanup:
	Py_XDECREF(dict);
	Py_XDECREF(mod);
}

/*
 * Return a pointer to the beginning of a RevlogNG record.
 */
static const char *index_deref(indexObject *self, Py_ssize_t pos)
{
	if (self->inlined && pos > 0) {
		if (self->offsets == NULL) {
			self->offsets = PyMem_Malloc(self->raw_length *
			                             sizeof(*self->offsets));
			if (self->offsets == NULL)
				return (const char *)PyErr_NoMemory();
			inline_scan(self, self->offsets);
		}
		return self->offsets[pos];
	}

	return (const char *)(self->buf.buf) + pos * v1_hdrsize;
}

<<<<<<< HEAD
static inline int index_get_parents(indexObject *self, Py_ssize_t rev, int *ps,
                                    int maxrev)
=======
/*
 * Get parents of the given rev.
 *
 * The specified rev must be valid and must not be nullrev. A returned
 * parent revision may be nullrev, but is guaranteed to be in valid range.
 */
static inline int index_get_parents(indexObject *self, Py_ssize_t rev,
				    int *ps, int maxrev)
>>>>>>> 83036478
{
	if (rev >= self->length) {
		long tmp;
		PyObject *tuple =
		    PyList_GET_ITEM(self->added, rev - self->length);
		if (!pylong_to_long(PyTuple_GET_ITEM(tuple, 5), &tmp)) {
			return -1;
		}
		ps[0] = (int)tmp;
		if (!pylong_to_long(PyTuple_GET_ITEM(tuple, 6), &tmp)) {
			return -1;
		}
		ps[1] = (int)tmp;
	} else {
		const char *data = index_deref(self, rev);
		ps[0] = getbe32(data + 24);
		ps[1] = getbe32(data + 28);
	}
	/* If index file is corrupted, ps[] may point to invalid revisions. So
	 * there is a risk of buffer overflow to trust them unconditionally. */
	if (ps[0] < -1 || ps[0] > maxrev || ps[1] < -1 || ps[1] > maxrev) {
		PyErr_SetString(PyExc_ValueError, "parent out of range");
		return -1;
	}
	return 0;
}

static inline int64_t index_get_start(indexObject *self, Py_ssize_t rev)
{
	uint64_t offset;
	if (rev >= self->length) {
		PyObject *tuple;
		PyObject *pylong;
		PY_LONG_LONG tmp;
		tuple = PyList_GET_ITEM(self->added, rev - self->length);
		pylong = PyTuple_GET_ITEM(tuple, 0);
		tmp = PyLong_AsLongLong(pylong);
		if (tmp == -1 && PyErr_Occurred()) {
			return -1;
		}
		if (tmp < 0) {
			PyErr_Format(PyExc_OverflowError,
			             "revlog entry size out of bound (%lld)",
			             (long long)tmp);
			return -1;
		}
		offset = (uint64_t)tmp;
	} else {
		const char *data = index_deref(self, rev);
		offset = getbe32(data + 4);
		if (rev == 0) {
			/* mask out version number for the first entry */
			offset &= 0xFFFF;
		} else {
			uint32_t offset_high = getbe32(data);
			offset |= ((uint64_t)offset_high) << 32;
		}
	}
	return (int64_t)(offset >> 16);
}

static inline int index_get_length(indexObject *self, Py_ssize_t rev)
{
	if (rev >= self->length) {
		PyObject *tuple;
		PyObject *pylong;
		long ret;
		tuple = PyList_GET_ITEM(self->added, rev - self->length);
		pylong = PyTuple_GET_ITEM(tuple, 1);
		ret = PyInt_AsLong(pylong);
		if (ret == -1 && PyErr_Occurred()) {
			return -1;
		}
		if (ret < 0 || ret > (long)INT_MAX) {
			PyErr_Format(PyExc_OverflowError,
			             "revlog entry size out of bound (%ld)",
			             ret);
			return -1;
		}
		return (int)ret;
	} else {
		const char *data = index_deref(self, rev);
		int tmp = (int)getbe32(data + 8);
		if (tmp < 0) {
			PyErr_Format(PyExc_OverflowError,
			             "revlog entry size out of bound (%d)",
			             tmp);
			return -1;
		}
		return tmp;
	}
}

/*
 * RevlogNG format (all in big endian, data may be inlined):
 *    6 bytes: offset
 *    2 bytes: flags
 *    4 bytes: compressed length
 *    4 bytes: uncompressed length
 *    4 bytes: base revision
 *    4 bytes: link revision
 *    4 bytes: parent 1 revision
 *    4 bytes: parent 2 revision
 *   32 bytes: nodeid (only 20 bytes used)
 */
static PyObject *index_get(indexObject *self, Py_ssize_t pos)
{
	uint64_t offset_flags;
	int comp_len, uncomp_len, base_rev, link_rev, parent_1, parent_2;
	const char *c_node_id;
	const char *data;
	Py_ssize_t length = index_length(self);
	PyObject *entry;

	if (pos == -1) {
		Py_INCREF(nullentry);
		return nullentry;
	}

	if (pos < 0 || pos >= length) {
		PyErr_SetString(PyExc_IndexError, "revlog index out of range");
		return NULL;
	}

	if (pos >= self->length) {
		PyObject *obj;
		obj = PyList_GET_ITEM(self->added, pos - self->length);
		Py_INCREF(obj);
		return obj;
	}

	if (self->cache) {
		if (self->cache[pos]) {
			Py_INCREF(self->cache[pos]);
			return self->cache[pos];
		}
	} else {
		self->cache = calloc(self->raw_length, sizeof(PyObject *));
		if (self->cache == NULL)
			return PyErr_NoMemory();
	}

	data = index_deref(self, pos);
	if (data == NULL)
		return NULL;

	offset_flags = getbe32(data + 4);
	if (pos == 0) /* mask out version number for the first entry */
		offset_flags &= 0xFFFF;
	else {
		uint32_t offset_high = getbe32(data);
		offset_flags |= ((uint64_t)offset_high) << 32;
	}

	comp_len = getbe32(data + 8);
	uncomp_len = getbe32(data + 12);
	base_rev = getbe32(data + 16);
	link_rev = getbe32(data + 20);
	parent_1 = getbe32(data + 24);
	parent_2 = getbe32(data + 28);
	c_node_id = data + 32;

	entry = Py_BuildValue(tuple_format, offset_flags, comp_len, uncomp_len,
	                      base_rev, link_rev, parent_1, parent_2, c_node_id,
	                      20);

	if (entry) {
		PyObject_GC_UnTrack(entry);
		Py_INCREF(entry);
	}

	self->cache[pos] = entry;

	return entry;
}

/*
 * Return the 20-byte SHA of the node corresponding to the given rev.
 */
static const char *index_node(indexObject *self, Py_ssize_t pos)
{
	Py_ssize_t length = index_length(self);
	const char *data;

	if (pos == -1)
		return nullid;

	if (pos >= length)
		return NULL;

	if (pos >= self->length) {
		PyObject *tuple, *str;
		tuple = PyList_GET_ITEM(self->added, pos - self->length);
		str = PyTuple_GetItem(tuple, 7);
		return str ? PyBytes_AS_STRING(str) : NULL;
	}

	data = index_deref(self, pos);
	return data ? data + 32 : NULL;
}

/*
 * Return the 20-byte SHA of the node corresponding to the given rev. The
 * rev is assumed to be existing. If not, an exception is set.
 */
static const char *index_node_existing(indexObject *self, Py_ssize_t pos)
{
	const char *node = index_node(self, pos);
	if (node == NULL) {
		PyErr_Format(PyExc_IndexError, "could not access rev %d",
		             (int)pos);
	}
	return node;
}

static int nt_insert(nodetree *self, const char *node, int rev);

static int node_check(PyObject *obj, char **node)
{
	Py_ssize_t nodelen;
	if (PyBytes_AsStringAndSize(obj, node, &nodelen) == -1)
		return -1;
	if (nodelen == 20)
		return 0;
	PyErr_SetString(PyExc_ValueError, "20-byte hash required");
	return -1;
}

static PyObject *index_append(indexObject *self, PyObject *obj)
{
	char *node;
	Py_ssize_t len;

	if (!PyTuple_Check(obj) || PyTuple_GET_SIZE(obj) != 8) {
		PyErr_SetString(PyExc_TypeError, "8-tuple required");
		return NULL;
	}

	if (node_check(PyTuple_GET_ITEM(obj, 7), &node) == -1)
		return NULL;

	len = index_length(self);

	if (self->added == NULL) {
		self->added = PyList_New(0);
		if (self->added == NULL)
			return NULL;
	}

	if (PyList_Append(self->added, obj) == -1)
		return NULL;

	if (self->ntinitialized)
		nt_insert(&self->nt, node, (int)len);

	Py_CLEAR(self->headrevs);
	Py_RETURN_NONE;
}

static PyObject *index_stats(indexObject *self)
{
	PyObject *obj = PyDict_New();
	PyObject *s = NULL;
	PyObject *t = NULL;

	if (obj == NULL)
		return NULL;

#define istat(__n, __d)                                                        \
	do {                                                                   \
		s = PyBytes_FromString(__d);                                   \
		t = PyInt_FromSsize_t(self->__n);                              \
		if (!s || !t)                                                  \
			goto bail;                                             \
		if (PyDict_SetItem(obj, s, t) == -1)                           \
			goto bail;                                             \
		Py_CLEAR(s);                                                   \
		Py_CLEAR(t);                                                   \
	} while (0)

	if (self->added) {
		Py_ssize_t len = PyList_GET_SIZE(self->added);
		s = PyBytes_FromString("index entries added");
		t = PyInt_FromSsize_t(len);
		if (!s || !t)
			goto bail;
		if (PyDict_SetItem(obj, s, t) == -1)
			goto bail;
		Py_CLEAR(s);
		Py_CLEAR(t);
	}

	if (self->raw_length != self->length)
		istat(raw_length, "revs on disk");
	istat(length, "revs in memory");
	istat(ntlookups, "node trie lookups");
	istat(ntmisses, "node trie misses");
	istat(ntrev, "node trie last rev scanned");
	if (self->ntinitialized) {
		istat(nt.capacity, "node trie capacity");
		istat(nt.depth, "node trie depth");
		istat(nt.length, "node trie count");
		istat(nt.splits, "node trie splits");
	}

#undef istat

	return obj;

bail:
	Py_XDECREF(obj);
	Py_XDECREF(s);
	Py_XDECREF(t);
	return NULL;
}

/*
 * When we cache a list, we want to be sure the caller can't mutate
 * the cached copy.
 */
static PyObject *list_copy(PyObject *list)
{
	Py_ssize_t len = PyList_GET_SIZE(list);
	PyObject *newlist = PyList_New(len);
	Py_ssize_t i;

	if (newlist == NULL)
		return NULL;

	for (i = 0; i < len; i++) {
		PyObject *obj = PyList_GET_ITEM(list, i);
		Py_INCREF(obj);
		PyList_SET_ITEM(newlist, i, obj);
	}

	return newlist;
}

static int check_filter(PyObject *filter, Py_ssize_t arg)
{
	if (filter) {
		PyObject *arglist, *result;
		int isfiltered;

		arglist = Py_BuildValue("(n)", arg);
		if (!arglist) {
			return -1;
		}

		result = PyEval_CallObject(filter, arglist);
		Py_DECREF(arglist);
		if (!result) {
			return -1;
		}

		/* PyObject_IsTrue returns 1 if true, 0 if false, -1 if error,
		 * same as this function, so we can just return it directly.*/
		isfiltered = PyObject_IsTrue(result);
		Py_DECREF(result);
		return isfiltered;
	} else {
		return 0;
	}
}

static Py_ssize_t add_roots_get_min(indexObject *self, PyObject *list,
                                    Py_ssize_t marker, char *phases)
{
	PyObject *iter = NULL;
	PyObject *iter_item = NULL;
	Py_ssize_t min_idx = index_length(self) + 2;
	long iter_item_long;

	if (PyList_GET_SIZE(list) != 0) {
		iter = PyObject_GetIter(list);
		if (iter == NULL)
			return -2;
		while ((iter_item = PyIter_Next(iter))) {
			if (!pylong_to_long(iter_item, &iter_item_long)) {
				Py_DECREF(iter_item);
				return -2;
			}
			Py_DECREF(iter_item);
			if (iter_item_long < min_idx)
				min_idx = iter_item_long;
			phases[iter_item_long] = (char)marker;
		}
		Py_DECREF(iter);
	}

	return min_idx;
}

static inline void set_phase_from_parents(char *phases, int parent_1,
                                          int parent_2, Py_ssize_t i)
{
	if (parent_1 >= 0 && phases[parent_1] > phases[i])
		phases[i] = phases[parent_1];
	if (parent_2 >= 0 && phases[parent_2] > phases[i])
		phases[i] = phases[parent_2];
}

static PyObject *reachableroots2(indexObject *self, PyObject *args)
{

	/* Input */
	long minroot;
	PyObject *includepatharg = NULL;
	int includepath = 0;
	/* heads and roots are lists */
	PyObject *heads = NULL;
	PyObject *roots = NULL;
	PyObject *reachable = NULL;

	PyObject *val;
	Py_ssize_t len = index_length(self);
	long revnum;
	Py_ssize_t k;
	Py_ssize_t i;
	Py_ssize_t l;
	int r;
	int parents[2];

	/* Internal data structure:
	 * tovisit: array of length len+1 (all revs + nullrev), filled upto
	 * lentovisit
	 *
	 * revstates: array of length len+1 (all revs + nullrev) */
	int *tovisit = NULL;
	long lentovisit = 0;
	enum { RS_SEEN = 1, RS_ROOT = 2, RS_REACHABLE = 4 };
	char *revstates = NULL;

	/* Get arguments */
	if (!PyArg_ParseTuple(args, "lO!O!O!", &minroot, &PyList_Type, &heads,
	                      &PyList_Type, &roots, &PyBool_Type,
	                      &includepatharg))
		goto bail;

	if (includepatharg == Py_True)
		includepath = 1;

	/* Initialize return set */
	reachable = PyList_New(0);
	if (reachable == NULL)
		goto bail;

	/* Initialize internal datastructures */
	tovisit = (int *)malloc((len + 1) * sizeof(int));
	if (tovisit == NULL) {
		PyErr_NoMemory();
		goto bail;
	}

	revstates = (char *)calloc(len + 1, 1);
	if (revstates == NULL) {
		PyErr_NoMemory();
		goto bail;
	}

	l = PyList_GET_SIZE(roots);
	for (i = 0; i < l; i++) {
		revnum = PyInt_AsLong(PyList_GET_ITEM(roots, i));
		if (revnum == -1 && PyErr_Occurred())
			goto bail;
		/* If root is out of range, e.g. wdir(), it must be unreachable
		 * from heads. So we can just ignore it. */
		if (revnum + 1 < 0 || revnum + 1 >= len + 1)
			continue;
		revstates[revnum + 1] |= RS_ROOT;
	}

	/* Populate tovisit with all the heads */
	l = PyList_GET_SIZE(heads);
	for (i = 0; i < l; i++) {
		revnum = PyInt_AsLong(PyList_GET_ITEM(heads, i));
		if (revnum == -1 && PyErr_Occurred())
			goto bail;
		if (revnum + 1 < 0 || revnum + 1 >= len + 1) {
			PyErr_SetString(PyExc_IndexError, "head out of range");
			goto bail;
		}
		if (!(revstates[revnum + 1] & RS_SEEN)) {
			tovisit[lentovisit++] = (int)revnum;
			revstates[revnum + 1] |= RS_SEEN;
		}
	}

	/* Visit the tovisit list and find the reachable roots */
	k = 0;
	while (k < lentovisit) {
		/* Add the node to reachable if it is a root*/
		revnum = tovisit[k++];
		if (revstates[revnum + 1] & RS_ROOT) {
			revstates[revnum + 1] |= RS_REACHABLE;
			val = PyInt_FromLong(revnum);
			if (val == NULL)
				goto bail;
			r = PyList_Append(reachable, val);
			Py_DECREF(val);
			if (r < 0)
				goto bail;
			if (includepath == 0)
				continue;
		}

		/* Add its parents to the list of nodes to visit */
		if (revnum == -1)
			continue;
		r = index_get_parents(self, revnum, parents, (int)len - 1);
		if (r < 0)
			goto bail;
		for (i = 0; i < 2; i++) {
			if (!(revstates[parents[i] + 1] & RS_SEEN) &&
			    parents[i] >= minroot) {
				tovisit[lentovisit++] = parents[i];
				revstates[parents[i] + 1] |= RS_SEEN;
			}
		}
	}

	/* Find all the nodes in between the roots we found and the heads
	 * and add them to the reachable set */
	if (includepath == 1) {
		long minidx = minroot;
		if (minidx < 0)
			minidx = 0;
		for (i = minidx; i < len; i++) {
			if (!(revstates[i + 1] & RS_SEEN))
				continue;
			r = index_get_parents(self, i, parents, (int)len - 1);
			/* Corrupted index file, error is set from
			 * index_get_parents */
			if (r < 0)
				goto bail;
			if (((revstates[parents[0] + 1] |
			      revstates[parents[1] + 1]) &
			     RS_REACHABLE) &&
			    !(revstates[i + 1] & RS_REACHABLE)) {
				revstates[i + 1] |= RS_REACHABLE;
				val = PyInt_FromSsize_t(i);
				if (val == NULL)
					goto bail;
				r = PyList_Append(reachable, val);
				Py_DECREF(val);
				if (r < 0)
					goto bail;
			}
		}
	}

	free(revstates);
	free(tovisit);
	return reachable;
bail:
	Py_XDECREF(reachable);
	free(revstates);
	free(tovisit);
	return NULL;
}

static PyObject *compute_phases_map_sets(indexObject *self, PyObject *args)
{
	PyObject *roots = Py_None;
	PyObject *ret = NULL;
	PyObject *phasessize = NULL;
	PyObject *phaseroots = NULL;
	PyObject *phaseset = NULL;
	PyObject *phasessetlist = NULL;
	PyObject *rev = NULL;
	Py_ssize_t len = index_length(self);
	Py_ssize_t numphase = 0;
	Py_ssize_t minrevallphases = 0;
	Py_ssize_t minrevphase = 0;
	Py_ssize_t i = 0;
	char *phases = NULL;
	long phase;

	if (!PyArg_ParseTuple(args, "O", &roots))
		goto done;
	if (roots == NULL || !PyList_Check(roots)) {
		PyErr_SetString(PyExc_TypeError, "roots must be a list");
		goto done;
	}

	phases = calloc(
	    len, 1); /* phase per rev: {0: public, 1: draft, 2: secret} */
	if (phases == NULL) {
		PyErr_NoMemory();
		goto done;
	}
	/* Put the phase information of all the roots in phases */
	numphase = PyList_GET_SIZE(roots) + 1;
	minrevallphases = len + 1;
	phasessetlist = PyList_New(numphase);
	if (phasessetlist == NULL)
		goto done;

	PyList_SET_ITEM(phasessetlist, 0, Py_None);
	Py_INCREF(Py_None);

	for (i = 0; i < numphase - 1; i++) {
		phaseroots = PyList_GET_ITEM(roots, i);
		phaseset = PySet_New(NULL);
		if (phaseset == NULL)
			goto release;
		PyList_SET_ITEM(phasessetlist, i + 1, phaseset);
		if (!PyList_Check(phaseroots)) {
			PyErr_SetString(PyExc_TypeError,
			                "roots item must be a list");
			goto release;
		}
		minrevphase =
		    add_roots_get_min(self, phaseroots, i + 1, phases);
		if (minrevphase == -2) /* Error from add_roots_get_min */
			goto release;
		minrevallphases = MIN(minrevallphases, minrevphase);
	}
	/* Propagate the phase information from the roots to the revs */
	if (minrevallphases != -1) {
		int parents[2];
		for (i = minrevallphases; i < len; i++) {
			if (index_get_parents(self, i, parents, (int)len - 1) <
			    0)
				goto release;
			set_phase_from_parents(phases, parents[0], parents[1],
			                       i);
		}
	}
	/* Transform phase list to a python list */
	phasessize = PyInt_FromSsize_t(len);
	if (phasessize == NULL)
		goto release;
	for (i = 0; i < len; i++) {
		phase = phases[i];
		/* We only store the sets of phase for non public phase, the
		 * public phase is computed as a difference */
		if (phase != 0) {
			phaseset = PyList_GET_ITEM(phasessetlist, phase);
			rev = PyInt_FromSsize_t(i);
			if (rev == NULL)
				goto release;
			PySet_Add(phaseset, rev);
			Py_XDECREF(rev);
		}
	}
	ret = PyTuple_Pack(2, phasessize, phasessetlist);

release:
	Py_XDECREF(phasessize);
	Py_XDECREF(phasessetlist);
done:
	free(phases);
	return ret;
}

static PyObject *index_headrevs(indexObject *self, PyObject *args)
{
	Py_ssize_t i, j, len;
	char *nothead = NULL;
	PyObject *heads = NULL;
	PyObject *filter = NULL;
	PyObject *filteredrevs = Py_None;

	if (!PyArg_ParseTuple(args, "|O", &filteredrevs)) {
		return NULL;
	}

	if (self->headrevs && filteredrevs == self->filteredrevs)
		return list_copy(self->headrevs);

	Py_DECREF(self->filteredrevs);
	self->filteredrevs = filteredrevs;
	Py_INCREF(filteredrevs);

	if (filteredrevs != Py_None) {
		filter = PyObject_GetAttrString(filteredrevs, "__contains__");
		if (!filter) {
			PyErr_SetString(
			    PyExc_TypeError,
			    "filteredrevs has no attribute __contains__");
			goto bail;
		}
	}

	len = index_length(self);
	heads = PyList_New(0);
	if (heads == NULL)
		goto bail;
	if (len == 0) {
		PyObject *nullid = PyInt_FromLong(-1);
		if (nullid == NULL || PyList_Append(heads, nullid) == -1) {
			Py_XDECREF(nullid);
			goto bail;
		}
		goto done;
	}

	nothead = calloc(len, 1);
	if (nothead == NULL) {
		PyErr_NoMemory();
		goto bail;
	}

	for (i = len - 1; i >= 0; i--) {
		int isfiltered;
		int parents[2];

		/* If nothead[i] == 1, it means we've seen an unfiltered child
		 * of this node already, and therefore this node is not
		 * filtered. So we can skip the expensive check_filter step.
		 */
		if (nothead[i] != 1) {
			isfiltered = check_filter(filter, i);
			if (isfiltered == -1) {
				PyErr_SetString(PyExc_TypeError,
				                "unable to check filter");
				goto bail;
			}

			if (isfiltered) {
				nothead[i] = 1;
				continue;
			}
		}

		if (index_get_parents(self, i, parents, (int)len - 1) < 0)
			goto bail;
		for (j = 0; j < 2; j++) {
			if (parents[j] >= 0)
				nothead[parents[j]] = 1;
		}
	}

	for (i = 0; i < len; i++) {
		PyObject *head;

		if (nothead[i])
			continue;
		head = PyInt_FromSsize_t(i);
		if (head == NULL || PyList_Append(heads, head) == -1) {
			Py_XDECREF(head);
			goto bail;
		}
	}

done:
	self->headrevs = heads;
	Py_XDECREF(filter);
	free(nothead);
	return list_copy(self->headrevs);
bail:
	Py_XDECREF(filter);
	Py_XDECREF(heads);
	free(nothead);
	return NULL;
}

/**
 * Obtain the base revision index entry.
 *
 * Callers must ensure that rev >= 0 or illegal memory access may occur.
 */
static inline int index_baserev(indexObject *self, int rev)
{
	const char *data;

	if (rev >= self->length) {
		PyObject *tuple =
		    PyList_GET_ITEM(self->added, rev - self->length);
		long ret;
		if (!pylong_to_long(PyTuple_GET_ITEM(tuple, 3), &ret)) {
			return -2;
		}
		return (int)ret;
	} else {
		data = index_deref(self, rev);
		if (data == NULL) {
			return -2;
		}

		return getbe32(data + 16);
	}
}

static PyObject *index_deltachain(indexObject *self, PyObject *args)
{
	int rev, generaldelta;
	PyObject *stoparg;
	int stoprev, iterrev, baserev = -1;
	int stopped;
	PyObject *chain = NULL, *result = NULL;
	const Py_ssize_t length = index_length(self);

	if (!PyArg_ParseTuple(args, "iOi", &rev, &stoparg, &generaldelta)) {
		return NULL;
	}

	if (PyInt_Check(stoparg)) {
		stoprev = (int)PyInt_AsLong(stoparg);
		if (stoprev == -1 && PyErr_Occurred()) {
			return NULL;
		}
	} else if (stoparg == Py_None) {
		stoprev = -2;
	} else {
		PyErr_SetString(PyExc_ValueError,
		                "stoprev must be integer or None");
		return NULL;
	}

	if (rev < 0 || rev >= length) {
		PyErr_SetString(PyExc_ValueError, "revlog index out of range");
		return NULL;
	}

	chain = PyList_New(0);
	if (chain == NULL) {
		return NULL;
	}

	baserev = index_baserev(self, rev);

	/* This should never happen. */
	if (baserev <= -2) {
		/* Error should be set by index_deref() */
		assert(PyErr_Occurred());
		goto bail;
	}

	iterrev = rev;

	while (iterrev != baserev && iterrev != stoprev) {
		PyObject *value = PyInt_FromLong(iterrev);
		if (value == NULL) {
			goto bail;
		}
		if (PyList_Append(chain, value)) {
			Py_DECREF(value);
			goto bail;
		}
		Py_DECREF(value);

		if (generaldelta) {
			iterrev = baserev;
		} else {
			iterrev--;
		}

		if (iterrev < 0) {
			break;
		}

		if (iterrev >= length) {
			PyErr_SetString(PyExc_IndexError,
			                "revision outside index");
			return NULL;
		}

		baserev = index_baserev(self, iterrev);

		/* This should never happen. */
		if (baserev <= -2) {
			/* Error should be set by index_deref() */
			assert(PyErr_Occurred());
			goto bail;
		}
	}

	if (iterrev == stoprev) {
		stopped = 1;
	} else {
		PyObject *value = PyInt_FromLong(iterrev);
		if (value == NULL) {
			goto bail;
		}
		if (PyList_Append(chain, value)) {
			Py_DECREF(value);
			goto bail;
		}
		Py_DECREF(value);

		stopped = 0;
	}

	if (PyList_Reverse(chain)) {
		goto bail;
	}

	result = Py_BuildValue("OO", chain, stopped ? Py_True : Py_False);
	Py_DECREF(chain);
	return result;

bail:
	Py_DECREF(chain);
	return NULL;
}

static inline int64_t
index_segment_span(indexObject *self, Py_ssize_t start_rev, Py_ssize_t end_rev)
{
	int64_t start_offset;
	int64_t end_offset;
	int end_size;
	start_offset = index_get_start(self, start_rev);
	if (start_offset < 0) {
		return -1;
	}
	end_offset = index_get_start(self, end_rev);
	if (end_offset < 0) {
		return -1;
	}
	end_size = index_get_length(self, end_rev);
	if (end_size < 0) {
		return -1;
	}
	if (end_offset < start_offset) {
		PyErr_Format(PyExc_ValueError,
		             "corrupted revlog index: inconsistent offset "
		             "between revisions (%zd) and (%zd)",
		             start_rev, end_rev);
		return -1;
	}
	return (end_offset - start_offset) + (int64_t)end_size;
}

/* returns endidx so that revs[startidx:endidx] has no empty trailing revs */
static Py_ssize_t trim_endidx(indexObject *self, const Py_ssize_t *revs,
                              Py_ssize_t startidx, Py_ssize_t endidx)
{
	int length;
	while (endidx > 1 && endidx > startidx) {
		length = index_get_length(self, revs[endidx - 1]);
		if (length < 0) {
			return -1;
		}
		if (length != 0) {
			break;
		}
		endidx -= 1;
	}
	return endidx;
}

struct Gap {
	int64_t size;
	Py_ssize_t idx;
};

static int gap_compare(const void *left, const void *right)
{
	const struct Gap *l_left = ((const struct Gap *)left);
	const struct Gap *l_right = ((const struct Gap *)right);
	if (l_left->size < l_right->size) {
		return -1;
	} else if (l_left->size > l_right->size) {
		return 1;
	}
	return 0;
}
static int Py_ssize_t_compare(const void *left, const void *right)
{
	const Py_ssize_t l_left = *(const Py_ssize_t *)left;
	const Py_ssize_t l_right = *(const Py_ssize_t *)right;
	if (l_left < l_right) {
		return -1;
	} else if (l_left > l_right) {
		return 1;
	}
	return 0;
}

static PyObject *index_slicechunktodensity(indexObject *self, PyObject *args)
{
	/* method arguments */
	PyObject *list_revs = NULL; /* revisions in the chain */
	double targetdensity = 0;   /* min density to achieve */
	Py_ssize_t mingapsize = 0;  /* threshold to ignore gaps */

	/* other core variables */
	Py_ssize_t idxlen = index_length(self);
	Py_ssize_t i;            /* used for various iteration */
	PyObject *result = NULL; /* the final return of the function */

	/* generic information about the delta chain being slice */
	Py_ssize_t num_revs = 0;    /* size of the full delta chain */
	Py_ssize_t *revs = NULL;    /* native array of revision in the chain */
	int64_t chainpayload = 0;   /* sum of all delta in the chain */
	int64_t deltachainspan = 0; /* distance from first byte to last byte */

	/* variable used for slicing the delta chain */
	int64_t readdata = 0; /* amount of data currently planned to be read */
	double density = 0;   /* ration of payload data compared to read ones */
	int64_t previous_end;
	struct Gap *gaps = NULL; /* array of notable gap in the chain */
	Py_ssize_t num_gaps =
	    0; /* total number of notable gap recorded so far */
	Py_ssize_t *selected_indices = NULL; /* indices of gap skipped over */
	Py_ssize_t num_selected = 0;         /* number of gaps skipped */
	PyObject *chunk = NULL;              /* individual slice */
	PyObject *allchunks = NULL;          /* all slices */
	Py_ssize_t previdx;

	/* parsing argument */
	if (!PyArg_ParseTuple(args, "O!dn", &PyList_Type, &list_revs,
	                      &targetdensity, &mingapsize)) {
		goto bail;
	}

	/* If the delta chain contains a single element, we do not need slicing
	 */
	num_revs = PyList_GET_SIZE(list_revs);
	if (num_revs <= 1) {
		result = PyTuple_Pack(1, list_revs);
		goto done;
	}

	/* Turn the python list into a native integer array (for efficiency) */
	revs = (Py_ssize_t *)calloc(num_revs, sizeof(Py_ssize_t));
	if (revs == NULL) {
		PyErr_NoMemory();
		goto bail;
	}
	for (i = 0; i < num_revs; i++) {
		Py_ssize_t revnum = PyInt_AsLong(PyList_GET_ITEM(list_revs, i));
		if (revnum == -1 && PyErr_Occurred()) {
			goto bail;
		}
		if (revnum < 0 || revnum >= idxlen) {
			PyErr_Format(PyExc_IndexError,
			             "index out of range: %zd", revnum);
			goto bail;
		}
		revs[i] = revnum;
	}

	/* Compute and check various property of the unsliced delta chain */
	deltachainspan = index_segment_span(self, revs[0], revs[num_revs - 1]);
	if (deltachainspan < 0) {
		goto bail;
	}

	if (deltachainspan <= mingapsize) {
		result = PyTuple_Pack(1, list_revs);
		goto done;
	}
	chainpayload = 0;
	for (i = 0; i < num_revs; i++) {
		int tmp = index_get_length(self, revs[i]);
		if (tmp < 0) {
			goto bail;
		}
		chainpayload += tmp;
	}

	readdata = deltachainspan;
	density = 1.0;

	if (0 < deltachainspan) {
		density = (double)chainpayload / (double)deltachainspan;
	}

	if (density >= targetdensity) {
		result = PyTuple_Pack(1, list_revs);
		goto done;
	}

	/* if chain is too sparse, look for relevant gaps */
	gaps = (struct Gap *)calloc(num_revs, sizeof(struct Gap));
	if (gaps == NULL) {
		PyErr_NoMemory();
		goto bail;
	}

	previous_end = -1;
	for (i = 0; i < num_revs; i++) {
		int64_t revstart;
		int revsize;
		revstart = index_get_start(self, revs[i]);
		if (revstart < 0) {
			goto bail;
		};
		revsize = index_get_length(self, revs[i]);
		if (revsize < 0) {
			goto bail;
		};
		if (revsize == 0) {
			continue;
		}
		if (previous_end >= 0) {
			int64_t gapsize = revstart - previous_end;
			if (gapsize > mingapsize) {
				gaps[num_gaps].size = gapsize;
				gaps[num_gaps].idx = i;
				num_gaps += 1;
			}
		}
		previous_end = revstart + revsize;
	}
	if (num_gaps == 0) {
		result = PyTuple_Pack(1, list_revs);
		goto done;
	}
	qsort(gaps, num_gaps, sizeof(struct Gap), &gap_compare);

	/* Slice the largest gap first, they improve the density the most */
	selected_indices =
	    (Py_ssize_t *)malloc((num_gaps + 1) * sizeof(Py_ssize_t));
	if (selected_indices == NULL) {
		PyErr_NoMemory();
		goto bail;
	}

	for (i = num_gaps - 1; i >= 0; i--) {
		selected_indices[num_selected] = gaps[i].idx;
		readdata -= gaps[i].size;
		num_selected += 1;
		if (readdata <= 0) {
			density = 1.0;
		} else {
			density = (double)chainpayload / (double)readdata;
		}
		if (density >= targetdensity) {
			break;
		}
	}
	qsort(selected_indices, num_selected, sizeof(Py_ssize_t),
	      &Py_ssize_t_compare);

	/* create the resulting slice */
	allchunks = PyList_New(0);
	if (allchunks == NULL) {
		goto bail;
	}
	previdx = 0;
	selected_indices[num_selected] = num_revs;
	for (i = 0; i <= num_selected; i++) {
		Py_ssize_t idx = selected_indices[i];
		Py_ssize_t endidx = trim_endidx(self, revs, previdx, idx);
		if (endidx < 0) {
			goto bail;
		}
		if (previdx < endidx) {
			chunk = PyList_GetSlice(list_revs, previdx, endidx);
			if (chunk == NULL) {
				goto bail;
			}
			if (PyList_Append(allchunks, chunk) == -1) {
				goto bail;
			}
			Py_DECREF(chunk);
			chunk = NULL;
		}
		previdx = idx;
	}
	result = allchunks;
	goto done;

bail:
	Py_XDECREF(allchunks);
	Py_XDECREF(chunk);
done:
	free(revs);
	free(gaps);
	free(selected_indices);
	return result;
}

static inline int nt_level(const char *node, Py_ssize_t level)
{
	int v = node[level >> 1];
	if (!(level & 1))
		v >>= 4;
	return v & 0xf;
}

/*
 * Return values:
 *
 *   -4: match is ambiguous (multiple candidates)
 *   -2: not found
 * rest: valid rev
 */
static int nt_find(nodetree *self, const char *node, Py_ssize_t nodelen,
                   int hex)
{
	int (*getnybble)(const char *, Py_ssize_t) = hex ? hexdigit : nt_level;
	int level, maxlevel, off;

	if (nodelen == 20 && node[0] == '\0' && memcmp(node, nullid, 20) == 0)
		return -1;

	if (hex)
		maxlevel = nodelen > 40 ? 40 : (int)nodelen;
	else
		maxlevel = nodelen > 20 ? 40 : ((int)nodelen * 2);

	for (level = off = 0; level < maxlevel; level++) {
		int k = getnybble(node, level);
		nodetreenode *n = &self->nodes[off];
		int v = n->children[k];

		if (v < 0) {
			const char *n;
			Py_ssize_t i;

			v = -(v + 2);
			n = index_node(self->index, v);
			if (n == NULL)
				return -2;
			for (i = level; i < maxlevel; i++)
				if (getnybble(node, i) != nt_level(n, i))
					return -2;
			return v;
		}
		if (v == 0)
			return -2;
		off = v;
	}
	/* multiple matches against an ambiguous prefix */
	return -4;
}

static int nt_new(nodetree *self)
{
	if (self->length == self->capacity) {
		unsigned newcapacity;
		nodetreenode *newnodes;
		newcapacity = self->capacity * 2;
		if (newcapacity >= INT_MAX / sizeof(nodetreenode)) {
			PyErr_SetString(PyExc_MemoryError,
			                "overflow in nt_new");
			return -1;
		}
		newnodes =
		    realloc(self->nodes, newcapacity * sizeof(nodetreenode));
		if (newnodes == NULL) {
			PyErr_SetString(PyExc_MemoryError, "out of memory");
			return -1;
		}
		self->capacity = newcapacity;
		self->nodes = newnodes;
		memset(&self->nodes[self->length], 0,
		       sizeof(nodetreenode) * (self->capacity - self->length));
	}
	return self->length++;
}

static int nt_insert(nodetree *self, const char *node, int rev)
{
	int level = 0;
	int off = 0;

	while (level < 40) {
		int k = nt_level(node, level);
		nodetreenode *n;
		int v;

		n = &self->nodes[off];
		v = n->children[k];

		if (v == 0) {
			n->children[k] = -rev - 2;
			return 0;
		}
		if (v < 0) {
			const char *oldnode =
			    index_node_existing(self->index, -(v + 2));
			int noff;

			if (oldnode == NULL)
				return -1;
			if (!memcmp(oldnode, node, 20)) {
				n->children[k] = -rev - 2;
				return 0;
			}
			noff = nt_new(self);
			if (noff == -1)
				return -1;
			/* self->nodes may have been changed by realloc */
			self->nodes[off].children[k] = noff;
			off = noff;
			n = &self->nodes[off];
			n->children[nt_level(oldnode, ++level)] = v;
			if (level > self->depth)
				self->depth = level;
			self->splits += 1;
		} else {
			level += 1;
			off = v;
		}
	}

	return -1;
}

static PyObject *ntobj_insert(nodetreeObject *self, PyObject *args)
{
	Py_ssize_t rev;
	const char *node;
	Py_ssize_t length;
	if (!PyArg_ParseTuple(args, "n", &rev))
		return NULL;
	length = index_length(self->nt.index);
	if (rev < 0 || rev >= length) {
		PyErr_SetString(PyExc_ValueError, "revlog index out of range");
		return NULL;
	}
	node = index_node_existing(self->nt.index, rev);
	if (nt_insert(&self->nt, node, (int)rev) == -1)
		return NULL;
	Py_RETURN_NONE;
}

static int nt_delete_node(nodetree *self, const char *node)
{
	/* rev==-2 happens to get encoded as 0, which is interpreted as not set
	 */
	return nt_insert(self, node, -2);
}

static int nt_init(nodetree *self, indexObject *index, unsigned capacity)
{
	/* Initialize before overflow-checking to avoid nt_dealloc() crash. */
	self->nodes = NULL;

	self->index = index;
	/* The input capacity is in terms of revisions, while the field is in
	 * terms of nodetree nodes. */
	self->capacity = (capacity < 4 ? 4 : capacity / 2);
	self->depth = 0;
	self->splits = 0;
	if ((size_t)self->capacity > INT_MAX / sizeof(nodetreenode)) {
		PyErr_SetString(PyExc_ValueError, "overflow in init_nt");
		return -1;
	}
	self->nodes = calloc(self->capacity, sizeof(nodetreenode));
	if (self->nodes == NULL) {
		PyErr_NoMemory();
		return -1;
	}
	self->length = 1;
	return 0;
}

static PyTypeObject indexType;

static int ntobj_init(nodetreeObject *self, PyObject *args)
{
	PyObject *index;
	unsigned capacity;
	if (!PyArg_ParseTuple(args, "O!I", &indexType, &index, &capacity))
		return -1;
	Py_INCREF(index);
	return nt_init(&self->nt, (indexObject *)index, capacity);
}

static int nt_partialmatch(nodetree *self, const char *node, Py_ssize_t nodelen)
{
	return nt_find(self, node, nodelen, 1);
}

/*
 * Find the length of the shortest unique prefix of node.
 *
 * Return values:
 *
 *   -3: error (exception set)
 *   -2: not found (no exception set)
 * rest: length of shortest prefix
 */
static int nt_shortest(nodetree *self, const char *node)
{
	int level, off;

	for (level = off = 0; level < 40; level++) {
		int k, v;
		nodetreenode *n = &self->nodes[off];
		k = nt_level(node, level);
		v = n->children[k];
		if (v < 0) {
			const char *n;
			v = -(v + 2);
			n = index_node_existing(self->index, v);
			if (n == NULL)
				return -3;
			if (memcmp(node, n, 20) != 0)
				/*
				 * Found a unique prefix, but it wasn't for the
				 * requested node (i.e the requested node does
				 * not exist).
				 */
				return -2;
			return level + 1;
		}
		if (v == 0)
			return -2;
		off = v;
	}
	/*
	 * The node was still not unique after 40 hex digits, so this won't
	 * happen. Also, if we get here, then there's a programming error in
	 * this file that made us insert a node longer than 40 hex digits.
	 */
	PyErr_SetString(PyExc_Exception, "broken node tree");
	return -3;
}

static PyObject *ntobj_shortest(nodetreeObject *self, PyObject *args)
{
	PyObject *val;
	char *node;
	int length;

	if (!PyArg_ParseTuple(args, "O", &val))
		return NULL;
	if (node_check(val, &node) == -1)
		return NULL;

	length = nt_shortest(&self->nt, node);
	if (length == -3)
		return NULL;
	if (length == -2) {
		raise_revlog_error();
		return NULL;
	}
	return PyInt_FromLong(length);
}

static void nt_dealloc(nodetree *self)
{
	free(self->nodes);
	self->nodes = NULL;
}

static void ntobj_dealloc(nodetreeObject *self)
{
	Py_XDECREF(self->nt.index);
	nt_dealloc(&self->nt);
	PyObject_Del(self);
}

static PyMethodDef ntobj_methods[] = {
    {"insert", (PyCFunction)ntobj_insert, METH_VARARGS,
     "insert an index entry"},
    {"shortest", (PyCFunction)ntobj_shortest, METH_VARARGS,
     "find length of shortest hex nodeid of a binary ID"},
    {NULL} /* Sentinel */
};

static PyTypeObject nodetreeType = {
    PyVarObject_HEAD_INIT(NULL, 0) /* header */
    "parsers.nodetree",            /* tp_name */
    sizeof(nodetreeObject),        /* tp_basicsize */
    0,                             /* tp_itemsize */
    (destructor)ntobj_dealloc,     /* tp_dealloc */
    0,                             /* tp_print */
    0,                             /* tp_getattr */
    0,                             /* tp_setattr */
    0,                             /* tp_compare */
    0,                             /* tp_repr */
    0,                             /* tp_as_number */
    0,                             /* tp_as_sequence */
    0,                             /* tp_as_mapping */
    0,                             /* tp_hash */
    0,                             /* tp_call */
    0,                             /* tp_str */
    0,                             /* tp_getattro */
    0,                             /* tp_setattro */
    0,                             /* tp_as_buffer */
    Py_TPFLAGS_DEFAULT,            /* tp_flags */
    "nodetree",                    /* tp_doc */
    0,                             /* tp_traverse */
    0,                             /* tp_clear */
    0,                             /* tp_richcompare */
    0,                             /* tp_weaklistoffset */
    0,                             /* tp_iter */
    0,                             /* tp_iternext */
    ntobj_methods,                 /* tp_methods */
    0,                             /* tp_members */
    0,                             /* tp_getset */
    0,                             /* tp_base */
    0,                             /* tp_dict */
    0,                             /* tp_descr_get */
    0,                             /* tp_descr_set */
    0,                             /* tp_dictoffset */
    (initproc)ntobj_init,          /* tp_init */
    0,                             /* tp_alloc */
};

static int index_init_nt(indexObject *self)
{
	if (!self->ntinitialized) {
		if (nt_init(&self->nt, self, (int)self->raw_length) == -1) {
			nt_dealloc(&self->nt);
			return -1;
		}
		if (nt_insert(&self->nt, nullid, -1) == -1) {
			nt_dealloc(&self->nt);
			return -1;
		}
		self->ntinitialized = 1;
		self->ntrev = (int)index_length(self);
		self->ntlookups = 1;
		self->ntmisses = 0;
	}
	return 0;
}

/*
 * Return values:
 *
 *   -3: error (exception set)
 *   -2: not found (no exception set)
 * rest: valid rev
 */
static int index_find_node(indexObject *self, const char *node,
                           Py_ssize_t nodelen)
{
	int rev;

	if (index_init_nt(self) == -1)
		return -3;

	self->ntlookups++;
	rev = nt_find(&self->nt, node, nodelen, 0);
	if (rev >= -1)
		return rev;

	/*
	 * For the first handful of lookups, we scan the entire index,
	 * and cache only the matching nodes. This optimizes for cases
	 * like "hg tip", where only a few nodes are accessed.
	 *
	 * After that, we cache every node we visit, using a single
	 * scan amortized over multiple lookups.  This gives the best
	 * bulk performance, e.g. for "hg log".
	 */
	if (self->ntmisses++ < 4) {
		for (rev = self->ntrev - 1; rev >= 0; rev--) {
			const char *n = index_node_existing(self, rev);
			if (n == NULL)
				return -3;
			if (memcmp(node, n, nodelen > 20 ? 20 : nodelen) == 0) {
				if (nt_insert(&self->nt, n, rev) == -1)
					return -3;
				break;
			}
		}
	} else {
		for (rev = self->ntrev - 1; rev >= 0; rev--) {
			const char *n = index_node_existing(self, rev);
			if (n == NULL)
				return -3;
			if (nt_insert(&self->nt, n, rev) == -1) {
				self->ntrev = rev + 1;
				return -3;
			}
			if (memcmp(node, n, nodelen > 20 ? 20 : nodelen) == 0) {
				break;
			}
		}
		self->ntrev = rev;
	}

	if (rev >= 0)
		return rev;
	return -2;
}

static PyObject *index_getitem(indexObject *self, PyObject *value)
{
	char *node;
	int rev;

	if (PyInt_Check(value)) {
		long idx;
		if (!pylong_to_long(value, &idx)) {
			return NULL;
		}
		return index_get(self, idx);
	}

	if (node_check(value, &node) == -1)
		return NULL;
	rev = index_find_node(self, node, 20);
	if (rev >= -1)
		return PyInt_FromLong(rev);
	if (rev == -2)
		raise_revlog_error();
	return NULL;
}

/*
 * Fully populate the radix tree.
 */
static int index_populate_nt(indexObject *self)
{
	int rev;
	if (self->ntrev > 0) {
		for (rev = self->ntrev - 1; rev >= 0; rev--) {
			const char *n = index_node_existing(self, rev);
			if (n == NULL)
				return -1;
			if (nt_insert(&self->nt, n, rev) == -1)
				return -1;
		}
		self->ntrev = -1;
	}
	return 0;
}

static PyObject *index_partialmatch(indexObject *self, PyObject *args)
{
	const char *fullnode;
	int nodelen;
	char *node;
	int rev, i;

	if (!PyArg_ParseTuple(args, PY23("s#", "y#"), &node, &nodelen))
		return NULL;

	if (nodelen < 1) {
		PyErr_SetString(PyExc_ValueError, "key too short");
		return NULL;
	}

	if (nodelen > 40) {
		PyErr_SetString(PyExc_ValueError, "key too long");
		return NULL;
	}

	for (i = 0; i < nodelen; i++)
		hexdigit(node, i);
	if (PyErr_Occurred()) {
		/* input contains non-hex characters */
		PyErr_Clear();
		Py_RETURN_NONE;
	}

	if (index_init_nt(self) == -1)
		return NULL;
	if (index_populate_nt(self) == -1)
		return NULL;
	rev = nt_partialmatch(&self->nt, node, nodelen);

	switch (rev) {
	case -4:
		raise_revlog_error();
		return NULL;
	case -2:
		Py_RETURN_NONE;
	case -1:
		return PyBytes_FromStringAndSize(nullid, 20);
	}

	fullnode = index_node_existing(self, rev);
	if (fullnode == NULL) {
		return NULL;
	}
	return PyBytes_FromStringAndSize(fullnode, 20);
}

static PyObject *index_shortest(indexObject *self, PyObject *args)
{
	PyObject *val;
	char *node;
	int length;

	if (!PyArg_ParseTuple(args, "O", &val))
		return NULL;
	if (node_check(val, &node) == -1)
		return NULL;

	self->ntlookups++;
	if (index_init_nt(self) == -1)
		return NULL;
	if (index_populate_nt(self) == -1)
		return NULL;
	length = nt_shortest(&self->nt, node);
	if (length == -3)
		return NULL;
	if (length == -2) {
		raise_revlog_error();
		return NULL;
	}
	return PyInt_FromLong(length);
}

static PyObject *index_m_get(indexObject *self, PyObject *args)
{
	PyObject *val;
	char *node;
	int rev;

	if (!PyArg_ParseTuple(args, "O", &val))
		return NULL;
	if (node_check(val, &node) == -1)
		return NULL;
	rev = index_find_node(self, node, 20);
	if (rev == -3)
		return NULL;
	if (rev == -2)
		Py_RETURN_NONE;
	return PyInt_FromLong(rev);
}

static int index_contains(indexObject *self, PyObject *value)
{
	char *node;

	if (PyInt_Check(value)) {
		long rev;
		if (!pylong_to_long(value, &rev)) {
			return -1;
		}
		return rev >= -1 && rev < index_length(self);
	}

	if (node_check(value, &node) == -1)
		return -1;

	switch (index_find_node(self, node, 20)) {
	case -3:
		return -1;
	case -2:
		return 0;
	default:
		return 1;
	}
}

typedef uint64_t bitmask;

/*
 * Given a disjoint set of revs, return all candidates for the
 * greatest common ancestor. In revset notation, this is the set
 * "heads(::a and ::b and ...)"
 */
static PyObject *find_gca_candidates(indexObject *self, const int *revs,
                                     int revcount)
{
	const bitmask allseen = (1ull << revcount) - 1;
	const bitmask poison = 1ull << revcount;
	PyObject *gca = PyList_New(0);
	int i, v, interesting;
	int maxrev = -1;
	bitmask sp;
	bitmask *seen;

	if (gca == NULL)
		return PyErr_NoMemory();

	for (i = 0; i < revcount; i++) {
		if (revs[i] > maxrev)
			maxrev = revs[i];
	}

	seen = calloc(sizeof(*seen), maxrev + 1);
	if (seen == NULL) {
		Py_DECREF(gca);
		return PyErr_NoMemory();
	}

	for (i = 0; i < revcount; i++)
		seen[revs[i]] = 1ull << i;

	interesting = revcount;

	for (v = maxrev; v >= 0 && interesting; v--) {
		bitmask sv = seen[v];
		int parents[2];

		if (!sv)
			continue;

		if (sv < poison) {
			interesting -= 1;
			if (sv == allseen) {
				PyObject *obj = PyInt_FromLong(v);
				if (obj == NULL)
					goto bail;
				if (PyList_Append(gca, obj) == -1) {
					Py_DECREF(obj);
					goto bail;
				}
				sv |= poison;
				for (i = 0; i < revcount; i++) {
					if (revs[i] == v)
						goto done;
				}
			}
		}
		if (index_get_parents(self, v, parents, maxrev) < 0)
			goto bail;

		for (i = 0; i < 2; i++) {
			int p = parents[i];
			if (p == -1)
				continue;
			sp = seen[p];
			if (sv < poison) {
				if (sp == 0) {
					seen[p] = sv;
					interesting++;
				} else if (sp != sv)
					seen[p] |= sv;
			} else {
				if (sp && sp < poison)
					interesting--;
				seen[p] = sv;
			}
		}
	}

done:
	free(seen);
	return gca;
bail:
	free(seen);
	Py_XDECREF(gca);
	return NULL;
}

/*
 * Given a disjoint set of revs, return the subset with the longest
 * path to the root.
 */
static PyObject *find_deepest(indexObject *self, PyObject *revs)
{
	const Py_ssize_t revcount = PyList_GET_SIZE(revs);
	static const Py_ssize_t capacity = 24;
	int *depth, *interesting = NULL;
	int i, j, v, ninteresting;
	PyObject *dict = NULL, *keys = NULL;
	long *seen = NULL;
	int maxrev = -1;
	long final;

	if (revcount > capacity) {
		PyErr_Format(PyExc_OverflowError,
		             "bitset size (%ld) > capacity (%ld)",
		             (long)revcount, (long)capacity);
		return NULL;
	}

	for (i = 0; i < revcount; i++) {
		int n = (int)PyInt_AsLong(PyList_GET_ITEM(revs, i));
		if (n > maxrev)
			maxrev = n;
	}

	depth = calloc(sizeof(*depth), maxrev + 1);
	if (depth == NULL)
		return PyErr_NoMemory();

	seen = calloc(sizeof(*seen), maxrev + 1);
	if (seen == NULL) {
		PyErr_NoMemory();
		goto bail;
	}

	interesting = calloc(sizeof(*interesting), ((size_t)1) << revcount);
	if (interesting == NULL) {
		PyErr_NoMemory();
		goto bail;
	}

	if (PyList_Sort(revs) == -1)
		goto bail;

	for (i = 0; i < revcount; i++) {
		int n = (int)PyInt_AsLong(PyList_GET_ITEM(revs, i));
		long b = 1l << i;
		depth[n] = 1;
		seen[n] = b;
		interesting[b] = 1;
	}

	/* invariant: ninteresting is the number of non-zero entries in
	 * interesting. */
	ninteresting = (int)revcount;

	for (v = maxrev; v >= 0 && ninteresting > 1; v--) {
		int dv = depth[v];
		int parents[2];
		long sv;

		if (dv == 0)
			continue;

		sv = seen[v];
		if (index_get_parents(self, v, parents, maxrev) < 0)
			goto bail;

		for (i = 0; i < 2; i++) {
			int p = parents[i];
			long sp;
			int dp;

			if (p == -1)
				continue;

			dp = depth[p];
			sp = seen[p];
			if (dp <= dv) {
				depth[p] = dv + 1;
				if (sp != sv) {
					interesting[sv] += 1;
					seen[p] = sv;
					if (sp) {
						interesting[sp] -= 1;
						if (interesting[sp] == 0)
							ninteresting -= 1;
					}
				}
			} else if (dv == dp - 1) {
				long nsp = sp | sv;
				if (nsp == sp)
					continue;
				seen[p] = nsp;
				interesting[sp] -= 1;
				if (interesting[sp] == 0)
					ninteresting -= 1;
				if (interesting[nsp] == 0)
					ninteresting += 1;
				interesting[nsp] += 1;
			}
		}
		interesting[sv] -= 1;
		if (interesting[sv] == 0)
			ninteresting -= 1;
	}

	final = 0;
	j = ninteresting;
	for (i = 0; i < (int)(2 << revcount) && j > 0; i++) {
		if (interesting[i] == 0)
			continue;
		final |= i;
		j -= 1;
	}
	if (final == 0) {
		keys = PyList_New(0);
		goto bail;
	}

	dict = PyDict_New();
	if (dict == NULL)
		goto bail;

	for (i = 0; i < revcount; i++) {
		PyObject *key;

		if ((final & (1 << i)) == 0)
			continue;

		key = PyList_GET_ITEM(revs, i);
		Py_INCREF(key);
		Py_INCREF(Py_None);
		if (PyDict_SetItem(dict, key, Py_None) == -1) {
			Py_DECREF(key);
			Py_DECREF(Py_None);
			goto bail;
		}
	}

	keys = PyDict_Keys(dict);

bail:
	free(depth);
	free(seen);
	free(interesting);
	Py_XDECREF(dict);

	return keys;
}

/*
 * Given a (possibly overlapping) set of revs, return all the
 * common ancestors heads: heads(::args[0] and ::a[1] and ...)
 */
static PyObject *index_commonancestorsheads(indexObject *self, PyObject *args)
{
	PyObject *ret = NULL;
	Py_ssize_t argcount, i, len;
	bitmask repeat = 0;
	int revcount = 0;
	int *revs;

	argcount = PySequence_Length(args);
	revs = PyMem_Malloc(argcount * sizeof(*revs));
	if (argcount > 0 && revs == NULL)
		return PyErr_NoMemory();
	len = index_length(self);

	for (i = 0; i < argcount; i++) {
		static const int capacity = 24;
		PyObject *obj = PySequence_GetItem(args, i);
		bitmask x;
		long val;

		if (!PyInt_Check(obj)) {
			PyErr_SetString(PyExc_TypeError,
			                "arguments must all be ints");
			Py_DECREF(obj);
			goto bail;
		}
		val = PyInt_AsLong(obj);
		Py_DECREF(obj);
		if (val == -1) {
			ret = PyList_New(0);
			goto done;
		}
		if (val < 0 || val >= len) {
			PyErr_SetString(PyExc_IndexError, "index out of range");
			goto bail;
		}
		/* this cheesy bloom filter lets us avoid some more
		 * expensive duplicate checks in the common set-is-disjoint
		 * case */
		x = 1ull << (val & 0x3f);
		if (repeat & x) {
			int k;
			for (k = 0; k < revcount; k++) {
				if (val == revs[k])
					goto duplicate;
			}
		} else
			repeat |= x;
		if (revcount >= capacity) {
			PyErr_Format(PyExc_OverflowError,
			             "bitset size (%d) > capacity (%d)",
			             revcount, capacity);
			goto bail;
		}
		revs[revcount++] = (int)val;
	duplicate:;
	}

	if (revcount == 0) {
		ret = PyList_New(0);
		goto done;
	}
	if (revcount == 1) {
		PyObject *obj;
		ret = PyList_New(1);
		if (ret == NULL)
			goto bail;
		obj = PyInt_FromLong(revs[0]);
		if (obj == NULL)
			goto bail;
		PyList_SET_ITEM(ret, 0, obj);
		goto done;
	}

	ret = find_gca_candidates(self, revs, revcount);
	if (ret == NULL)
		goto bail;

done:
	PyMem_Free(revs);
	return ret;

bail:
	PyMem_Free(revs);
	Py_XDECREF(ret);
	return NULL;
}

/*
 * Given a (possibly overlapping) set of revs, return the greatest
 * common ancestors: those with the longest path to the root.
 */
static PyObject *index_ancestors(indexObject *self, PyObject *args)
{
	PyObject *ret;
	PyObject *gca = index_commonancestorsheads(self, args);
	if (gca == NULL)
		return NULL;

	if (PyList_GET_SIZE(gca) <= 1) {
		return gca;
	}

	ret = find_deepest(self, gca);
	Py_DECREF(gca);
	return ret;
}

/*
 * Invalidate any trie entries introduced by added revs.
 */
static void index_invalidate_added(indexObject *self, Py_ssize_t start)
{
	Py_ssize_t i, len = PyList_GET_SIZE(self->added);

	for (i = start; i < len; i++) {
		PyObject *tuple = PyList_GET_ITEM(self->added, i);
		PyObject *node = PyTuple_GET_ITEM(tuple, 7);

		nt_delete_node(&self->nt, PyBytes_AS_STRING(node));
	}

	if (start == 0)
		Py_CLEAR(self->added);
}

/*
 * Delete a numeric range of revs, which must be at the end of the
 * range, but exclude the sentinel nullid entry.
 */
static int index_slice_del(indexObject *self, PyObject *item)
{
	Py_ssize_t start, stop, step, slicelength;
	Py_ssize_t length = index_length(self) + 1;
	int ret = 0;

/* Argument changed from PySliceObject* to PyObject* in Python 3. */
#ifdef IS_PY3K
	if (PySlice_GetIndicesEx(item, length, &start, &stop, &step,
	                         &slicelength) < 0)
#else
	if (PySlice_GetIndicesEx((PySliceObject *)item, length, &start, &stop,
	                         &step, &slicelength) < 0)
#endif
		return -1;

	if (slicelength <= 0)
		return 0;

	if ((step < 0 && start < stop) || (step > 0 && start > stop))
		stop = start;

	if (step < 0) {
		stop = start + 1;
		start = stop + step * (slicelength - 1) - 1;
		step = -step;
	}

	if (step != 1) {
		PyErr_SetString(PyExc_ValueError,
		                "revlog index delete requires step size of 1");
		return -1;
	}

	if (stop != length - 1) {
		PyErr_SetString(PyExc_IndexError,
		                "revlog index deletion indices are invalid");
		return -1;
	}

	if (start < self->length) {
		if (self->ntinitialized) {
			Py_ssize_t i;

			for (i = start + 1; i < self->length; i++) {
				const char *node = index_node_existing(self, i);
				if (node == NULL)
					return -1;

				nt_delete_node(&self->nt, node);
			}
			if (self->added)
				index_invalidate_added(self, 0);
			if (self->ntrev > start)
				self->ntrev = (int)start;
		}
		self->length = start;
		if (start < self->raw_length) {
			if (self->cache) {
				Py_ssize_t i;
				for (i = start; i < self->raw_length; i++)
					Py_CLEAR(self->cache[i]);
			}
			self->raw_length = start;
		}
		goto done;
	}

	if (self->ntinitialized) {
		index_invalidate_added(self, start - self->length);
		if (self->ntrev > start)
			self->ntrev = (int)start;
	}
	if (self->added)
		ret = PyList_SetSlice(self->added, start - self->length,
		                      PyList_GET_SIZE(self->added), NULL);
done:
	Py_CLEAR(self->headrevs);
	return ret;
}

/*
 * Supported ops:
 *
 * slice deletion
 * string assignment (extend node->rev mapping)
 * string deletion (shrink node->rev mapping)
 */
static int index_assign_subscript(indexObject *self, PyObject *item,
                                  PyObject *value)
{
	char *node;
	long rev;

	if (PySlice_Check(item) && value == NULL)
		return index_slice_del(self, item);

	if (node_check(item, &node) == -1)
		return -1;

	if (value == NULL)
		return self->ntinitialized ? nt_delete_node(&self->nt, node)
		                           : 0;
	rev = PyInt_AsLong(value);
	if (rev > INT_MAX || rev < 0) {
		if (!PyErr_Occurred())
			PyErr_SetString(PyExc_ValueError, "rev out of range");
		return -1;
	}

	if (index_init_nt(self) == -1)
		return -1;
	return nt_insert(&self->nt, node, (int)rev);
}

/*
 * Find all RevlogNG entries in an index that has inline data. Update
 * the optional "offsets" table with those entries.
 */
static Py_ssize_t inline_scan(indexObject *self, const char **offsets)
{
	const char *data = (const char *)self->buf.buf;
	Py_ssize_t pos = 0;
	Py_ssize_t end = self->buf.len;
	long incr = v1_hdrsize;
	Py_ssize_t len = 0;

	while (pos + v1_hdrsize <= end && pos >= 0) {
		uint32_t comp_len;
		/* 3rd element of header is length of compressed inline data */
		comp_len = getbe32(data + pos + 8);
		incr = v1_hdrsize + comp_len;
		if (offsets)
			offsets[len] = data + pos;
		len++;
		pos += incr;
	}

	if (pos != end) {
		if (!PyErr_Occurred())
			PyErr_SetString(PyExc_ValueError, "corrupt index file");
		return -1;
	}

	return len;
}

static int index_init(indexObject *self, PyObject *args)
{
	PyObject *data_obj, *inlined_obj;
	Py_ssize_t size;

	/* Initialize before argument-checking to avoid index_dealloc() crash.
	 */
	self->raw_length = 0;
	self->added = NULL;
	self->cache = NULL;
	self->data = NULL;
	memset(&self->buf, 0, sizeof(self->buf));
	self->headrevs = NULL;
	self->filteredrevs = Py_None;
	Py_INCREF(Py_None);
	self->ntinitialized = 0;
	self->offsets = NULL;

	if (!PyArg_ParseTuple(args, "OO", &data_obj, &inlined_obj))
		return -1;
	if (!PyObject_CheckBuffer(data_obj)) {
		PyErr_SetString(PyExc_TypeError,
		                "data does not support buffer interface");
		return -1;
	}

	if (PyObject_GetBuffer(data_obj, &self->buf, PyBUF_SIMPLE) == -1)
		return -1;
	size = self->buf.len;

	self->inlined = inlined_obj && PyObject_IsTrue(inlined_obj);
	self->data = data_obj;

	self->ntlookups = self->ntmisses = 0;
	self->ntrev = -1;
	Py_INCREF(self->data);

	if (self->inlined) {
		Py_ssize_t len = inline_scan(self, NULL);
		if (len == -1)
			goto bail;
		self->raw_length = len;
		self->length = len;
	} else {
		if (size % v1_hdrsize) {
			PyErr_SetString(PyExc_ValueError, "corrupt index file");
			goto bail;
		}
		self->raw_length = size / v1_hdrsize;
		self->length = self->raw_length;
	}

	return 0;
bail:
	return -1;
}

static PyObject *index_nodemap(indexObject *self)
{
	Py_INCREF(self);
	return (PyObject *)self;
}

static void _index_clearcaches(indexObject *self)
{
	if (self->cache) {
		Py_ssize_t i;

		for (i = 0; i < self->raw_length; i++)
			Py_CLEAR(self->cache[i]);
		free(self->cache);
		self->cache = NULL;
	}
	if (self->offsets) {
		PyMem_Free((void *)self->offsets);
		self->offsets = NULL;
	}
	if (self->ntinitialized) {
		nt_dealloc(&self->nt);
	}
	self->ntinitialized = 0;
	Py_CLEAR(self->headrevs);
}

static PyObject *index_clearcaches(indexObject *self)
{
	_index_clearcaches(self);
	self->ntrev = -1;
	self->ntlookups = self->ntmisses = 0;
	Py_RETURN_NONE;
}

static void index_dealloc(indexObject *self)
{
	_index_clearcaches(self);
	Py_XDECREF(self->filteredrevs);
	if (self->buf.buf) {
		PyBuffer_Release(&self->buf);
		memset(&self->buf, 0, sizeof(self->buf));
	}
	Py_XDECREF(self->data);
	Py_XDECREF(self->added);
	PyObject_Del(self);
}

static PySequenceMethods index_sequence_methods = {
    (lenfunc)index_length,      /* sq_length */
    0,                          /* sq_concat */
    0,                          /* sq_repeat */
    (ssizeargfunc)index_get,    /* sq_item */
    0,                          /* sq_slice */
    0,                          /* sq_ass_item */
    0,                          /* sq_ass_slice */
    (objobjproc)index_contains, /* sq_contains */
};

static PyMappingMethods index_mapping_methods = {
    (lenfunc)index_length,                 /* mp_length */
    (binaryfunc)index_getitem,             /* mp_subscript */
    (objobjargproc)index_assign_subscript, /* mp_ass_subscript */
};

static PyMethodDef index_methods[] = {
    {"ancestors", (PyCFunction)index_ancestors, METH_VARARGS,
     "return the gca set of the given revs"},
    {"commonancestorsheads", (PyCFunction)index_commonancestorsheads,
     METH_VARARGS,
     "return the heads of the common ancestors of the given revs"},
    {"clearcaches", (PyCFunction)index_clearcaches, METH_NOARGS,
     "clear the index caches"},
    {"get", (PyCFunction)index_m_get, METH_VARARGS, "get an index entry"},
    {"computephasesmapsets", (PyCFunction)compute_phases_map_sets, METH_VARARGS,
     "compute phases"},
    {"reachableroots2", (PyCFunction)reachableroots2, METH_VARARGS,
     "reachableroots"},
    {"headrevs", (PyCFunction)index_headrevs, METH_VARARGS,
     "get head revisions"}, /* Can do filtering since 3.2 */
    {"headrevsfiltered", (PyCFunction)index_headrevs, METH_VARARGS,
     "get filtered head revisions"}, /* Can always do filtering */
    {"deltachain", (PyCFunction)index_deltachain, METH_VARARGS,
     "determine revisions with deltas to reconstruct fulltext"},
    {"slicechunktodensity", (PyCFunction)index_slicechunktodensity,
     METH_VARARGS, "determine revisions with deltas to reconstruct fulltext"},
    {"append", (PyCFunction)index_append, METH_O, "append an index entry"},
    {"partialmatch", (PyCFunction)index_partialmatch, METH_VARARGS,
     "match a potentially ambiguous node ID"},
    {"shortest", (PyCFunction)index_shortest, METH_VARARGS,
     "find length of shortest hex nodeid of a binary ID"},
    {"stats", (PyCFunction)index_stats, METH_NOARGS, "stats for the index"},
    {NULL} /* Sentinel */
};

static PyGetSetDef index_getset[] = {
    {"nodemap", (getter)index_nodemap, NULL, "nodemap", NULL},
    {NULL} /* Sentinel */
};

static PyTypeObject indexType = {
    PyVarObject_HEAD_INIT(NULL, 0) /* header */
    "parsers.index",               /* tp_name */
    sizeof(indexObject),           /* tp_basicsize */
    0,                             /* tp_itemsize */
    (destructor)index_dealloc,     /* tp_dealloc */
    0,                             /* tp_print */
    0,                             /* tp_getattr */
    0,                             /* tp_setattr */
    0,                             /* tp_compare */
    0,                             /* tp_repr */
    0,                             /* tp_as_number */
    &index_sequence_methods,       /* tp_as_sequence */
    &index_mapping_methods,        /* tp_as_mapping */
    0,                             /* tp_hash */
    0,                             /* tp_call */
    0,                             /* tp_str */
    0,                             /* tp_getattro */
    0,                             /* tp_setattro */
    0,                             /* tp_as_buffer */
    Py_TPFLAGS_DEFAULT,            /* tp_flags */
    "revlog index",                /* tp_doc */
    0,                             /* tp_traverse */
    0,                             /* tp_clear */
    0,                             /* tp_richcompare */
    0,                             /* tp_weaklistoffset */
    0,                             /* tp_iter */
    0,                             /* tp_iternext */
    index_methods,                 /* tp_methods */
    0,                             /* tp_members */
    index_getset,                  /* tp_getset */
    0,                             /* tp_base */
    0,                             /* tp_dict */
    0,                             /* tp_descr_get */
    0,                             /* tp_descr_set */
    0,                             /* tp_dictoffset */
    (initproc)index_init,          /* tp_init */
    0,                             /* tp_alloc */
};

/*
 * returns a tuple of the form (index, index, cache) with elements as
 * follows:
 *
 * index: an index object that lazily parses RevlogNG records
 * cache: if data is inlined, a tuple (0, index_file_content), else None
 *        index_file_content could be a string, or a buffer
 *
 * added complications are for backwards compatibility
 */
PyObject *parse_index2(PyObject *self, PyObject *args)
{
	PyObject *tuple = NULL, *cache = NULL;
	indexObject *idx;
	int ret;

	idx = PyObject_New(indexObject, &indexType);
	if (idx == NULL)
		goto bail;

	ret = index_init(idx, args);
	if (ret == -1)
		goto bail;

	if (idx->inlined) {
		cache = Py_BuildValue("iO", 0, idx->data);
		if (cache == NULL)
			goto bail;
	} else {
		cache = Py_None;
		Py_INCREF(cache);
	}

	tuple = Py_BuildValue("NN", idx, cache);
	if (!tuple)
		goto bail;
	return tuple;

bail:
	Py_XDECREF(idx);
	Py_XDECREF(cache);
	Py_XDECREF(tuple);
	return NULL;
}

#ifdef WITH_RUST

/* rustlazyancestors: iteration over ancestors implemented in Rust
 *
 * This class holds a reference to an index and to the Rust iterator.
 */
typedef struct rustlazyancestorsObjectStruct rustlazyancestorsObject;

struct rustlazyancestorsObjectStruct {
	PyObject_HEAD
	    /* Type-specific fields go here. */
	    indexObject *index; /* Ref kept to avoid GC'ing the index */
	void *iter;             /* Rust iterator */
};

/* FFI exposed from Rust code */
<<<<<<< HEAD
rustlazyancestorsObject *
rustlazyancestors_init(indexObject *index,
                       /* to pass index_get_parents() */
                       int (*)(indexObject *, Py_ssize_t, int *, int),
                       /* intrevs vector */
                       Py_ssize_t initrevslen, long *initrevs, long stoprev,
                       int inclusive);
=======
rustlazyancestorsObject *rustlazyancestors_init(
	indexObject *index,
	/* to pass index_get_parents_checked() */
	int (*)(indexObject *, Py_ssize_t, int*, int),
	/* intrevs vector */
	Py_ssize_t initrevslen, long *initrevs,
	long stoprev,
	int inclusive);
>>>>>>> 83036478
void rustlazyancestors_drop(rustlazyancestorsObject *self);
int rustlazyancestors_next(rustlazyancestorsObject *self);
int rustlazyancestors_contains(rustlazyancestorsObject *self, long rev);

static int index_get_parents_checked(indexObject *self, Py_ssize_t rev,
                                     int *ps, int maxrev)
{
	if (rev < 0 || rev >= index_length(self)) {
		PyErr_SetString(PyExc_ValueError, "rev out of range");
		return -1;
	}
	return index_get_parents(self, rev, ps, maxrev);
}

/* CPython instance methods */
static int rustla_init(rustlazyancestorsObject *self, PyObject *args)
{
	PyObject *initrevsarg = NULL;
	PyObject *inclusivearg = NULL;
	long stoprev = 0;
	long *initrevs = NULL;
	int inclusive = 0;
	Py_ssize_t i;

	indexObject *index;
	if (!PyArg_ParseTuple(args, "O!O!lO!", &indexType, &index, &PyList_Type,
	                      &initrevsarg, &stoprev, &PyBool_Type,
	                      &inclusivearg))
		return -1;

	Py_INCREF(index);
	self->index = index;

	if (inclusivearg == Py_True)
		inclusive = 1;

	Py_ssize_t linit = PyList_GET_SIZE(initrevsarg);

	initrevs = (long *)calloc(linit, sizeof(long));

	if (initrevs == NULL) {
		PyErr_NoMemory();
		goto bail;
	}

	for (i = 0; i < linit; i++) {
		initrevs[i] = PyInt_AsLong(PyList_GET_ITEM(initrevsarg, i));
	}
	if (PyErr_Occurred())
		goto bail;

<<<<<<< HEAD
	self->iter = rustlazyancestors_init(index, index_get_parents, linit,
	                                    initrevs, stoprev, inclusive);
=======
	self->iter = rustlazyancestors_init(index,
		                            index_get_parents_checked,
		                            linit, initrevs,
		                            stoprev, inclusive);
>>>>>>> 83036478
	if (self->iter == NULL) {
		/* if this is because of GraphError::ParentOutOfRange
		 * index_get_parents_checked() has already set the proper
		 * ValueError */
		goto bail;
	}

	free(initrevs);
	return 0;

bail:
	free(initrevs);
	return -1;
};

static void rustla_dealloc(rustlazyancestorsObject *self)
{
	Py_XDECREF(self->index);
	if (self->iter != NULL) { /* can happen if rustla_init failed */
		rustlazyancestors_drop(self->iter);
	}
	PyObject_Del(self);
}

static PyObject *rustla_next(rustlazyancestorsObject *self)
{
	int res = rustlazyancestors_next(self->iter);
	if (res == -1) {
		/* Setting an explicit exception seems unnecessary
		 * as examples from Python source code (Objects/rangeobjets.c
		 * and Modules/_io/stringio.c) seem to demonstrate.
		 */
		return NULL;
	}
	return PyInt_FromLong(res);
}

static int rustla_contains(rustlazyancestorsObject *self, PyObject *rev)
{
	long lrev;
	if (!pylong_to_long(rev, &lrev)) {
		PyErr_Clear();
		return 0;
	}
	return rustlazyancestors_contains(self->iter, lrev);
}

static PySequenceMethods rustla_sequence_methods = {
    0,                           /* sq_length */
    0,                           /* sq_concat */
    0,                           /* sq_repeat */
    0,                           /* sq_item */
    0,                           /* sq_slice */
    0,                           /* sq_ass_item */
    0,                           /* sq_ass_slice */
    (objobjproc)rustla_contains, /* sq_contains */
};

static PyTypeObject rustlazyancestorsType = {
    PyVarObject_HEAD_INIT(NULL, 0)                  /* header */
    "parsers.rustlazyancestors",                    /* tp_name */
    sizeof(rustlazyancestorsObject),                /* tp_basicsize */
    0,                                              /* tp_itemsize */
    (destructor)rustla_dealloc,                     /* tp_dealloc */
    0,                                              /* tp_print */
    0,                                              /* tp_getattr */
    0,                                              /* tp_setattr */
    0,                                              /* tp_compare */
    0,                                              /* tp_repr */
    0,                                              /* tp_as_number */
    &rustla_sequence_methods,                       /* tp_as_sequence */
    0,                                              /* tp_as_mapping */
    0,                                              /* tp_hash */
    0,                                              /* tp_call */
    0,                                              /* tp_str */
    0,                                              /* tp_getattro */
    0,                                              /* tp_setattro */
    0,                                              /* tp_as_buffer */
    Py_TPFLAGS_DEFAULT,                             /* tp_flags */
    "Iterator over ancestors, implemented in Rust", /* tp_doc */
    0,                                              /* tp_traverse */
    0,                                              /* tp_clear */
    0,                                              /* tp_richcompare */
    0,                                              /* tp_weaklistoffset */
    0,                                              /* tp_iter */
    (iternextfunc)rustla_next,                      /* tp_iternext */
    0,                                              /* tp_methods */
    0,                                              /* tp_members */
    0,                                              /* tp_getset */
    0,                                              /* tp_base */
    0,                                              /* tp_dict */
    0,                                              /* tp_descr_get */
    0,                                              /* tp_descr_set */
    0,                                              /* tp_dictoffset */
    (initproc)rustla_init,                          /* tp_init */
    0,                                              /* tp_alloc */
};
#endif /* WITH_RUST */

void revlog_module_init(PyObject *mod)
{
	indexType.tp_new = PyType_GenericNew;
	if (PyType_Ready(&indexType) < 0)
		return;
	Py_INCREF(&indexType);
	PyModule_AddObject(mod, "index", (PyObject *)&indexType);

	nodetreeType.tp_new = PyType_GenericNew;
	if (PyType_Ready(&nodetreeType) < 0)
		return;
	Py_INCREF(&nodetreeType);
	PyModule_AddObject(mod, "nodetree", (PyObject *)&nodetreeType);

	if (!nullentry) {
		nullentry = Py_BuildValue(PY23("iiiiiiis#", "iiiiiiiy#"), 0, 0,
		                          0, -1, -1, -1, -1, nullid, 20);
	}
	if (nullentry)
		PyObject_GC_UnTrack(nullentry);

#ifdef WITH_RUST
	rustlazyancestorsType.tp_new = PyType_GenericNew;
	if (PyType_Ready(&rustlazyancestorsType) < 0)
		return;
	Py_INCREF(&rustlazyancestorsType);
	PyModule_AddObject(mod, "rustlazyancestors",
	                   (PyObject *)&rustlazyancestorsType);
#endif
}<|MERGE_RESOLUTION|>--- conflicted
+++ resolved
@@ -158,19 +158,14 @@
 	return (const char *)(self->buf.buf) + pos * v1_hdrsize;
 }
 
-<<<<<<< HEAD
-static inline int index_get_parents(indexObject *self, Py_ssize_t rev, int *ps,
-                                    int maxrev)
-=======
 /*
  * Get parents of the given rev.
  *
  * The specified rev must be valid and must not be nullrev. A returned
  * parent revision may be nullrev, but is guaranteed to be in valid range.
  */
-static inline int index_get_parents(indexObject *self, Py_ssize_t rev,
-				    int *ps, int maxrev)
->>>>>>> 83036478
+static inline int index_get_parents(indexObject *self, Py_ssize_t rev, int *ps,
+                                    int maxrev)
 {
 	if (rev >= self->length) {
 		long tmp;
@@ -2688,7 +2683,6 @@
 };
 
 /* FFI exposed from Rust code */
-<<<<<<< HEAD
 rustlazyancestorsObject *
 rustlazyancestors_init(indexObject *index,
                        /* to pass index_get_parents() */
@@ -2696,22 +2690,12 @@
                        /* intrevs vector */
                        Py_ssize_t initrevslen, long *initrevs, long stoprev,
                        int inclusive);
-=======
-rustlazyancestorsObject *rustlazyancestors_init(
-	indexObject *index,
-	/* to pass index_get_parents_checked() */
-	int (*)(indexObject *, Py_ssize_t, int*, int),
-	/* intrevs vector */
-	Py_ssize_t initrevslen, long *initrevs,
-	long stoprev,
-	int inclusive);
->>>>>>> 83036478
 void rustlazyancestors_drop(rustlazyancestorsObject *self);
 int rustlazyancestors_next(rustlazyancestorsObject *self);
 int rustlazyancestors_contains(rustlazyancestorsObject *self, long rev);
 
-static int index_get_parents_checked(indexObject *self, Py_ssize_t rev,
-                                     int *ps, int maxrev)
+static int index_get_parents_checked(indexObject *self, Py_ssize_t rev, int *ps,
+                                     int maxrev)
 {
 	if (rev < 0 || rev >= index_length(self)) {
 		PyErr_SetString(PyExc_ValueError, "rev out of range");
@@ -2757,15 +2741,8 @@
 	if (PyErr_Occurred())
 		goto bail;
 
-<<<<<<< HEAD
 	self->iter = rustlazyancestors_init(index, index_get_parents, linit,
 	                                    initrevs, stoprev, inclusive);
-=======
-	self->iter = rustlazyancestors_init(index,
-		                            index_get_parents_checked,
-		                            linit, initrevs,
-		                            stoprev, inclusive);
->>>>>>> 83036478
 	if (self->iter == NULL) {
 		/* if this is because of GraphError::ParentOutOfRange
 		 * index_get_parents_checked() has already set the proper
