# subrepo.py - sub-repository handling for Mercurial
#
# Copyright 2009-2010 Matt Mackall <mpm@selenic.com>
#
# This software may be used and distributed according to the terms of the
# GNU General Public License version 2 or any later version.

import errno, os, re, xml.dom.minidom, shutil, posixpath
import stat, subprocess, tarfile
from i18n import _
import config, scmutil, util, node, error, cmdutil, bookmarks
hg = None
propertycache = util.propertycache

nullstate = ('', '', 'empty')

def state(ctx, ui):
    """return a state dict, mapping subrepo paths configured in .hgsub
    to tuple: (source from .hgsub, revision from .hgsubstate, kind
    (key in types dict))
    """
    p = config.config()
    def read(f, sections=None, remap=None):
        if f in ctx:
            try:
                data = ctx[f].data()
            except IOError, err:
                if err.errno != errno.ENOENT:
                    raise
                # handle missing subrepo spec files as removed
                ui.warn(_("warning: subrepo spec file %s not found\n") % f)
                return
            p.parse(f, data, sections, remap, read)
        else:
            raise util.Abort(_("subrepo spec file %s not found") % f)

    if '.hgsub' in ctx:
        read('.hgsub')

    for path, src in ui.configitems('subpaths'):
        p.set('subpaths', path, src, ui.configsource('subpaths', path))

    rev = {}
    if '.hgsubstate' in ctx:
        try:
            for l in ctx['.hgsubstate'].data().splitlines():
                revision, path = l.split(" ", 1)
                rev[path] = revision
        except IOError, err:
            if err.errno != errno.ENOENT:
                raise

    state = {}
    for path, src in p[''].items():
        kind = 'hg'
        if src.startswith('['):
            if ']' not in src:
                raise util.Abort(_('missing ] in subrepo source'))
            kind, src = src.split(']', 1)
            kind = kind[1:]

        for pattern, repl in p.items('subpaths'):
            # Turn r'C:\foo\bar' into r'C:\\foo\\bar' since re.sub
            # does a string decode.
            repl = repl.encode('string-escape')
            # However, we still want to allow back references to go
            # through unharmed, so we turn r'\\1' into r'\1'. Again,
            # extra escapes are needed because re.sub string decodes.
            repl = re.sub(r'\\\\([0-9]+)', r'\\\1', repl)
            try:
                src = re.sub(pattern, repl, src, 1)
            except re.error, e:
                raise util.Abort(_("bad subrepository pattern in %s: %s")
                                 % (p.source('subpaths', pattern), e))

        state[path] = (src.strip(), rev.get(path, ''), kind)

    return state

def writestate(repo, state):
    """rewrite .hgsubstate in (outer) repo with these subrepo states"""
    lines = ['%s %s\n' % (state[s][1], s) for s in sorted(state)]
    repo.wwrite('.hgsubstate', ''.join(lines), '')

def submerge(repo, wctx, mctx, actx, overwrite):
    """delegated from merge.applyupdates: merging of .hgsubstate file
    in working context, merging context and ancestor context"""
    if mctx == actx: # backwards?
        actx = wctx.p1()
    s1 = wctx.substate
    s2 = mctx.substate
    sa = actx.substate
    sm = {}

    repo.ui.debug("subrepo merge %s %s %s\n" % (wctx, mctx, actx))

    def debug(s, msg, r=""):
        if r:
            r = "%s:%s:%s" % r
        repo.ui.debug("  subrepo %s: %s %s\n" % (s, msg, r))

    for s, l in s1.items():
        a = sa.get(s, nullstate)
        ld = l # local state with possible dirty flag for compares
        if wctx.sub(s).dirty():
            ld = (l[0], l[1] + "+")
        if wctx == actx: # overwrite
            a = ld

        if s in s2:
            r = s2[s]
            if ld == r or r == a: # no change or local is newer
                sm[s] = l
                continue
            elif ld == a: # other side changed
                debug(s, "other changed, get", r)
                wctx.sub(s).get(r, overwrite)
                sm[s] = r
            elif ld[0] != r[0]: # sources differ
                if repo.ui.promptchoice(
                    _(' subrepository sources for %s differ\n'
                      'use (l)ocal source (%s) or (r)emote source (%s)?')
                      % (s, l[0], r[0]),
                      (_('&Local'), _('&Remote')), 0):
                    debug(s, "prompt changed, get", r)
                    wctx.sub(s).get(r, overwrite)
                    sm[s] = r
            elif ld[1] == a[1]: # local side is unchanged
                debug(s, "other side changed, get", r)
                wctx.sub(s).get(r, overwrite)
                sm[s] = r
            else:
                debug(s, "both sides changed, merge with", r)
                wctx.sub(s).merge(r)
                sm[s] = l
        elif ld == a: # remote removed, local unchanged
            debug(s, "remote removed, remove")
            wctx.sub(s).remove()
        elif a == nullstate: # not present in remote or ancestor
            debug(s, "local added, keep")
            sm[s] = l
            continue
        else:
            if repo.ui.promptchoice(
                _(' local changed subrepository %s which remote removed\n'
                  'use (c)hanged version or (d)elete?') % s,
                (_('&Changed'), _('&Delete')), 0):
                debug(s, "prompt remove")
                wctx.sub(s).remove()

    for s, r in sorted(s2.items()):
        if s in s1:
            continue
        elif s not in sa:
            debug(s, "remote added, get", r)
            mctx.sub(s).get(r)
            sm[s] = r
        elif r != sa[s]:
            if repo.ui.promptchoice(
                _(' remote changed subrepository %s which local removed\n'
                  'use (c)hanged version or (d)elete?') % s,
                (_('&Changed'), _('&Delete')), 0) == 0:
                debug(s, "prompt recreate", r)
                wctx.sub(s).get(r)
                sm[s] = r

    # record merged .hgsubstate
    writestate(repo, sm)

def _updateprompt(ui, sub, dirty, local, remote):
    if dirty:
        msg = (_(' subrepository sources for %s differ\n'
                 'use (l)ocal source (%s) or (r)emote source (%s)?\n')
               % (subrelpath(sub), local, remote))
    else:
        msg = (_(' subrepository sources for %s differ (in checked out version)\n'
                 'use (l)ocal source (%s) or (r)emote source (%s)?\n')
               % (subrelpath(sub), local, remote))
    return ui.promptchoice(msg, (_('&Local'), _('&Remote')), 0)

def reporelpath(repo):
    """return path to this (sub)repo as seen from outermost repo"""
    parent = repo
    while hasattr(parent, '_subparent'):
        parent = parent._subparent
    return repo.root[len(parent.root)+1:]

def subrelpath(sub):
    """return path to this subrepo as seen from outermost repo"""
    if hasattr(sub, '_relpath'):
        return sub._relpath
    if not hasattr(sub, '_repo'):
        return sub._path
    return reporelpath(sub._repo)

def _abssource(repo, push=False, abort=True):
    """return pull/push path of repo - either based on parent repo .hgsub info
    or on the top repo config. Abort or return None if no source found."""
    if hasattr(repo, '_subparent'):
        source = util.url(repo._subsource)
        source.path = posixpath.normpath(source.path)
        if posixpath.isabs(source.path) or source.scheme:
            return str(source)
        parent = _abssource(repo._subparent, push, abort=False)
        if parent:
            parent = util.url(parent)
            parent.path = posixpath.join(parent.path, source.path)
            parent.path = posixpath.normpath(parent.path)
            return str(parent)
    else: # recursion reached top repo
        if hasattr(repo, '_subtoppath'):
            return repo._subtoppath
        if push and repo.ui.config('paths', 'default-push'):
            return repo.ui.config('paths', 'default-push')
        if repo.ui.config('paths', 'default'):
            return repo.ui.config('paths', 'default')
    if abort:
        raise util.Abort(_("default path for subrepository %s not found") %
            reporelpath(repo))

def itersubrepos(ctx1, ctx2):
    """find subrepos in ctx1 or ctx2"""
    # Create a (subpath, ctx) mapping where we prefer subpaths from
    # ctx1. The subpaths from ctx2 are important when the .hgsub file
    # has been modified (in ctx2) but not yet committed (in ctx1).
    subpaths = dict.fromkeys(ctx2.substate, ctx2)
    subpaths.update(dict.fromkeys(ctx1.substate, ctx1))
    for subpath, ctx in sorted(subpaths.iteritems()):
        yield subpath, ctx.sub(subpath)

def subrepo(ctx, path):
    """return instance of the right subrepo class for subrepo in path"""
    # subrepo inherently violates our import layering rules
    # because it wants to make repo objects from deep inside the stack
    # so we manually delay the circular imports to not break
    # scripts that don't use our demand-loading
    global hg
    import hg as h
    hg = h

    scmutil.pathauditor(ctx._repo.root)(path)
    state = ctx.substate.get(path, nullstate)
    if state[2] not in types:
        raise util.Abort(_('unknown subrepo type %s') % state[2])
    return types[state[2]](ctx, path, state[:2])

# subrepo classes need to implement the following abstract class:

class abstractsubrepo(object):

    def dirty(self, ignoreupdate=False):
        """returns true if the dirstate of the subrepo is dirty or does not
        match current stored state. If ignoreupdate is true, only check
        whether the subrepo has uncommitted changes in its dirstate.
        """
        raise NotImplementedError

    def checknested(self, path):
        """check if path is a subrepository within this repository"""
        return False

    def commit(self, text, user, date):
        """commit the current changes to the subrepo with the given
        log message. Use given user and date if possible. Return the
        new state of the subrepo.
        """
        raise NotImplementedError

    def remove(self):
        """remove the subrepo

        (should verify the dirstate is not dirty first)
        """
        raise NotImplementedError

    def get(self, state, overwrite=False):
        """run whatever commands are needed to put the subrepo into
        this state
        """
        raise NotImplementedError

    def merge(self, state):
        """merge currently-saved state with the new state."""
        raise NotImplementedError

    def push(self, force):
        """perform whatever action is analogous to 'hg push'

        This may be a no-op on some systems.
        """
        raise NotImplementedError

    def add(self, ui, match, dryrun, prefix):
        return []

    def status(self, rev2, **opts):
        return [], [], [], [], [], [], []

    def diff(self, diffopts, node2, match, prefix, **opts):
        pass

    def outgoing(self, ui, dest, opts):
        return 1

    def incoming(self, ui, source, opts):
        return 1

    def files(self):
        """return filename iterator"""
        raise NotImplementedError

    def filedata(self, name):
        """return file data"""
        raise NotImplementedError

    def fileflags(self, name):
        """return file flags"""
        return ''

    def archive(self, ui, archiver, prefix):
        files = self.files()
        total = len(files)
        relpath = subrelpath(self)
        ui.progress(_('archiving (%s)') % relpath, 0,
                    unit=_('files'), total=total)
        for i, name in enumerate(files):
            flags = self.fileflags(name)
            mode = 'x' in flags and 0755 or 0644
            symlink = 'l' in flags
            archiver.addfile(os.path.join(prefix, self._path, name),
                             mode, symlink, self.filedata(name))
            ui.progress(_('archiving (%s)') % relpath, i + 1,
                        unit=_('files'), total=total)
        ui.progress(_('archiving (%s)') % relpath, None)


class hgsubrepo(abstractsubrepo):
    def __init__(self, ctx, path, state):
        self._path = path
        self._state = state
        r = ctx._repo
        root = r.wjoin(path)
        create = False
        if not os.path.exists(os.path.join(root, '.hg')):
            create = True
            util.makedirs(root)
        self._repo = hg.repository(r.ui, root, create=create)
        self._initrepo(r, state[0], create)

    def _initrepo(self, parentrepo, source, create):
        self._repo._subparent = parentrepo
        self._repo._subsource = source

        if create:
            fp = self._repo.opener("hgrc", "w", text=True)
            fp.write('[paths]\n')

            def addpathconfig(key, value):
                if value:
                    fp.write('%s = %s\n' % (key, value))
                    self._repo.ui.setconfig('paths', key, value)

            defpath = _abssource(self._repo, abort=False)
            defpushpath = _abssource(self._repo, True, abort=False)
            addpathconfig('default', defpath)
            if defpath != defpushpath:
                addpathconfig('default-push', defpushpath)
            fp.close()

    def add(self, ui, match, dryrun, prefix):
        return cmdutil.add(ui, self._repo, match, dryrun, True,
                           os.path.join(prefix, self._path))

    def status(self, rev2, **opts):
        try:
            rev1 = self._state[1]
            ctx1 = self._repo[rev1]
            ctx2 = self._repo[rev2]
            return self._repo.status(ctx1, ctx2, **opts)
        except error.RepoLookupError, inst:
            self._repo.ui.warn(_('warning: error "%s" in subrepository "%s"\n')
                               % (inst, subrelpath(self)))
            return [], [], [], [], [], [], []

    def diff(self, diffopts, node2, match, prefix, **opts):
        try:
            node1 = node.bin(self._state[1])
            # We currently expect node2 to come from substate and be
            # in hex format
            if node2 is not None:
                node2 = node.bin(node2)
            cmdutil.diffordiffstat(self._repo.ui, self._repo, diffopts,
                                   node1, node2, match,
                                   prefix=os.path.join(prefix, self._path),
                                   listsubrepos=True, **opts)
        except error.RepoLookupError, inst:
            self._repo.ui.warn(_('warning: error "%s" in subrepository "%s"\n')
                               % (inst, subrelpath(self)))

    def archive(self, ui, archiver, prefix):
        abstractsubrepo.archive(self, ui, archiver, prefix)

        rev = self._state[1]
        ctx = self._repo[rev]
        for subpath in ctx.substate:
            s = subrepo(ctx, subpath)
            s.archive(ui, archiver, os.path.join(prefix, self._path))

    def dirty(self, ignoreupdate=False):
        r = self._state[1]
        if r == '' and not ignoreupdate: # no state recorded
            return True
        w = self._repo[None]
        if r != w.p1().hex() and not ignoreupdate:
            # different version checked out
            return True
        return w.dirty() # working directory changed

    def checknested(self, path):
        return self._repo._checknested(self._repo.wjoin(path))

    def commit(self, text, user, date):
        self._repo.ui.debug("committing subrepo %s\n" % subrelpath(self))
        n = self._repo.commit(text, user, date)
        if not n:
            return self._repo['.'].hex() # different version checked out
        return node.hex(n)

    def remove(self):
        # we can't fully delete the repository as it may contain
        # local-only history
        self._repo.ui.note(_('removing subrepo %s\n') % subrelpath(self))
        hg.clean(self._repo, node.nullid, False)

    def _get(self, state):
        source, revision, kind = state
        if revision not in self._repo:
            self._repo._subsource = source
            srcurl = _abssource(self._repo)
            other = hg.repository(self._repo.ui, srcurl)
            if len(self._repo) == 0:
                self._repo.ui.status(_('cloning subrepo %s from %s\n')
                                     % (subrelpath(self), srcurl))
                parentrepo = self._repo._subparent
                shutil.rmtree(self._repo.root)
                other, self._repo = hg.clone(self._repo._subparent.ui, other,
                                             self._repo.root, update=False)
                self._initrepo(parentrepo, source, create=True)
            else:
                self._repo.ui.status(_('pulling subrepo %s from %s\n')
                                     % (subrelpath(self), srcurl))
                self._repo.pull(other)
            bookmarks.updatefromremote(self._repo.ui, self._repo, other)

    def get(self, state, overwrite=False):
        self._get(state)
        source, revision, kind = state
        self._repo.ui.debug("getting subrepo %s\n" % self._path)
        hg.clean(self._repo, revision, False)

    def merge(self, state):
        self._get(state)
        cur = self._repo['.']
        dst = self._repo[state[1]]
        anc = dst.ancestor(cur)

        def mergefunc():
            if anc == cur:
                self._repo.ui.debug("updating subrepo %s\n" % subrelpath(self))
                hg.update(self._repo, state[1])
            elif anc == dst:
                self._repo.ui.debug("skipping subrepo %s\n" % subrelpath(self))
            else:
                self._repo.ui.debug("merging subrepo %s\n" % subrelpath(self))
                hg.merge(self._repo, state[1], remind=False)

        wctx = self._repo[None]
        if self.dirty():
            if anc != dst:
                if _updateprompt(self._repo.ui, self, wctx.dirty(), cur, dst):
                    mergefunc()
            else:
                mergefunc()
        else:
            mergefunc()

    def push(self, force):
        # push subrepos depth-first for coherent ordering
        c = self._repo['']
        subs = c.substate # only repos that are committed
        for s in sorted(subs):
            if not c.sub(s).push(force):
                return False

        dsturl = _abssource(self._repo, True)
        self._repo.ui.status(_('pushing subrepo %s to %s\n') %
            (subrelpath(self), dsturl))
        other = hg.repository(self._repo.ui, dsturl)
        return self._repo.push(other, force)

    def outgoing(self, ui, dest, opts):
        return hg.outgoing(ui, self._repo, _abssource(self._repo, True), opts)

    def incoming(self, ui, source, opts):
        return hg.incoming(ui, self._repo, _abssource(self._repo, False), opts)

    def files(self):
        rev = self._state[1]
        ctx = self._repo[rev]
        return ctx.manifest()

    def filedata(self, name):
        rev = self._state[1]
        return self._repo[rev][name].data()

    def fileflags(self, name):
        rev = self._state[1]
        ctx = self._repo[rev]
        return ctx.flags(name)


class svnsubrepo(abstractsubrepo):
    def __init__(self, ctx, path, state):
        self._path = path
        self._state = state
        self._ctx = ctx
        self._ui = ctx._repo.ui

    def _svncommand(self, commands, filename=''):
        cmd = ['svn']
        # Starting in svn 1.5 --non-interactive is a global flag
        # instead of being per-command, but we need to support 1.4 so
        # we have to be intelligent about what commands take
        # --non-interactive.
        if (not self._ui.interactive() and
            commands[0] in ('update', 'checkout', 'commit')):
            cmd.append('--non-interactive')
        cmd.extend(commands)
        if filename is not None:
            path = os.path.join(self._ctx._repo.origroot, self._path, filename)
            cmd.append(path)
        env = dict(os.environ)
        # Avoid localized output, preserve current locale for everything else.
        env['LC_MESSAGES'] = 'C'
        p = subprocess.Popen(cmd, bufsize=-1, close_fds=util.closefds,
                             stdout=subprocess.PIPE, stderr=subprocess.PIPE,
                             universal_newlines=True, env=env)
        stdout, stderr = p.communicate()
        stderr = stderr.strip()
        if stderr:
            raise util.Abort(stderr)
        return stdout

    @propertycache
    def _svnversion(self):
        output = self._svncommand(['--version'], filename=None)
        m = re.search(r'^svn,\s+version\s+(\d+)\.(\d+)', output)
        if not m:
            raise util.Abort(_('cannot retrieve svn tool version'))
        return (int(m.group(1)), int(m.group(2)))

    def _wcrevs(self):
        # Get the working directory revision as well as the last
        # commit revision so we can compare the subrepo state with
        # both. We used to store the working directory one.
        output = self._svncommand(['info', '--xml'])
        doc = xml.dom.minidom.parseString(output)
        entries = doc.getElementsByTagName('entry')
        lastrev, rev = '0', '0'
        if entries:
            rev = str(entries[0].getAttribute('revision')) or '0'
            commits = entries[0].getElementsByTagName('commit')
            if commits:
                lastrev = str(commits[0].getAttribute('revision')) or '0'
        return (lastrev, rev)

    def _wcrev(self):
        return self._wcrevs()[0]

    def _wcchanged(self):
        """Return (changes, extchanges) where changes is True
        if the working directory was changed, and extchanges is
        True if any of these changes concern an external entry.
        """
        output = self._svncommand(['status', '--xml'])
        externals, changes = [], []
        doc = xml.dom.minidom.parseString(output)
        for e in doc.getElementsByTagName('entry'):
            s = e.getElementsByTagName('wc-status')
            if not s:
                continue
            item = s[0].getAttribute('item')
            props = s[0].getAttribute('props')
            path = e.getAttribute('path')
            if item == 'external':
                externals.append(path)
            if (item not in ('', 'normal', 'unversioned', 'external')
                or props not in ('', 'none')):
                changes.append(path)
        for path in changes:
            for ext in externals:
                if path == ext or path.startswith(ext + os.sep):
                    return True, True
        return bool(changes), False

    def dirty(self, ignoreupdate=False):
        if not self._wcchanged()[0]:
            if self._state[1] in self._wcrevs() or ignoreupdate:
                return False
        return True

    def commit(self, text, user, date):
        # user and date are out of our hands since svn is centralized
        changed, extchanged = self._wcchanged()
        if not changed:
            return self._wcrev()
        if extchanged:
            # Do not try to commit externals
            raise util.Abort(_('cannot commit svn externals'))
        commitinfo = self._svncommand(['commit', '-m', text])
        self._ui.status(commitinfo)
        newrev = re.search('Committed revision ([0-9]+).', commitinfo)
        if not newrev:
            raise util.Abort(commitinfo.splitlines()[-1])
        newrev = newrev.groups()[0]
        self._ui.status(self._svncommand(['update', '-r', newrev]))
        return newrev

    def remove(self):
        if self.dirty():
            self._ui.warn(_('not removing repo %s because '
                            'it has changes.\n' % self._path))
            return
        self._ui.note(_('removing subrepo %s\n') % self._path)

        def onerror(function, path, excinfo):
            if function is not os.remove:
                raise
            # read-only files cannot be unlinked under Windows
            s = os.stat(path)
            if (s.st_mode & stat.S_IWRITE) != 0:
                raise
            os.chmod(path, stat.S_IMODE(s.st_mode) | stat.S_IWRITE)
            os.remove(path)

        path = self._ctx._repo.wjoin(self._path)
        shutil.rmtree(path, onerror=onerror)
        try:
            os.removedirs(os.path.dirname(path))
        except OSError:
            pass

    def get(self, state, overwrite=False):
        if overwrite:
            self._svncommand(['revert', '--recursive'])
        args = ['checkout']
        if self._svnversion >= (1, 5):
            args.append('--force')
        args.extend([state[0], '--revision', state[1]])
        status = self._svncommand(args)
        if not re.search('Checked out revision [0-9]+.', status):
            raise util.Abort(status.splitlines()[-1])
        self._ui.status(status)

    def merge(self, state):
        old = self._state[1]
        new = state[1]
        if new != self._wcrev():
            dirty = old == self._wcrev() or self._wcchanged()[0]
            if _updateprompt(self._ui, self, dirty, self._wcrev(), new):
                self.get(state, False)

    def push(self, force):
        # push is a no-op for SVN
        return True

    def files(self):
        output = self._svncommand(['list'])
        # This works because svn forbids \n in filenames.
        return output.splitlines()

    def filedata(self, name):
        return self._svncommand(['cat'], name)


class gitsubrepo(abstractsubrepo):
    def __init__(self, ctx, path, state):
        # TODO add git version check.
        self._state = state
        self._ctx = ctx
        self._path = path
        self._relpath = os.path.join(reporelpath(ctx._repo), path)
        self._abspath = ctx._repo.wjoin(path)
        self._subparent = ctx._repo
        self._ui = ctx._repo.ui

    def _gitcommand(self, commands, env=None, stream=False):
        return self._gitdir(commands, env=env, stream=stream)[0]

    def _gitdir(self, commands, env=None, stream=False):
        return self._gitnodir(commands, env=env, stream=stream,
                              cwd=self._abspath)

    def _gitnodir(self, commands, env=None, stream=False, cwd=None):
        """Calls the git command

        The methods tries to call the git command. versions previor to 1.6.0
        are not supported and very probably fail.
        """
        self._ui.debug('%s: git %s\n' % (self._relpath, ' '.join(commands)))
        # unless ui.quiet is set, print git's stderr,
        # which is mostly progress and useful info
        errpipe = None
        if self._ui.quiet:
            errpipe = open(os.devnull, 'w')
        p = subprocess.Popen(['git'] + commands, bufsize=-1, cwd=cwd, env=env,
                             close_fds=util.closefds,
                             stdout=subprocess.PIPE, stderr=errpipe)
        if stream:
            return p.stdout, None

        retdata = p.stdout.read().strip()
        # wait for the child to exit to avoid race condition.
        p.wait()

        if p.returncode != 0 and p.returncode != 1:
            # there are certain error codes that are ok
            command = commands[0]
            if command in ('cat-file', 'symbolic-ref'):
                return retdata, p.returncode
            # for all others, abort
            raise util.Abort('git %s error %d in %s' %
                             (command, p.returncode, self._relpath))

        return retdata, p.returncode

    def _gitmissing(self):
        return not os.path.exists(os.path.join(self._abspath, '.git'))

    def _gitstate(self):
        return self._gitcommand(['rev-parse', 'HEAD'])

    def _gitcurrentbranch(self):
        current, err = self._gitdir(['symbolic-ref', 'HEAD', '--quiet'])
        if err:
            current = None
        return current

    def _gitremote(self, remote):
        out = self._gitcommand(['remote', 'show', '-n', remote])
        line = out.split('\n')[1]
        i = line.index('URL: ') + len('URL: ')
        return line[i:]

    def _githavelocally(self, revision):
        out, code = self._gitdir(['cat-file', '-e', revision])
        return code == 0

    def _gitisancestor(self, r1, r2):
        base = self._gitcommand(['merge-base', r1, r2])
        return base == r1

    def _gitisbare(self):
        return self._gitcommand(['config', '--bool', 'core.bare']) == 'true'

    def _gitbranchmap(self):
        '''returns 2 things:
        a map from git branch to revision
        a map from revision to branches'''
        branch2rev = {}
        rev2branch = {}

        out = self._gitcommand(['for-each-ref', '--format',
                                '%(objectname) %(refname)'])
        for line in out.split('\n'):
            revision, ref = line.split(' ')
            if (not ref.startswith('refs/heads/') and
                not ref.startswith('refs/remotes/')):
                continue
            if ref.startswith('refs/remotes/') and ref.endswith('/HEAD'):
                continue # ignore remote/HEAD redirects
            branch2rev[ref] = revision
            rev2branch.setdefault(revision, []).append(ref)
        return branch2rev, rev2branch

    def _gittracking(self, branches):
        'return map of remote branch to local tracking branch'
        # assumes no more than one local tracking branch for each remote
        tracking = {}
        for b in branches:
            if b.startswith('refs/remotes/'):
                continue
            remote = self._gitcommand(['config', 'branch.%s.remote' % b])
            if remote:
                ref = self._gitcommand(['config', 'branch.%s.merge' % b])
                tracking['refs/remotes/%s/%s' %
                         (remote, ref.split('/', 2)[2])] = b
        return tracking

    def _abssource(self, source):
        if '://' not in source:
            # recognize the scp syntax as an absolute source
            colon = source.find(':')
            if colon != -1 and '/' not in source[:colon]:
                return source
        self._subsource = source
        return _abssource(self)

    def _fetch(self, source, revision):
        if self._gitmissing():
            source = self._abssource(source)
            self._ui.status(_('cloning subrepo %s from %s\n') %
                            (self._relpath, source))
            self._gitnodir(['clone', source, self._abspath])
        if self._githavelocally(revision):
            return
        self._ui.status(_('pulling subrepo %s from %s\n') %
                        (self._relpath, self._gitremote('origin')))
        # try only origin: the originally cloned repo
        self._gitcommand(['fetch'])
        if not self._githavelocally(revision):
            raise util.Abort(_("revision %s does not exist in subrepo %s\n") %
                               (revision, self._relpath))

    def dirty(self, ignoreupdate=False):
        if self._gitmissing():
<<<<<<< HEAD
            return True
        if self._gitisbare():
            return True
=======
            return self._state[1] != ''
>>>>>>> f52edec2
        if not ignoreupdate and self._state[1] != self._gitstate():
            # different version checked out
            return True
        # check for staged changes or modified files; ignore untracked files
        out, code = self._gitdir(['diff-index', '--quiet', 'HEAD'])
        return code == 1

    def get(self, state, overwrite=False):
        source, revision, kind = state
        if not revision:
            self.remove()
            return
        self._fetch(source, revision)
        # if the repo was set to be bare, unbare it
        if self._gitisbare():
            self._gitcommand(['config', 'core.bare', 'false'])
            if self._gitstate() == revision:
                self._gitcommand(['reset', '--hard', 'HEAD'])
                return
        elif self._gitstate() == revision:
            if overwrite:
                # first reset the index to unmark new files for commit, because
                # reset --hard will otherwise throw away files added for commit,
                # not just unmark them.
                self._gitcommand(['reset', 'HEAD'])
                self._gitcommand(['reset', '--hard', 'HEAD'])
            return
        branch2rev, rev2branch = self._gitbranchmap()

        def checkout(args):
            cmd = ['checkout']
            if overwrite:
                # first reset the index to unmark new files for commit, because
                # the -f option will otherwise throw away files added for
                # commit, not just unmark them.
                self._gitcommand(['reset', 'HEAD'])
                cmd.append('-f')
            self._gitcommand(cmd + args)

        def rawcheckout():
            # no branch to checkout, check it out with no branch
            self._ui.warn(_('checking out detached HEAD in subrepo %s\n') %
                          self._relpath)
            self._ui.warn(_('check out a git branch if you intend '
                            'to make changes\n'))
            checkout(['-q', revision])

        if revision not in rev2branch:
            rawcheckout()
            return
        branches = rev2branch[revision]
        firstlocalbranch = None
        for b in branches:
            if b == 'refs/heads/master':
                # master trumps all other branches
                checkout(['refs/heads/master'])
                return
            if not firstlocalbranch and not b.startswith('refs/remotes/'):
                firstlocalbranch = b
        if firstlocalbranch:
            checkout([firstlocalbranch])
            return

        tracking = self._gittracking(branch2rev.keys())
        # choose a remote branch already tracked if possible
        remote = branches[0]
        if remote not in tracking:
            for b in branches:
                if b in tracking:
                    remote = b
                    break

        if remote not in tracking:
            # create a new local tracking branch
            local = remote.split('/', 2)[2]
            checkout(['-b', local, remote])
        elif self._gitisancestor(branch2rev[tracking[remote]], remote):
            # When updating to a tracked remote branch,
            # if the local tracking branch is downstream of it,
            # a normal `git pull` would have performed a "fast-forward merge"
            # which is equivalent to updating the local branch to the remote.
            # Since we are only looking at branching at update, we need to
            # detect this situation and perform this action lazily.
            if tracking[remote] != self._gitcurrentbranch():
                checkout([tracking[remote]])
            self._gitcommand(['merge', '--ff', remote])
        else:
            # a real merge would be required, just checkout the revision
            rawcheckout()

    def commit(self, text, user, date):
        if self._gitmissing():
            raise util.Abort(_("subrepo %s is missing") % self._relpath)
        cmd = ['commit', '-a', '-m', text]
        env = os.environ.copy()
        if user:
            cmd += ['--author', user]
        if date:
            # git's date parser silently ignores when seconds < 1e9
            # convert to ISO8601
            env['GIT_AUTHOR_DATE'] = util.datestr(date,
                                                  '%Y-%m-%dT%H:%M:%S %1%2')
        self._gitcommand(cmd, env=env)
        # make sure commit works otherwise HEAD might not exist under certain
        # circumstances
        return self._gitstate()

    def merge(self, state):
        source, revision, kind = state
        self._fetch(source, revision)
        base = self._gitcommand(['merge-base', revision, self._state[1]])
        out, code = self._gitdir(['diff-index', '--quiet', 'HEAD'])

        def mergefunc():
            if base == revision:
                self.get(state) # fast forward merge
            elif base != self._state[1]:
                self._gitcommand(['merge', '--no-commit', revision])

        if self.dirty():
            if self._gitstate() != revision:
                dirty = self._gitstate() == self._state[1] or code != 0
                if _updateprompt(self._ui, self, dirty,
                                 self._state[1][:7], revision[:7]):
                    mergefunc()
        else:
            mergefunc()

    def push(self, force):
        if not self._state[1]:
            return True
        if self._gitmissing():
            raise util.Abort(_("subrepo %s is missing") % self._relpath)
        # if a branch in origin contains the revision, nothing to do
        branch2rev, rev2branch = self._gitbranchmap()
        if self._state[1] in rev2branch:
            for b in rev2branch[self._state[1]]:
                if b.startswith('refs/remotes/origin/'):
                    return True
        for b, revision in branch2rev.iteritems():
            if b.startswith('refs/remotes/origin/'):
                if self._gitisancestor(self._state[1], revision):
                    return True
        # otherwise, try to push the currently checked out branch
        cmd = ['push']
        if force:
            cmd.append('--force')

        current = self._gitcurrentbranch()
        if current:
            # determine if the current branch is even useful
            if not self._gitisancestor(self._state[1], current):
                self._ui.warn(_('unrelated git branch checked out '
                                'in subrepo %s\n') % self._relpath)
                return False
            self._ui.status(_('pushing branch %s of subrepo %s\n') %
                            (current.split('/', 2)[2], self._relpath))
            self._gitcommand(cmd + ['origin', current])
            return True
        else:
            self._ui.warn(_('no branch checked out in subrepo %s\n'
                            'cannot push revision %s') %
                          (self._relpath, self._state[1]))
            return False

    def remove(self):
        if self._gitmissing():
            return
        if self.dirty():
            self._ui.warn(_('not removing repo %s because '
                            'it has changes.\n') % self._relpath)
            return
        # we can't fully delete the repository as it may contain
        # local-only history
        self._ui.note(_('removing subrepo %s\n') % self._relpath)
        self._gitcommand(['config', 'core.bare', 'true'])
        for f in os.listdir(self._abspath):
            if f == '.git':
                continue
            path = os.path.join(self._abspath, f)
            if os.path.isdir(path) and not os.path.islink(path):
                shutil.rmtree(path)
            else:
                os.remove(path)

    def archive(self, ui, archiver, prefix):
        source, revision = self._state
        if not revision:
            return
        self._fetch(source, revision)

        # Parse git's native archive command.
        # This should be much faster than manually traversing the trees
        # and objects with many subprocess calls.
        tarstream = self._gitcommand(['archive', revision], stream=True)
        tar = tarfile.open(fileobj=tarstream, mode='r|')
        relpath = subrelpath(self)
        ui.progress(_('archiving (%s)') % relpath, 0, unit=_('files'))
        for i, info in enumerate(tar):
            if info.isdir():
                continue
            if info.issym():
                data = info.linkname
            else:
                data = tar.extractfile(info).read()
            archiver.addfile(os.path.join(prefix, self._path, info.name),
                             info.mode, info.issym(), data)
            ui.progress(_('archiving (%s)') % relpath, i + 1,
                        unit=_('files'))
        ui.progress(_('archiving (%s)') % relpath, None)


    def status(self, rev2, **opts):
        rev1 = self._state[1]
        if self._gitmissing() or not rev1:
            # if the repo is missing, return no results
            return [], [], [], [], [], [], []
        modified, added, removed = [], [], []
        if rev2:
            command = ['diff-tree', rev1, rev2]
        else:
            command = ['diff-index', rev1]
        out = self._gitcommand(command)
        for line in out.split('\n'):
            tab = line.find('\t')
            if tab == -1:
                continue
            status, f = line[tab - 1], line[tab + 1:]
            if status == 'M':
                modified.append(f)
            elif status == 'A':
                added.append(f)
            elif status == 'D':
                removed.append(f)

        deleted = unknown = ignored = clean = []
        return modified, added, removed, deleted, unknown, ignored, clean

types = {
    'hg': hgsubrepo,
    'svn': svnsubrepo,
    'git': gitsubrepo,
    }<|MERGE_RESOLUTION|>--- conflicted
+++ resolved
@@ -824,13 +824,9 @@
 
     def dirty(self, ignoreupdate=False):
         if self._gitmissing():
-<<<<<<< HEAD
-            return True
+            return self._state[1] != ''
         if self._gitisbare():
             return True
-=======
-            return self._state[1] != ''
->>>>>>> f52edec2
         if not ignoreupdate and self._state[1] != self._gitstate():
             # different version checked out
             return True
