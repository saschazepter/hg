# wireproto.py - generic wire protocol support functions
#
# Copyright 2005-2010 Matt Mackall <mpm@selenic.com>
#
# This software may be used and distributed according to the terms of the
# GNU General Public License version 2 or any later version.

from __future__ import absolute_import

import hashlib
import os
import tempfile

from .i18n import _
from .node import (
    bin,
    hex,
    nullid,
)

from . import (
    bundle2,
    changegroup as changegroupmod,
    discovery,
    encoding,
    error,
    exchange,
    peer,
    pushkey as pushkeymod,
    pycompat,
    repository,
    streamclone,
    util,
    wireprototypes,
)

urlerr = util.urlerr
urlreq = util.urlreq

bytesresponse = wireprototypes.bytesresponse
ooberror = wireprototypes.ooberror
pushres = wireprototypes.pushres
pusherr = wireprototypes.pusherr
streamres = wireprototypes.streamres
streamres_legacy = wireprototypes.streamreslegacy

bundle2requiredmain = _('incompatible Mercurial client; bundle2 required')
bundle2requiredhint = _('see https://www.mercurial-scm.org/wiki/'
                        'IncompatibleClient')
bundle2required = '%s\n(%s)\n' % (bundle2requiredmain, bundle2requiredhint)

class remoteiterbatcher(peer.iterbatcher):
    def __init__(self, remote):
        super(remoteiterbatcher, self).__init__()
        self._remote = remote

    def __getattr__(self, name):
        # Validate this method is batchable, since submit() only supports
        # batchable methods.
        fn = getattr(self._remote, name)
        if not getattr(fn, 'batchable', None):
            raise error.ProgrammingError('Attempted to batch a non-batchable '
                                         'call to %r' % name)

        return super(remoteiterbatcher, self).__getattr__(name)

    def submit(self):
        """Break the batch request into many patch calls and pipeline them.

        This is mostly valuable over http where request sizes can be
        limited, but can be used in other places as well.
        """
        # 2-tuple of (command, arguments) that represents what will be
        # sent over the wire.
        requests = []

        # 4-tuple of (command, final future, @batchable generator, remote
        # future).
        results = []

        for command, args, opts, finalfuture in self.calls:
            mtd = getattr(self._remote, command)
            batchable = mtd.batchable(mtd.__self__, *args, **opts)

            commandargs, fremote = next(batchable)
            assert fremote
            requests.append((command, commandargs))
            results.append((command, finalfuture, batchable, fremote))

        if requests:
            self._resultiter = self._remote._submitbatch(requests)

        self._results = results

    def results(self):
        for command, finalfuture, batchable, remotefuture in self._results:
            # Get the raw result, set it in the remote future, feed it
            # back into the @batchable generator so it can be decoded, and
            # set the result on the final future to this value.
            remoteresult = next(self._resultiter)
            remotefuture.set(remoteresult)
            finalfuture.set(next(batchable))

            # Verify our @batchable generators only emit 2 values.
            try:
                next(batchable)
            except StopIteration:
                pass
            else:
                raise error.ProgrammingError('%s @batchable generator emitted '
                                             'unexpected value count' % command)

            yield finalfuture.value

# Forward a couple of names from peer to make wireproto interactions
# slightly more sensible.
batchable = peer.batchable
future = peer.future

# list of nodes encoding / decoding

def decodelist(l, sep=' '):
    if l:
        return [bin(v) for v in  l.split(sep)]
    return []

def encodelist(l, sep=' '):
    try:
        return sep.join(map(hex, l))
    except TypeError:
        raise

# batched call argument encoding

def escapearg(plain):
    return (plain
            .replace(':', ':c')
            .replace(',', ':o')
            .replace(';', ':s')
            .replace('=', ':e'))

def unescapearg(escaped):
    return (escaped
            .replace(':e', '=')
            .replace(':s', ';')
            .replace(':o', ',')
            .replace(':c', ':'))

def encodebatchcmds(req):
    """Return a ``cmds`` argument value for the ``batch`` command."""
    cmds = []
    for op, argsdict in req:
        # Old servers didn't properly unescape argument names. So prevent
        # the sending of argument names that may not be decoded properly by
        # servers.
        assert all(escapearg(k) == k for k in argsdict)

        args = ','.join('%s=%s' % (escapearg(k), escapearg(v))
                        for k, v in argsdict.iteritems())
        cmds.append('%s %s' % (op, args))

    return ';'.join(cmds)

# mapping of options accepted by getbundle and their types
#
# Meant to be extended by extensions. It is extensions responsibility to ensure
# such options are properly processed in exchange.getbundle.
#
# supported types are:
#
# :nodes: list of binary nodes
# :csv:   list of comma-separated values
# :scsv:  list of comma-separated values return as set
# :plain: string with no transformation needed.
gboptsmap = {'heads':  'nodes',
             'bookmarks': 'boolean',
             'common': 'nodes',
             'obsmarkers': 'boolean',
             'phases': 'boolean',
             'bundlecaps': 'scsv',
             'listkeys': 'csv',
             'cg': 'boolean',
             'cbattempted': 'boolean',
             'stream': 'boolean',
}

# client side

class wirepeer(repository.legacypeer):
    """Client-side interface for communicating with a peer repository.

    Methods commonly call wire protocol commands of the same name.

    See also httppeer.py and sshpeer.py for protocol-specific
    implementations of this interface.
    """
    # Begin of basewirepeer interface.

    def iterbatch(self):
        return remoteiterbatcher(self)

    @batchable
    def lookup(self, key):
        self.requirecap('lookup', _('look up remote revision'))
        f = future()
        yield {'key': encoding.fromlocal(key)}, f
        d = f.value
        success, data = d[:-1].split(" ", 1)
        if int(success):
            yield bin(data)
        else:
            self._abort(error.RepoError(data))

    @batchable
    def heads(self):
        f = future()
        yield {}, f
        d = f.value
        try:
            yield decodelist(d[:-1])
        except ValueError:
            self._abort(error.ResponseError(_("unexpected response:"), d))

    @batchable
    def known(self, nodes):
        f = future()
        yield {'nodes': encodelist(nodes)}, f
        d = f.value
        try:
            yield [bool(int(b)) for b in d]
        except ValueError:
            self._abort(error.ResponseError(_("unexpected response:"), d))

    @batchable
    def branchmap(self):
        f = future()
        yield {}, f
        d = f.value
        try:
            branchmap = {}
            for branchpart in d.splitlines():
                branchname, branchheads = branchpart.split(' ', 1)
                branchname = encoding.tolocal(urlreq.unquote(branchname))
                branchheads = decodelist(branchheads)
                branchmap[branchname] = branchheads
            yield branchmap
        except TypeError:
            self._abort(error.ResponseError(_("unexpected response:"), d))

    @batchable
    def listkeys(self, namespace):
        if not self.capable('pushkey'):
            yield {}, None
        f = future()
        self.ui.debug('preparing listkeys for "%s"\n' % namespace)
        yield {'namespace': encoding.fromlocal(namespace)}, f
        d = f.value
        self.ui.debug('received listkey for "%s": %i bytes\n'
                      % (namespace, len(d)))
        yield pushkeymod.decodekeys(d)

    @batchable
    def pushkey(self, namespace, key, old, new):
        if not self.capable('pushkey'):
            yield False, None
        f = future()
        self.ui.debug('preparing pushkey for "%s:%s"\n' % (namespace, key))
        yield {'namespace': encoding.fromlocal(namespace),
               'key': encoding.fromlocal(key),
               'old': encoding.fromlocal(old),
               'new': encoding.fromlocal(new)}, f
        d = f.value
        d, output = d.split('\n', 1)
        try:
            d = bool(int(d))
        except ValueError:
            raise error.ResponseError(
                _('push failed (unexpected response):'), d)
        for l in output.splitlines(True):
            self.ui.status(_('remote: '), l)
        yield d

    def stream_out(self):
        return self._callstream('stream_out')

    def getbundle(self, source, **kwargs):
        kwargs = pycompat.byteskwargs(kwargs)
        self.requirecap('getbundle', _('look up remote changes'))
        opts = {}
        bundlecaps = kwargs.get('bundlecaps')
        if bundlecaps is not None:
            kwargs['bundlecaps'] = sorted(bundlecaps)
        else:
            bundlecaps = () # kwargs could have it to None
        for key, value in kwargs.iteritems():
            if value is None:
                continue
            keytype = gboptsmap.get(key)
            if keytype is None:
                raise error.ProgrammingError(
                    'Unexpectedly None keytype for key %s' % key)
            elif keytype == 'nodes':
                value = encodelist(value)
            elif keytype in ('csv', 'scsv'):
                value = ','.join(value)
            elif keytype == 'boolean':
                value = '%i' % bool(value)
            elif keytype != 'plain':
                raise KeyError('unknown getbundle option type %s'
                               % keytype)
            opts[key] = value
        f = self._callcompressable("getbundle", **pycompat.strkwargs(opts))
        if any((cap.startswith('HG2') for cap in bundlecaps)):
            return bundle2.getunbundler(self.ui, f)
        else:
            return changegroupmod.cg1unpacker(f, 'UN')

    def unbundle(self, cg, heads, url):
        '''Send cg (a readable file-like object representing the
        changegroup to push, typically a chunkbuffer object) to the
        remote server as a bundle.

        When pushing a bundle10 stream, return an integer indicating the
        result of the push (see changegroup.apply()).

        When pushing a bundle20 stream, return a bundle20 stream.

        `url` is the url the client thinks it's pushing to, which is
        visible to hooks.
        '''

        if heads != ['force'] and self.capable('unbundlehash'):
            heads = encodelist(['hashed',
                                hashlib.sha1(''.join(sorted(heads))).digest()])
        else:
            heads = encodelist(heads)

        if util.safehasattr(cg, 'deltaheader'):
            # this a bundle10, do the old style call sequence
            ret, output = self._callpush("unbundle", cg, heads=heads)
            if ret == "":
                raise error.ResponseError(
                    _('push failed:'), output)
            try:
                ret = int(ret)
            except ValueError:
                raise error.ResponseError(
                    _('push failed (unexpected response):'), ret)

            for l in output.splitlines(True):
                self.ui.status(_('remote: '), l)
        else:
            # bundle2 push. Send a stream, fetch a stream.
            stream = self._calltwowaystream('unbundle', cg, heads=heads)
            ret = bundle2.getunbundler(self.ui, stream)
        return ret

    # End of basewirepeer interface.

    # Begin of baselegacywirepeer interface.

    def branches(self, nodes):
        n = encodelist(nodes)
        d = self._call("branches", nodes=n)
        try:
            br = [tuple(decodelist(b)) for b in d.splitlines()]
            return br
        except ValueError:
            self._abort(error.ResponseError(_("unexpected response:"), d))

    def between(self, pairs):
        batch = 8 # avoid giant requests
        r = []
        for i in xrange(0, len(pairs), batch):
            n = " ".join([encodelist(p, '-') for p in pairs[i:i + batch]])
            d = self._call("between", pairs=n)
            try:
                r.extend(l and decodelist(l) or [] for l in d.splitlines())
            except ValueError:
                self._abort(error.ResponseError(_("unexpected response:"), d))
        return r

    def changegroup(self, nodes, kind):
        n = encodelist(nodes)
        f = self._callcompressable("changegroup", roots=n)
        return changegroupmod.cg1unpacker(f, 'UN')

    def changegroupsubset(self, bases, heads, kind):
        self.requirecap('changegroupsubset', _('look up remote changes'))
        bases = encodelist(bases)
        heads = encodelist(heads)
        f = self._callcompressable("changegroupsubset",
                                   bases=bases, heads=heads)
        return changegroupmod.cg1unpacker(f, 'UN')

    # End of baselegacywirepeer interface.

    def _submitbatch(self, req):
        """run batch request <req> on the server

        Returns an iterator of the raw responses from the server.
        """
        rsp = self._callstream("batch", cmds=encodebatchcmds(req))
        chunk = rsp.read(1024)
        work = [chunk]
        while chunk:
            while ';' not in chunk and chunk:
                chunk = rsp.read(1024)
                work.append(chunk)
            merged = ''.join(work)
            while ';' in merged:
                one, merged = merged.split(';', 1)
                yield unescapearg(one)
            chunk = rsp.read(1024)
            work = [merged, chunk]
        yield unescapearg(''.join(work))

    def _submitone(self, op, args):
        return self._call(op, **pycompat.strkwargs(args))

    def debugwireargs(self, one, two, three=None, four=None, five=None):
        # don't pass optional arguments left at their default value
        opts = {}
        if three is not None:
            opts[r'three'] = three
        if four is not None:
            opts[r'four'] = four
        return self._call('debugwireargs', one=one, two=two, **opts)

    def _call(self, cmd, **args):
        """execute <cmd> on the server

        The command is expected to return a simple string.

        returns the server reply as a string."""
        raise NotImplementedError()

    def _callstream(self, cmd, **args):
        """execute <cmd> on the server

        The command is expected to return a stream. Note that if the
        command doesn't return a stream, _callstream behaves
        differently for ssh and http peers.

        returns the server reply as a file like object.
        """
        raise NotImplementedError()

    def _callcompressable(self, cmd, **args):
        """execute <cmd> on the server

        The command is expected to return a stream.

        The stream may have been compressed in some implementations. This
        function takes care of the decompression. This is the only difference
        with _callstream.

        returns the server reply as a file like object.
        """
        raise NotImplementedError()

    def _callpush(self, cmd, fp, **args):
        """execute a <cmd> on server

        The command is expected to be related to a push. Push has a special
        return method.

        returns the server reply as a (ret, output) tuple. ret is either
        empty (error) or a stringified int.
        """
        raise NotImplementedError()

    def _calltwowaystream(self, cmd, fp, **args):
        """execute <cmd> on server

        The command will send a stream to the server and get a stream in reply.
        """
        raise NotImplementedError()

    def _abort(self, exception):
        """clearly abort the wire protocol connection and raise the exception
        """
        raise NotImplementedError()

# server side

# wire protocol command can either return a string or one of these classes.

def getdispatchrepo(repo, proto, command):
    """Obtain the repo used for processing wire protocol commands.

    The intent of this function is to serve as a monkeypatch point for
    extensions that need commands to operate on different repo views under
    specialized circumstances.
    """
    return repo.filtered('served')

def dispatch(repo, proto, command):
    repo = getdispatchrepo(repo, proto, command)
    func, spec = commands[command]
    args = proto.getargs(spec)
    return func(repo, proto, *args)

def options(cmd, keys, others):
    opts = {}
    for k in keys:
        if k in others:
            opts[k] = others[k]
            del others[k]
    if others:
        util.stderr.write("warning: %s ignored unexpected arguments %s\n"
                          % (cmd, ",".join(others)))
    return opts

def bundle1allowed(repo, action):
    """Whether a bundle1 operation is allowed from the server.

    Priority is:

    1. server.bundle1gd.<action> (if generaldelta active)
    2. server.bundle1.<action>
    3. server.bundle1gd (if generaldelta active)
    4. server.bundle1
    """
    ui = repo.ui
    gd = 'generaldelta' in repo.requirements

    if gd:
        v = ui.configbool('server', 'bundle1gd.%s' % action)
        if v is not None:
            return v

    v = ui.configbool('server', 'bundle1.%s' % action)
    if v is not None:
        return v

    if gd:
        v = ui.configbool('server', 'bundle1gd')
        if v is not None:
            return v

    return ui.configbool('server', 'bundle1')

def supportedcompengines(ui, role):
    """Obtain the list of supported compression engines for a request."""
    assert role in (util.CLIENTROLE, util.SERVERROLE)

    compengines = util.compengines.supportedwireengines(role)

    # Allow config to override default list and ordering.
    if role == util.SERVERROLE:
        configengines = ui.configlist('server', 'compressionengines')
        config = 'server.compressionengines'
    else:
        # This is currently implemented mainly to facilitate testing. In most
        # cases, the server should be in charge of choosing a compression engine
        # because a server has the most to lose from a sub-optimal choice. (e.g.
        # CPU DoS due to an expensive engine or a network DoS due to poor
        # compression ratio).
        configengines = ui.configlist('experimental',
                                      'clientcompressionengines')
        config = 'experimental.clientcompressionengines'

    # No explicit config. Filter out the ones that aren't supposed to be
    # advertised and return default ordering.
    if not configengines:
        attr = 'serverpriority' if role == util.SERVERROLE else 'clientpriority'
        return [e for e in compengines
                if getattr(e.wireprotosupport(), attr) > 0]

    # If compression engines are listed in the config, assume there is a good
    # reason for it (like server operators wanting to achieve specific
    # performance characteristics). So fail fast if the config references
    # unusable compression engines.
    validnames = set(e.name() for e in compengines)
    invalidnames = set(e for e in configengines if e not in validnames)
    if invalidnames:
        raise error.Abort(_('invalid compression engine defined in %s: %s') %
                          (config, ', '.join(sorted(invalidnames))))

    compengines = [e for e in compengines if e.name() in configengines]
    compengines = sorted(compengines,
                         key=lambda e: configengines.index(e.name()))

    if not compengines:
        raise error.Abort(_('%s config option does not specify any known '
                            'compression engines') % config,
                          hint=_('usable compression engines: %s') %
                          ', '.sorted(validnames))

    return compengines

class commandentry(object):
    """Represents a declared wire protocol command."""
    def __init__(self, func, args='', transports=None):
        self.func = func
        self.args = args
        self.transports = transports or set()

    def _merge(self, func, args):
        """Merge this instance with an incoming 2-tuple.

        This is called when a caller using the old 2-tuple API attempts
        to replace an instance. The incoming values are merged with
        data not captured by the 2-tuple and a new instance containing
        the union of the two objects is returned.
        """
        return commandentry(func, args=args, transports=set(self.transports))

    # Old code treats instances as 2-tuples. So expose that interface.
    def __iter__(self):
        yield self.func
        yield self.args

    def __getitem__(self, i):
        if i == 0:
            return self.func
        elif i == 1:
            return self.args
        else:
            raise IndexError('can only access elements 0 and 1')

class commanddict(dict):
    """Container for registered wire protocol commands.

    It behaves like a dict. But __setitem__ is overwritten to allow silent
    coercion of values from 2-tuples for API compatibility.
    """
    def __setitem__(self, k, v):
        if isinstance(v, commandentry):
            pass
        # Cast 2-tuples to commandentry instances.
        elif isinstance(v, tuple):
            if len(v) != 2:
                raise ValueError('command tuples must have exactly 2 elements')

            # It is common for extensions to wrap wire protocol commands via
            # e.g. ``wireproto.commands[x] = (newfn, args)``. Because callers
            # doing this aren't aware of the new API that uses objects to store
            # command entries, we automatically merge old state with new.
            if k in self:
                v = self[k]._merge(v[0], v[1])
            else:
                # Use default values from @wireprotocommand.
                v = commandentry(v[0], args=v[1],
                                 transports=set(wireprototypes.TRANSPORTS))
        else:
            raise ValueError('command entries must be commandentry instances '
                             'or 2-tuples')

        return super(commanddict, self).__setitem__(k, v)

    def commandavailable(self, command, proto):
        """Determine if a command is available for the requested protocol."""
        assert proto.name in wireprototypes.TRANSPORTS

        entry = self.get(command)

        if not entry:
            return False

        if proto.name not in entry.transports:
            return False

        return True

# Constants specifying which transports a wire protocol command should be
# available on. For use with @wireprotocommand.
POLICY_ALL = 'all'
POLICY_V1_ONLY = 'v1-only'
POLICY_V2_ONLY = 'v2-only'

commands = commanddict()

def wireprotocommand(name, args='', transportpolicy=POLICY_ALL):
    """Decorator to declare a wire protocol command.

    ``name`` is the name of the wire protocol command being provided.

    ``args`` is a space-delimited list of named arguments that the command
    accepts. ``*`` is a special value that says to accept all arguments.

    ``transportpolicy`` is a POLICY_* constant denoting which transports
    this wire protocol command should be exposed to. By default, commands
    are exposed to all wire protocol transports.
    """
    if transportpolicy == POLICY_ALL:
        transports = set(wireprototypes.TRANSPORTS)
    elif transportpolicy == POLICY_V1_ONLY:
        transports = {k for k, v in wireprototypes.TRANSPORTS.items()
                      if v['version'] == 1}
    elif transportpolicy == POLICY_V2_ONLY:
        transports = {k for k, v in wireprototypes.TRANSPORTS.items()
                      if v['version'] == 2}
    else:
        raise error.Abort(_('invalid transport policy value: %s') %
                          transportpolicy)

<<<<<<< HEAD
=======
# Maps wire protocol name to operation type. This is used for permissions
# checking. All defined @wireiprotocommand should have an entry in this
# dict.
permissions = {}

def wireprotocommand(name, args=''):
    """decorator for wire protocol command"""
>>>>>>> fd269e1d
    def register(func):
        commands[name] = commandentry(func, args=args, transports=transports)
        return func
    return register

# TODO define a more appropriate permissions type to use for this.
permissions['batch'] = 'pull'
@wireprotocommand('batch', 'cmds *')
def batch(repo, proto, cmds, others):
    repo = repo.filtered("served")
    res = []
    for pair in cmds.split(';'):
        op, args = pair.split(' ', 1)
        vals = {}
        for a in args.split(','):
            if a:
                n, v = a.split('=')
                vals[unescapearg(n)] = unescapearg(v)
        func, spec = commands[op]

        # If the protocol supports permissions checking, perform that
        # checking on each batched command.
        # TODO formalize permission checking as part of protocol interface.
        if util.safehasattr(proto, 'checkperm'):
            # Assume commands with no defined permissions are writes / for
            # pushes. This is the safest from a security perspective because
            # it doesn't allow commands with undefined semantics from
            # bypassing permissions checks.
            proto.checkperm(permissions.get(op, 'push'))

        if spec:
            keys = spec.split()
            data = {}
            for k in keys:
                if k == '*':
                    star = {}
                    for key in vals.keys():
                        if key not in keys:
                            star[key] = vals[key]
                    data['*'] = star
                else:
                    data[k] = vals[k]
            result = func(repo, proto, *[data[k] for k in keys])
        else:
            result = func(repo, proto)
        if isinstance(result, ooberror):
            return result

        # For now, all batchable commands must return bytesresponse or
        # raw bytes (for backwards compatibility).
        assert isinstance(result, (bytesresponse, bytes))
        if isinstance(result, bytesresponse):
            result = result.data
        res.append(escapearg(result))

<<<<<<< HEAD
    return bytesresponse(';'.join(res))

@wireprotocommand('between', 'pairs', transportpolicy=POLICY_V1_ONLY)
=======
permissions['between'] = 'pull'
@wireprotocommand('between', 'pairs')
>>>>>>> fd269e1d
def between(repo, proto, pairs):
    pairs = [decodelist(p, '-') for p in pairs.split(" ")]
    r = []
    for b in repo.between(pairs):
        r.append(encodelist(b) + "\n")

    return bytesresponse(''.join(r))

permissions['branchmap'] = 'pull'
@wireprotocommand('branchmap')
def branchmap(repo, proto):
    branchmap = repo.branchmap()
    heads = []
    for branch, nodes in branchmap.iteritems():
        branchname = urlreq.quote(encoding.fromlocal(branch))
        branchnodes = encodelist(nodes)
        heads.append('%s %s' % (branchname, branchnodes))

<<<<<<< HEAD
    return bytesresponse('\n'.join(heads))

@wireprotocommand('branches', 'nodes', transportpolicy=POLICY_V1_ONLY)
=======
permissions['branches'] = 'pull'
@wireprotocommand('branches', 'nodes')
>>>>>>> fd269e1d
def branches(repo, proto, nodes):
    nodes = decodelist(nodes)
    r = []
    for b in repo.branches(nodes):
        r.append(encodelist(b) + "\n")

    return bytesresponse(''.join(r))

permissions['clonebundles'] = 'pull'
@wireprotocommand('clonebundles', '')
def clonebundles(repo, proto):
    """Server command for returning info for available bundles to seed clones.

    Clients will parse this response and determine what bundle to fetch.

    Extensions may wrap this command to filter or dynamically emit data
    depending on the request. e.g. you could advertise URLs for the closest
    data center given the client's IP address.
    """
    return bytesresponse(repo.vfs.tryread('clonebundles.manifest'))

wireprotocaps = ['lookup', 'branchmap', 'pushkey',
                 'known', 'getbundle', 'unbundlehash', 'batch']

def _capabilities(repo, proto):
    """return a list of capabilities for a repo

    This function exists to allow extensions to easily wrap capabilities
    computation

    - returns a lists: easy to alter
    - change done here will be propagated to both `capabilities` and `hello`
      command without any other action needed.
    """
    # copy to prevent modification of the global list
    caps = list(wireprotocaps)

    # Command of same name as capability isn't exposed to version 1 of
    # transports. So conditionally add it.
    if commands.commandavailable('changegroupsubset', proto):
        caps.append('changegroupsubset')

    if streamclone.allowservergeneration(repo):
        if repo.ui.configbool('server', 'preferuncompressed'):
            caps.append('stream-preferred')
        requiredformats = repo.requirements & repo.supportedformats
        # if our local revlogs are just revlogv1, add 'stream' cap
        if not requiredformats - {'revlogv1'}:
            caps.append('stream')
        # otherwise, add 'streamreqs' detailing our local revlog format
        else:
            caps.append('streamreqs=%s' % ','.join(sorted(requiredformats)))
    if repo.ui.configbool('experimental', 'bundle2-advertise'):
        capsblob = bundle2.encodecaps(bundle2.getrepocaps(repo, role='server'))
        caps.append('bundle2=' + urlreq.quote(capsblob))
    caps.append('unbundle=%s' % ','.join(bundle2.bundlepriority))

    return proto.addcapabilities(repo, caps)

# If you are writing an extension and consider wrapping this function. Wrap
# `_capabilities` instead.
permissions['capabilities'] = 'pull'
@wireprotocommand('capabilities')
def capabilities(repo, proto):
    return bytesresponse(' '.join(_capabilities(repo, proto)))

<<<<<<< HEAD
@wireprotocommand('changegroup', 'roots', transportpolicy=POLICY_V1_ONLY)
=======
permissions['changegroup'] = 'pull'
@wireprotocommand('changegroup', 'roots')
>>>>>>> fd269e1d
def changegroup(repo, proto, roots):
    nodes = decodelist(roots)
    outgoing = discovery.outgoing(repo, missingroots=nodes,
                                  missingheads=repo.heads())
    cg = changegroupmod.makechangegroup(repo, outgoing, '01', 'serve')
    gen = iter(lambda: cg.read(32768), '')
    return streamres(gen=gen)

<<<<<<< HEAD
@wireprotocommand('changegroupsubset', 'bases heads',
                  transportpolicy=POLICY_V1_ONLY)
=======
permissions['changegroupsubset'] = 'pull'
@wireprotocommand('changegroupsubset', 'bases heads')
>>>>>>> fd269e1d
def changegroupsubset(repo, proto, bases, heads):
    bases = decodelist(bases)
    heads = decodelist(heads)
    outgoing = discovery.outgoing(repo, missingroots=bases,
                                  missingheads=heads)
    cg = changegroupmod.makechangegroup(repo, outgoing, '01', 'serve')
    gen = iter(lambda: cg.read(32768), '')
    return streamres(gen=gen)

permissions['debugwireargs'] = 'pull'
@wireprotocommand('debugwireargs', 'one two *')
def debugwireargs(repo, proto, one, two, others):
    # only accept optional args from the known set
    opts = options('debugwireargs', ['three', 'four'], others)
    return bytesresponse(repo.debugwireargs(one, two,
                                            **pycompat.strkwargs(opts)))

permissions['getbundle'] = 'pull'
@wireprotocommand('getbundle', '*')
def getbundle(repo, proto, others):
    opts = options('getbundle', gboptsmap.keys(), others)
    for k, v in opts.iteritems():
        keytype = gboptsmap[k]
        if keytype == 'nodes':
            opts[k] = decodelist(v)
        elif keytype == 'csv':
            opts[k] = list(v.split(','))
        elif keytype == 'scsv':
            opts[k] = set(v.split(','))
        elif keytype == 'boolean':
            # Client should serialize False as '0', which is a non-empty string
            # so it evaluates as a True bool.
            if v == '0':
                opts[k] = False
            else:
                opts[k] = bool(v)
        elif keytype != 'plain':
            raise KeyError('unknown getbundle option type %s'
                           % keytype)

    if not bundle1allowed(repo, 'pull'):
        if not exchange.bundle2requested(opts.get('bundlecaps')):
            if proto.name == 'http-v1':
                return ooberror(bundle2required)
            raise error.Abort(bundle2requiredmain,
                              hint=bundle2requiredhint)

    prefercompressed = True

    try:
        if repo.ui.configbool('server', 'disablefullbundle'):
            # Check to see if this is a full clone.
            clheads = set(repo.changelog.heads())
            changegroup = opts.get('cg', True)
            heads = set(opts.get('heads', set()))
            common = set(opts.get('common', set()))
            common.discard(nullid)
            if changegroup and not common and clheads == heads:
                raise error.Abort(
                    _('server has pull-based clones disabled'),
                    hint=_('remove --pull if specified or upgrade Mercurial'))

        info, chunks = exchange.getbundlechunks(repo, 'serve',
                                                **pycompat.strkwargs(opts))
        prefercompressed = info.get('prefercompressed', True)
    except error.Abort as exc:
        # cleanly forward Abort error to the client
        if not exchange.bundle2requested(opts.get('bundlecaps')):
            if proto.name == 'http-v1':
                return ooberror(pycompat.bytestr(exc) + '\n')
            raise # cannot do better for bundle1 + ssh
        # bundle2 request expect a bundle2 reply
        bundler = bundle2.bundle20(repo.ui)
        manargs = [('message', pycompat.bytestr(exc))]
        advargs = []
        if exc.hint is not None:
            advargs.append(('hint', exc.hint))
        bundler.addpart(bundle2.bundlepart('error:abort',
                                           manargs, advargs))
        chunks = bundler.getchunks()
        prefercompressed = False

    return streamres(gen=chunks, prefer_uncompressed=not prefercompressed)

permissions['heads'] = 'pull'
@wireprotocommand('heads')
def heads(repo, proto):
    h = repo.heads()
    return bytesresponse(encodelist(h) + '\n')

permissions['hello'] = 'pull'
@wireprotocommand('hello')
def hello(repo, proto):
    """Called as part of SSH handshake to obtain server info.

    Returns a list of lines describing interesting things about the
    server, in an RFC822-like format.

    Currently, the only one defined is ``capabilities``, which consists of a
    line of space separated tokens describing server abilities:

        capabilities: <token0> <token1> <token2>
    """
    caps = capabilities(repo, proto).data
    return bytesresponse('capabilities: %s\n' % caps)

permissions['listkeys'] = 'pull'
@wireprotocommand('listkeys', 'namespace')
def listkeys(repo, proto, namespace):
    d = sorted(repo.listkeys(encoding.tolocal(namespace)).items())
    return bytesresponse(pushkeymod.encodekeys(d))

permissions['lookup'] = 'pull'
@wireprotocommand('lookup', 'key')
def lookup(repo, proto, key):
    try:
        k = encoding.tolocal(key)
        c = repo[k]
        r = c.hex()
        success = 1
    except Exception as inst:
        r = util.forcebytestr(inst)
        success = 0
    return bytesresponse('%d %s\n' % (success, r))

permissions['known'] = 'pull'
@wireprotocommand('known', 'nodes *')
def known(repo, proto, nodes, others):
    v = ''.join(b and '1' or '0' for b in repo.known(decodelist(nodes)))
    return bytesresponse(v)

permissions['pushkey'] = 'push'
@wireprotocommand('pushkey', 'namespace key old new')
def pushkey(repo, proto, namespace, key, old, new):
    # compatibility with pre-1.8 clients which were accidentally
    # sending raw binary nodes rather than utf-8-encoded hex
    if len(new) == 20 and util.escapestr(new) != new:
        # looks like it could be a binary node
        try:
            new.decode('utf-8')
            new = encoding.tolocal(new) # but cleanly decodes as UTF-8
        except UnicodeDecodeError:
            pass # binary, leave unmodified
    else:
        new = encoding.tolocal(new) # normal path

    with proto.mayberedirectstdio() as output:
        r = repo.pushkey(encoding.tolocal(namespace), encoding.tolocal(key),
                         encoding.tolocal(old), new) or False

    output = output.getvalue() if output else ''
    return bytesresponse('%d\n%s' % (int(r), output))

permissions['stream_out'] = 'pull'
@wireprotocommand('stream_out')
def stream(repo, proto):
    '''If the server supports streaming clone, it advertises the "stream"
    capability with a value representing the version and flags of the repo
    it is serving. Client checks to see if it understands the format.
    '''
    return streamres_legacy(streamclone.generatev1wireproto(repo))

permissions['unbundle'] = 'push'
@wireprotocommand('unbundle', 'heads')
def unbundle(repo, proto, heads):
    their_heads = decodelist(heads)

    with proto.mayberedirectstdio() as output:
        try:
            exchange.check_heads(repo, their_heads, 'preparing changes')

            # write bundle data to temporary file because it can be big
            fd, tempname = tempfile.mkstemp(prefix='hg-unbundle-')
            fp = os.fdopen(fd, pycompat.sysstr('wb+'))
            r = 0
            try:
                proto.forwardpayload(fp)
                fp.seek(0)
                gen = exchange.readbundle(repo.ui, fp, None)
                if (isinstance(gen, changegroupmod.cg1unpacker)
                    and not bundle1allowed(repo, 'push')):
                    if proto.name == 'http-v1':
                        # need to special case http because stderr do not get to
                        # the http client on failed push so we need to abuse
                        # some other error type to make sure the message get to
                        # the user.
                        return ooberror(bundle2required)
                    raise error.Abort(bundle2requiredmain,
                                      hint=bundle2requiredhint)

                r = exchange.unbundle(repo, gen, their_heads, 'serve',
                                      proto.client())
                if util.safehasattr(r, 'addpart'):
                    # The return looks streamable, we are in the bundle2 case
                    # and should return a stream.
                    return streamres_legacy(gen=r.getchunks())
                return pushres(r, output.getvalue() if output else '')

            finally:
                fp.close()
                os.unlink(tempname)

        except (error.BundleValueError, error.Abort, error.PushRaced) as exc:
            # handle non-bundle2 case first
            if not getattr(exc, 'duringunbundle2', False):
                try:
                    raise
                except error.Abort:
                    # The old code we moved used util.stderr directly.
                    # We did not change it to minimise code change.
                    # This need to be moved to something proper.
                    # Feel free to do it.
                    util.stderr.write("abort: %s\n" % exc)
                    if exc.hint is not None:
                        util.stderr.write("(%s)\n" % exc.hint)
                    return pushres(0, output.getvalue() if output else '')
                except error.PushRaced:
                    return pusherr(pycompat.bytestr(exc),
                                   output.getvalue() if output else '')

            bundler = bundle2.bundle20(repo.ui)
            for out in getattr(exc, '_bundle2salvagedoutput', ()):
                bundler.addpart(out)
            try:
                try:
                    raise
                except error.PushkeyFailed as exc:
                    # check client caps
                    remotecaps = getattr(exc, '_replycaps', None)
                    if (remotecaps is not None
                            and 'pushkey' not in remotecaps.get('error', ())):
                        # no support remote side, fallback to Abort handler.
                        raise
                    part = bundler.newpart('error:pushkey')
                    part.addparam('in-reply-to', exc.partid)
                    if exc.namespace is not None:
                        part.addparam('namespace', exc.namespace,
                                      mandatory=False)
                    if exc.key is not None:
                        part.addparam('key', exc.key, mandatory=False)
                    if exc.new is not None:
                        part.addparam('new', exc.new, mandatory=False)
                    if exc.old is not None:
                        part.addparam('old', exc.old, mandatory=False)
                    if exc.ret is not None:
                        part.addparam('ret', exc.ret, mandatory=False)
            except error.BundleValueError as exc:
                errpart = bundler.newpart('error:unsupportedcontent')
                if exc.parttype is not None:
                    errpart.addparam('parttype', exc.parttype)
                if exc.params:
                    errpart.addparam('params', '\0'.join(exc.params))
            except error.Abort as exc:
                manargs = [('message', util.forcebytestr(exc))]
                advargs = []
                if exc.hint is not None:
                    advargs.append(('hint', exc.hint))
                bundler.addpart(bundle2.bundlepart('error:abort',
                                                   manargs, advargs))
            except error.PushRaced as exc:
                bundler.newpart('error:pushraced',
                                [('message', util.forcebytestr(exc))])
            return streamres_legacy(gen=bundler.getchunks())<|MERGE_RESOLUTION|>--- conflicted
+++ resolved
@@ -672,6 +672,11 @@
 
 commands = commanddict()
 
+# Maps wire protocol name to operation type. This is used for permissions
+# checking. All defined @wireiprotocommand should have an entry in this
+# dict.
+permissions = {}
+
 def wireprotocommand(name, args='', transportpolicy=POLICY_ALL):
     """Decorator to declare a wire protocol command.
 
@@ -696,16 +701,6 @@
         raise error.Abort(_('invalid transport policy value: %s') %
                           transportpolicy)
 
-<<<<<<< HEAD
-=======
-# Maps wire protocol name to operation type. This is used for permissions
-# checking. All defined @wireiprotocommand should have an entry in this
-# dict.
-permissions = {}
-
-def wireprotocommand(name, args=''):
-    """decorator for wire protocol command"""
->>>>>>> fd269e1d
     def register(func):
         commands[name] = commandentry(func, args=args, transports=transports)
         return func
@@ -761,14 +756,10 @@
             result = result.data
         res.append(escapearg(result))
 
-<<<<<<< HEAD
     return bytesresponse(';'.join(res))
 
+permissions['between'] = 'pull'
 @wireprotocommand('between', 'pairs', transportpolicy=POLICY_V1_ONLY)
-=======
-permissions['between'] = 'pull'
-@wireprotocommand('between', 'pairs')
->>>>>>> fd269e1d
 def between(repo, proto, pairs):
     pairs = [decodelist(p, '-') for p in pairs.split(" ")]
     r = []
@@ -787,14 +778,10 @@
         branchnodes = encodelist(nodes)
         heads.append('%s %s' % (branchname, branchnodes))
 
-<<<<<<< HEAD
     return bytesresponse('\n'.join(heads))
 
+permissions['branches'] = 'pull'
 @wireprotocommand('branches', 'nodes', transportpolicy=POLICY_V1_ONLY)
-=======
-permissions['branches'] = 'pull'
-@wireprotocommand('branches', 'nodes')
->>>>>>> fd269e1d
 def branches(repo, proto, nodes):
     nodes = decodelist(nodes)
     r = []
@@ -861,12 +848,8 @@
 def capabilities(repo, proto):
     return bytesresponse(' '.join(_capabilities(repo, proto)))
 
-<<<<<<< HEAD
+permissions['changegroup'] = 'pull'
 @wireprotocommand('changegroup', 'roots', transportpolicy=POLICY_V1_ONLY)
-=======
-permissions['changegroup'] = 'pull'
-@wireprotocommand('changegroup', 'roots')
->>>>>>> fd269e1d
 def changegroup(repo, proto, roots):
     nodes = decodelist(roots)
     outgoing = discovery.outgoing(repo, missingroots=nodes,
@@ -875,13 +858,9 @@
     gen = iter(lambda: cg.read(32768), '')
     return streamres(gen=gen)
 
-<<<<<<< HEAD
+permissions['changegroupsubset'] = 'pull'
 @wireprotocommand('changegroupsubset', 'bases heads',
                   transportpolicy=POLICY_V1_ONLY)
-=======
-permissions['changegroupsubset'] = 'pull'
-@wireprotocommand('changegroupsubset', 'bases heads')
->>>>>>> fd269e1d
 def changegroupsubset(repo, proto, bases, heads):
     bases = decodelist(bases)
     heads = decodelist(heads)
