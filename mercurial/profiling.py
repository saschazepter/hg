# profiling.py - profiling functions
#
# Copyright 2016 Gregory Szorc <gregory.szorc@gmail.com>
#
# This software may be used and distributed according to the terms of the
# GNU General Public License version 2 or any later version.


import contextlib
<<<<<<< HEAD
import os
import signal
import subprocess
=======
import sys
>>>>>>> 63fc0808

from .i18n import _
from .pycompat import (
    open,
)
from . import (
    encoding,
    error,
    extensions,
    pycompat,
    util,
)


def _loadprofiler(ui, profiler):
    """load profiler extension. return profile method, or None on failure"""
    extname = profiler
    extensions.loadall(ui, whitelist=[extname])
    try:
        mod = extensions.find(extname)
    except KeyError:
        return None
    else:
        return getattr(mod, 'profile', None)


@contextlib.contextmanager
def lsprofile(ui, fp):
    format = ui.config(b'profiling', b'format')
    field = ui.config(b'profiling', b'sort')
    limit = ui.configint(b'profiling', b'limit')
    climit = ui.configint(b'profiling', b'nested')

    if format not in [b'text', b'kcachegrind']:
        ui.warn(_(b"unrecognized profiling format '%s' - Ignored\n") % format)
        format = b'text'

    try:
        from . import lsprof
    except ImportError:
        raise error.Abort(
            _(
                b'lsprof not available - install from '
                b'http://codespeak.net/svn/user/arigo/hack/misc/lsprof/'
            )
        )
    p = lsprof.Profiler()
    try:
        p.enable(subcalls=True)
    except ValueError as exc:
        if str(exc) != "Another profiling tool is already active":
            raise
        if not hasattr(sys, "monitoring"):
            raise
        # python >=3.12 prevent more than one profiler to run at the same
        # time, tries to improve the report to help the user understand
        # what is going on.
        other_tool_name = sys.monitoring.get_tool(sys.monitoring.PROFILER_ID)
        if other_tool_name == "cProfile":
            msg = 'cannot recursively call `lsprof`'
            raise error.Abort(msg) from None
        else:
            m = 'failed to start "lsprofile"; another profiler already running: %s'
            raise error.Abort(_(m) % other_tool_name) from None
    try:
        yield
    finally:
        p.disable()

        if format == b'kcachegrind':
            from . import lsprofcalltree

            calltree = lsprofcalltree.KCacheGrind(p)
            calltree.output(fp)
        else:
            # format == 'text'
            stats = lsprof.Stats(p.getstats())
            stats.sort(pycompat.sysstr(field))
            stats.pprint(limit=limit, file=fp, climit=climit)
        fp.flush()


@contextlib.contextmanager
def flameprofile(ui, fp):
    try:
        from flamegraph import flamegraph  # pytype: disable=import-error
    except ImportError:
        raise error.Abort(
            _(
                b'flamegraph not available - install from '
                b'https://github.com/evanhempel/python-flamegraph'
            )
        )
    # developer config: profiling.freq
    freq = ui.configint(b'profiling', b'freq')
    filter_ = None
    collapse_recursion = True
    thread = flamegraph.ProfileThread(
        fp, 1.0 / freq, filter_, collapse_recursion
    )
    start_time = util.timer()
    try:
        thread.start()
        yield
    finally:
        thread.stop()
        thread.join()
        m = b'Collected %d stack frames (%d unique) in %2.2f seconds.'
        m %= (
            (
                util.timer() - start_time,
                thread.num_frames(),
                thread.num_frames(unique=True),
            ),
        )
        print(m, flush=True)


@contextlib.contextmanager
def statprofile(ui, fp):
    from . import statprof

    freq = ui.configint(b'profiling', b'freq')
    if freq > 0:
        # Cannot reset when profiler is already active. So silently no-op.
        if statprof.state.profile_level == 0:
            statprof.reset(freq)
    else:
        ui.warn(_(b"invalid sampling frequency '%s' - ignoring\n") % freq)

    track = ui.config(
        b'profiling', b'time-track', pycompat.iswindows and b'cpu' or b'real'
    )
    statprof.start(mechanism=b'thread', track=track)

    try:
        yield
    finally:
        data = statprof.stop()

        profformat = ui.config(b'profiling', b'statformat')

        formats = {
            b'byline': statprof.DisplayFormats.ByLine,
            b'bymethod': statprof.DisplayFormats.ByMethod,
            b'hotpath': statprof.DisplayFormats.Hotpath,
            b'json': statprof.DisplayFormats.Json,
            b'chrome': statprof.DisplayFormats.Chrome,
        }

        if profformat in formats:
            displayformat = formats[profformat]
        else:
            ui.warn(_(b'unknown profiler output format: %s\n') % profformat)
            displayformat = statprof.DisplayFormats.Hotpath

        kwargs = {}

        def fraction(s):
            if isinstance(s, (float, int)):
                return float(s)
            if s.endswith(b'%'):
                v = float(s[:-1]) / 100
            else:
                v = float(s)
            if 0 <= v <= 1:
                return v
            raise ValueError(s)

        if profformat == b'chrome':
            showmin = ui.configwith(fraction, b'profiling', b'showmin', 0.005)
            showmax = ui.configwith(fraction, b'profiling', b'showmax')
            kwargs.update(minthreshold=showmin, maxthreshold=showmax)
        elif profformat == b'hotpath':
            # inconsistent config: profiling.showmin
            limit = ui.configwith(fraction, b'profiling', b'showmin', 0.05)
            kwargs['limit'] = limit
            showtime = ui.configbool(b'profiling', b'showtime')
            kwargs['showtime'] = showtime

        statprof.display(fp, data=data, format=displayformat, **kwargs)
        fp.flush()


@contextlib.contextmanager
def pyspy_profile(ui, fp):
    exe = ui.config(b'profiling', b'py-spy.exe')

    freq = ui.configint(b'profiling', b'py-spy.freq')

    format = ui.config(b'profiling', b'py-spy.format')

    fd = fp.fileno()

    output_path = "/dev/fd/%d" % (fd)

    my_pid = os.getpid()

    cmd = [
        exe,
        "record",
        "--pid",
        str(my_pid),
        "--native",
        "--rate",
        str(freq),
        "--output",
        output_path,
    ]

    if format:
        cmd.extend(["--format", format])

    proc = subprocess.Popen(
        cmd,
        pass_fds={fd},
        stdout=subprocess.PIPE,
    )

    _ = proc.stdout.readline()

    try:
        yield
    finally:
        os.kill(proc.pid, signal.SIGINT)
        proc.communicate()


class profile:
    """Start profiling.

    Profiling is active when the context manager is active. When the context
    manager exits, profiling results will be written to the configured output.
    """

    def __init__(self, ui, enabled=True):
        self._ui = ui
        self._output = None
        self._fp = None
        self._fpdoclose = True
        self._flushfp = None
        self._profiler = None
        self._enabled = enabled
        self._entered = False
        self._started = False

    def __enter__(self):
        self._entered = True
        if self._enabled:
            self.start()
        return self

    def start(self):
        """Start profiling.

        The profiling will stop at the context exit.

        If the profiler was already started, this has no effect."""
        if not self._entered:
            raise error.ProgrammingError(b'use a context manager to start')
        if self._started:
            return
        self._started = True
        profiler = encoding.environ.get(b'HGPROF')
        proffn = None
        if profiler is None:
            profiler = self._ui.config(b'profiling', b'type')
        if profiler not in (b'ls', b'stat', b'flame', b'py-spy'):
            # try load profiler from extension with the same name
            proffn = _loadprofiler(self._ui, profiler)
            if proffn is None:
                self._ui.warn(
                    _(b"unrecognized profiler '%s' - ignored\n") % profiler
                )
                profiler = b'stat'

        self._output = self._ui.config(b'profiling', b'output')

        try:
            if self._output == b'blackbox':
                self._fp = util.stringio()
            elif self._output:
                path = util.expandpath(self._output)
                self._fp = open(path, b'wb')
            elif pycompat.iswindows:
                # parse escape sequence by win32print()
                class uifp:
                    def __init__(self, ui):
                        self._ui = ui

                    def write(self, data):
                        self._ui.write_err(data)

                    def flush(self):
                        self._ui.flush()

                self._fpdoclose = False
                self._fp = uifp(self._ui)
            else:
                self._fpdoclose = False
                self._fp = self._ui.ferr
                # Ensure we've flushed fout before writing to ferr.
                self._flushfp = self._ui.fout

            if proffn is not None:
                pass
            elif profiler == b'ls':
                proffn = lsprofile
            elif profiler == b'flame':
                proffn = flameprofile
            elif profiler == b'py-spy':
                proffn = pyspy_profile
            else:
                proffn = statprofile

            self._profiler = proffn(self._ui, self._fp)
            self._profiler.__enter__()
        except:  # re-raises
            self._closefp()
            raise

    def __exit__(self, exception_type, exception_value, traceback):
        propagate = None
        if self._profiler is not None:
            self._uiflush()
            propagate = self._profiler.__exit__(
                exception_type, exception_value, traceback
            )
            if self._output == b'blackbox':
                val = b'Profile:\n%s' % self._fp.getvalue()
                # ui.log treats the input as a format string,
                # so we need to escape any % signs.
                val = val.replace(b'%', b'%%')
                self._ui.log(b'profile', val)
        self._closefp()
        return propagate

    def _closefp(self):
        if self._fpdoclose and self._fp is not None:
            self._fp.close()

    def _uiflush(self):
        if self._flushfp:
            self._flushfp.flush()<|MERGE_RESOLUTION|>--- conflicted
+++ resolved
@@ -7,13 +7,10 @@
 
 
 import contextlib
-<<<<<<< HEAD
 import os
 import signal
 import subprocess
-=======
 import sys
->>>>>>> 63fc0808
 
 from .i18n import _
 from .pycompat import (
