--- conflicted
+++ resolved
@@ -3160,19 +3160,4 @@
 
 norepo = ("clone init version help debugancestor debugcomplete debugdata"
           " debugindex debugindexdot debugdate debuginstall")
-<<<<<<< HEAD
-optionalrepo = ("paths serve showconfig")
-=======
-optionalrepo = ("identify paths serve showconfig")
-
-def dispatch(args):
-    try:
-        u = ui.ui(traceback='--traceback' in args)
-    except util.Abort, inst:
-        sys.stderr.write(_("abort: %s\n") % inst)
-        return -1
-    return cmdutil.runcatch(u, args)
-
-def run():
-    sys.exit(dispatch(sys.argv[1:]))
->>>>>>> a140b345
+optionalrepo = ("identify paths serve showconfig")