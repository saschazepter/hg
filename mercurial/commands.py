--- conflicted
+++ resolved
@@ -3724,12 +3724,6 @@
             if n in repo.tags():
                 raise util.Abort(_('tag \'%s\' already exists '
                                    '(use -f to force)') % n)
-<<<<<<< HEAD
-    if not rev_ and repo.dirstate.parents()[1] != nullid:
-        raise util.Abort(_('uncommitted merge - please provide a '
-                           'specific revision'))
-    r = cmdutil.revsingle(repo, rev_).node()
-=======
     if not opts.get('local'):
         p1, p2 = repo.dirstate.parents()
         if p2 != nullid:
@@ -3737,8 +3731,7 @@
         bheads = repo.branchheads()
         if not opts.get('force') and bheads and p1 not in bheads:
             raise util.Abort(_('not at a branch head (use -f to force)'))
-    r = repo[rev_].node()
->>>>>>> ff31abe5
+    r = cmdutil.revsingle(repo, rev_).node()
 
     if not message:
         # we don't translate commit messages
