--- conflicted
+++ resolved
@@ -37,11 +37,8 @@
     templater,
     ui as uimod,
     util,
-<<<<<<< HEAD
+    wireproto,
     wireprotoserver,
-=======
-    wireproto,
->>>>>>> fd269e1d
 )
 
 from . import (
@@ -364,23 +361,20 @@
             try:
                 if query:
                     raise ErrorResponse(HTTP_NOT_FOUND)
-<<<<<<< HEAD
-                if cmd in perms:
-                    self.check_perm(rctx, req, perms[cmd])
-=======
-
+
+                # TODO fold this into parsehttprequest
                 req.checkperm = lambda op: self.check_perm(rctx, req, op)
+                protohandler['proto'].checkperm = req.checkperm
+
                 # Assume commands with no defined permissions are writes /
                 # for pushes. This is the safest from a security perspective
                 # because it doesn't allow commands with undefined semantics
                 # from bypassing permissions checks.
                 req.checkperm(perms.get(cmd, 'push'))
-                return protocol.call(rctx.repo, req, cmd)
->>>>>>> fd269e1d
+
+                return protohandler['dispatch']()
             except ErrorResponse as inst:
                 return protohandler['handleerror'](inst)
-
-            return protohandler['dispatch']()
 
         # translate user-visible url structure to internal structure
 
