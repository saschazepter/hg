# hgweb/server.py - The standalone hg web server.
#
# Copyright 21 May 2005 - (c) 2005 Jake Edge <jake@edge2.net>
# Copyright 2005, 2006 Matt Mackall <mpm@selenic.com>
#
# This software may be used and distributed according to the terms
# of the GNU General Public License, incorporated herein by reference.

<<<<<<< HEAD
import os, sys, errno, urllib, BaseHTTPServer, socket, SocketServer
from mercurial import ui, hg, util, templater
from hgweb_mod import hgweb
from hgwebdir_mod import hgwebdir
from request import wsgiapplication
=======
from mercurial.demandload import demandload
import os, sys, errno
demandload(globals(), "urllib BaseHTTPServer socket SocketServer traceback")
demandload(globals(), "mercurial:ui,hg,util,templater")
demandload(globals(), "hgweb_mod:hgweb hgwebdir_mod:hgwebdir request:wsgiapplication")
>>>>>>> bad1d502
from mercurial.i18n import gettext as _

def _splitURI(uri):
    """ Return path and query splited from uri

    Just like CGI environment, the path is unquoted, the query is
    not.
    """
    if '?' in uri:
        path, query = uri.split('?', 1)
    else:
        path, query = uri, ''
    return urllib.unquote(path), query

class _error_logger(object):
    def __init__(self, handler):
        self.handler = handler
    def flush(self):
        pass
    def write(self, str):
        self.writelines(str.split('\n'))
    def writelines(self, seq):
        for msg in seq:
            self.handler.log_error("HG error:  %s", msg)

class _hgwebhandler(object, BaseHTTPServer.BaseHTTPRequestHandler):
    def __init__(self, *args, **kargs):
        self.protocol_version = 'HTTP/1.1'
        BaseHTTPServer.BaseHTTPRequestHandler.__init__(self, *args, **kargs)

    def log_error(self, format, *args):
        errorlog = self.server.errorlog
        errorlog.write("%s - - [%s] %s\n" % (self.address_string(),
                                             self.log_date_time_string(),
                                             format % args))

    def log_message(self, format, *args):
        accesslog = self.server.accesslog
        accesslog.write("%s - - [%s] %s\n" % (self.address_string(),
                                              self.log_date_time_string(),
                                              format % args))

    def do_POST(self):
        try:
            try:
                self.do_hgweb()
            except socket.error, inst:
                if inst[0] != errno.EPIPE:
                    raise
        except StandardError, inst:
            self._start_response("500 Internal Server Error", [])
            self._write("Internal Server Error")
            tb = "".join(traceback.format_exception(*sys.exc_info()))
            self.log_error("Exception happened during processing request '%s':\n%s",
                           self.path, tb)

    def do_GET(self):
        self.do_POST()

    def do_hgweb(self):
        path_info, query = _splitURI(self.path)

        env = {}
        env['GATEWAY_INTERFACE'] = 'CGI/1.1'
        env['REQUEST_METHOD'] = self.command
        env['SERVER_NAME'] = self.server.server_name
        env['SERVER_PORT'] = str(self.server.server_port)
        env['REQUEST_URI'] = self.path
        env['PATH_INFO'] = path_info
        if query:
            env['QUERY_STRING'] = query
        host = self.address_string()
        if host != self.client_address[0]:
            env['REMOTE_HOST'] = host
            env['REMOTE_ADDR'] = self.client_address[0]

        if self.headers.typeheader is None:
            env['CONTENT_TYPE'] = self.headers.type
        else:
            env['CONTENT_TYPE'] = self.headers.typeheader
        length = self.headers.getheader('content-length')
        if length:
            env['CONTENT_LENGTH'] = length
        for header in [h for h in self.headers.keys() \
                       if h not in ('content-type', 'content-length')]:
            hkey = 'HTTP_' + header.replace('-', '_').upper()
            hval = self.headers.getheader(header)
            hval = hval.replace('\n', '').strip()
            if hval:
                env[hkey] = hval
        env['SERVER_PROTOCOL'] = self.request_version
        env['wsgi.version'] = (1, 0)
        env['wsgi.url_scheme'] = 'http'
        env['wsgi.input'] = self.rfile
        env['wsgi.errors'] = _error_logger(self)
        env['wsgi.multithread'] = isinstance(self.server,
                                             SocketServer.ThreadingMixIn)
        env['wsgi.multiprocess'] = isinstance(self.server,
                                              SocketServer.ForkingMixIn)
        env['wsgi.run_once'] = 0

        self.close_connection = True
        self.saved_status = None
        self.saved_headers = []
        self.sent_headers = False
        self.length = None
        req = self.server.reqmaker(env, self._start_response)
        for data in req:
            if data:
                self._write(data)

    def send_headers(self):
        if not self.saved_status:
            raise AssertionError("Sending headers before start_response() called")
        saved_status = self.saved_status.split(None, 1)
        saved_status[0] = int(saved_status[0])
        self.send_response(*saved_status)
        should_close = True
        for h in self.saved_headers:
            self.send_header(*h)
            if h[0].lower() == 'content-length':
                should_close = False
                self.length = int(h[1])
        # The value of the Connection header is a list of case-insensitive
        # tokens separated by commas and optional whitespace.
        if 'close' in [token.strip().lower() for token in
                       self.headers.get('connection', '').split(',')]:
            should_close = True
        if should_close:
            self.send_header('Connection', 'close')
        self.close_connection = should_close
        self.end_headers()
        self.sent_headers = True

    def _start_response(self, http_status, headers, exc_info=None):
        code, msg = http_status.split(None, 1)
        code = int(code)
        self.saved_status = http_status
        bad_headers = ('connection', 'transfer-encoding')
        self.saved_headers = [ h for h in headers \
                               if h[0].lower() not in bad_headers ]
        return self._write

    def _write(self, data):
        if not self.saved_status:
            raise AssertionError("data written before start_response() called")
        elif not self.sent_headers:
            self.send_headers()
        if self.length is not None:
            if len(data) > self.length:
                raise AssertionError("Content-length header sent, but more bytes than specified are being written.")
            self.length = self.length - len(data)
        self.wfile.write(data)
        self.wfile.flush()

def create_server(ui, repo):
    use_threads = True

    def openlog(opt, default):
        if opt and opt != '-':
            return open(opt, 'w')
        return default

    address = ui.config("web", "address", "")
    port = int(ui.config("web", "port", 8000))
    use_ipv6 = ui.configbool("web", "ipv6")
    webdir_conf = ui.config("web", "webdir_conf")
    accesslog = openlog(ui.config("web", "accesslog", "-"), sys.stdout)
    errorlog = openlog(ui.config("web", "errorlog", "-"), sys.stderr)

    if use_threads:
        try:
            from threading import activeCount
        except ImportError:
            use_threads = False

    if use_threads:
        _mixin = SocketServer.ThreadingMixIn
    else:
        if hasattr(os, "fork"):
            _mixin = SocketServer.ForkingMixIn
        else:
            class _mixin:
                pass

    class MercurialHTTPServer(object, _mixin, BaseHTTPServer.HTTPServer):
        def __init__(self, *args, **kargs):
            BaseHTTPServer.HTTPServer.__init__(self, *args, **kargs)
            self.accesslog = accesslog
            self.errorlog = errorlog
            self.repo = repo
            self.webdir_conf = webdir_conf
            self.webdirmaker = hgwebdir
            self.repoviewmaker = hgweb
            self.reqmaker = wsgiapplication(self.make_handler)
            self.daemon_threads = True

            addr, port = self.socket.getsockname()[:2]
            if addr in ('0.0.0.0', '::'):
                addr = socket.gethostname()
            else:
                try:
                    addr = socket.gethostbyaddr(addr)[0]
                except socket.error:
                    pass
            self.addr, self.port = addr, port

        def make_handler(self):
            if self.webdir_conf:
                hgwebobj = self.webdirmaker(self.webdir_conf)
            elif self.repo is not None:
                hgwebobj = self.repoviewmaker(repo.__class__(repo.ui,
                                                             repo.origroot))
            else:
                raise hg.RepoError(_("There is no Mercurial repository here"
                                     " (.hg not found)"))
            return hgwebobj

    class IPv6HTTPServer(MercurialHTTPServer):
        address_family = getattr(socket, 'AF_INET6', None)

        def __init__(self, *args, **kwargs):
            if self.address_family is None:
                raise hg.RepoError(_('IPv6 not available on this system'))
            super(IPv6HTTPServer, self).__init__(*args, **kwargs)

    try:
        if use_ipv6:
            return IPv6HTTPServer((address, port), _hgwebhandler)
        else:
            return MercurialHTTPServer((address, port), _hgwebhandler)
    except socket.error, inst:
        raise util.Abort(_('cannot start server: %s') % inst.args[1])<|MERGE_RESOLUTION|>--- conflicted
+++ resolved
@@ -6,19 +6,11 @@
 # This software may be used and distributed according to the terms
 # of the GNU General Public License, incorporated herein by reference.
 
-<<<<<<< HEAD
-import os, sys, errno, urllib, BaseHTTPServer, socket, SocketServer
+import os, sys, errno, urllib, BaseHTTPServer, socket, SocketServer, traceback
 from mercurial import ui, hg, util, templater
 from hgweb_mod import hgweb
 from hgwebdir_mod import hgwebdir
 from request import wsgiapplication
-=======
-from mercurial.demandload import demandload
-import os, sys, errno
-demandload(globals(), "urllib BaseHTTPServer socket SocketServer traceback")
-demandload(globals(), "mercurial:ui,hg,util,templater")
-demandload(globals(), "hgweb_mod:hgweb hgwebdir_mod:hgwebdir request:wsgiapplication")
->>>>>>> bad1d502
 from mercurial.i18n import gettext as _
 
 def _splitURI(uri):
