--- conflicted
+++ resolved
@@ -9,14 +9,7 @@
 # http://www.python.org/dev/peps/pep-0333/#the-server-gateway-side
 
 
-<<<<<<< HEAD
-import os
-
-from .. import pycompat
-=======
-from ..pycompat import getattr
 from .. import encoding, pycompat
->>>>>>> 116209b2
 
 from ..utils import procutil
 
