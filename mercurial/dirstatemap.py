# dirstatemap.py
#
# This software may be used and distributed according to the terms of the
# GNU General Public License version 2 or any later version.


from .i18n import _

from . import (
    error,
    pathutil,
    policy,
    testing,
    txnutil,
    util,
)

from .dirstateutils import (
    docket as docketmod,
    v2,
)

parsers = policy.importmod('parsers')
rustmod = policy.importrust('dirstate')

propertycache = util.propertycache

if rustmod is None:
    DirstateItem = parsers.DirstateItem
else:
    DirstateItem = rustmod.DirstateItem

rangemask = 0x7FFFFFFF

WRITE_MODE_AUTO = 0
WRITE_MODE_FORCE_NEW = 1
WRITE_MODE_FORCE_APPEND = 2


V2_MAX_READ_ATTEMPTS = 5


class _dirstatemapcommon:
    """
    Methods that are identical for both implementations of the dirstatemap
    class, with and without Rust extensions enabled.
    """

    # please pytype

    _map = None
    copymap = None

    def __init__(self, ui, opener, root, nodeconstants, use_dirstate_v2):
        self._use_dirstate_v2 = use_dirstate_v2
        self._nodeconstants = nodeconstants
        self._ui = ui
        self._opener = opener
        self._root = root
        self._filename = b'dirstate'
        self._nodelen = 20  # Also update Rust code when changing this!
        self._parents = None
        self._dirtyparents = False
        self._docket = None
        write_mode = ui.config(b"devel", b"dirstate.v2.data_update_mode")
        if write_mode == b"auto":
            self._write_mode = WRITE_MODE_AUTO
        elif write_mode == b"force-append":
            self._write_mode = WRITE_MODE_FORCE_APPEND
        elif write_mode == b"force-new":
            self._write_mode = WRITE_MODE_FORCE_NEW
        else:
            # unknown value, fallback to default
            self._write_mode = WRITE_MODE_AUTO

        # for consistent view between _pl() and _read() invocations
        self._pendingmode = None

    def _set_identity(self):
<<<<<<< HEAD
        self.identity = self._get_current_identity()

    def _get_current_identity(self):
        try:
            return util.cachestat(self._opener.join(self._filename))
        except FileNotFoundError:
            return None

    def may_need_refresh(self):
        if 'identity' not in vars(self):
            # no existing identity, we need a refresh
            return True
        if self.identity is None:
            return True
        if not self.identity.cacheable():
            # We cannot trust the entry
            # XXX this is a problem on windows, NFS, or other inode less system
            return True
        current_identity = self._get_current_identity()
        if current_identity is None:
            return True
        if not current_identity.cacheable():
            # We cannot trust the entry
            # XXX this is a problem on windows, NFS, or other inode less system
            return True
        return current_identity != self.identity
=======
        # ignore HG_PENDING because identity is used only for writing
        file_path = self._opener.join(self._filename)
        self.identity = util.filestat.frompath(file_path)
>>>>>>> 9a98aadd

    def preload(self):
        """Loads the underlying data, if it's not already loaded"""
        self._map

    def get(self, key, default=None):
        return self._map.get(key, default)

    def __len__(self):
        return len(self._map)

    def __iter__(self):
        return iter(self._map)

    def __contains__(self, key):
        return key in self._map

    def __getitem__(self, item):
        return self._map[item]

    ### disk interaction

    def _opendirstatefile(self):
        fp, mode = txnutil.trypending(self._root, self._opener, self._filename)
        if self._pendingmode is not None and self._pendingmode != mode:
            fp.close()
            raise error.Abort(
                _(b'working directory state may be changed parallelly')
            )
        self._pendingmode = mode
        return fp

    def _readdirstatefile(self, size=-1):
        try:
            with self._opendirstatefile() as fp:
                return fp.read(size)
        except FileNotFoundError:
            # File doesn't exist, so the current state is empty
            return b''

    @property
    def docket(self):
        if not self._docket:
            if not self._use_dirstate_v2:
                raise error.ProgrammingError(
                    b'dirstate only has a docket in v2 format'
                )
            self._set_identity()
            self._docket = docketmod.DirstateDocket.parse(
                self._readdirstatefile(), self._nodeconstants
            )
        return self._docket

    def _read_v2_data(self):
        data = None
        attempts = 0
        while attempts < V2_MAX_READ_ATTEMPTS:
            attempts += 1
            try:
                # TODO: use mmap when possible
                data = self._opener.read(self.docket.data_filename())
            except FileNotFoundError:
                # read race detected between docket and data file
                # reload the docket and retry
                self._docket = None
        if data is None:
            assert attempts >= V2_MAX_READ_ATTEMPTS
            msg = b"dirstate read race happened %d times in a row"
            msg %= attempts
            raise error.Abort(msg)
        return self._opener.read(self.docket.data_filename())

    def write_v2_no_append(self, tr, st, meta, packed):
        old_docket = self.docket
        new_docket = docketmod.DirstateDocket.with_new_uuid(
            self.parents(), len(packed), meta
        )
        if old_docket.uuid == new_docket.uuid:
            raise error.ProgrammingError(b'dirstate docket name collision')
        data_filename = new_docket.data_filename()
        self._opener.write(data_filename, packed)
        # tell the transaction that we are adding a new file
        if tr is not None:
            tr.addbackup(data_filename, location=b'plain')
        # Write the new docket after the new data file has been
        # written. Because `st` was opened with `atomictemp=True`,
        # the actual `.hg/dirstate` file is only affected on close.
        st.write(new_docket.serialize())
        st.close()
        # Remove the old data file after the new docket pointing to
        # the new data file was written.
        if old_docket.uuid:
            data_filename = old_docket.data_filename()
            if tr is not None:
                tr.addbackup(data_filename, location=b'plain')
            unlink = lambda _tr=None: self._opener.unlink(data_filename)
            if tr:
                category = b"dirstate-v2-clean-" + old_docket.uuid
                tr.addpostclose(category, unlink)
            else:
                unlink()
        self._docket = new_docket

    ### reading/setting parents

    def parents(self):
        if not self._parents:
            if self._use_dirstate_v2:
                self._parents = self.docket.parents
            else:
                read_len = self._nodelen * 2
                st = self._readdirstatefile(read_len)
                l = len(st)
                if l == read_len:
                    self._parents = (
                        st[: self._nodelen],
                        st[self._nodelen : 2 * self._nodelen],
                    )
                elif l == 0:
                    self._parents = (
                        self._nodeconstants.nullid,
                        self._nodeconstants.nullid,
                    )
                else:
                    raise error.Abort(
                        _(b'working directory state appears damaged!')
                    )

        return self._parents


class dirstatemap(_dirstatemapcommon):
    """Map encapsulating the dirstate's contents.

    The dirstate contains the following state:

    - `identity` is the identity of the dirstate file, which can be used to
      detect when changes have occurred to the dirstate file.

    - `parents` is a pair containing the parents of the working copy. The
      parents are updated by calling `setparents`.

    - the state map maps filenames to tuples of (state, mode, size, mtime),
      where state is a single character representing 'normal', 'added',
      'removed', or 'merged'. It is read by treating the dirstate as a
      dict.  File state is updated by calling various methods (see each
      documentation for details):

      - `reset_state`,
      - `set_tracked`
      - `set_untracked`
      - `set_clean`
      - `set_possibly_dirty`

    - `copymap` maps destination filenames to their source filename.

    The dirstate also provides the following views onto the state:

    - `filefoldmap` is a dict mapping normalized filenames to the denormalized
      form that they appear as in the dirstate.

    - `dirfoldmap` is a dict mapping normalized directory names to the
      denormalized form that they appear as in the dirstate.
    """

    ### Core data storage and access

    @propertycache
    def _map(self):
        self._map = {}
        self.read()
        return self._map

    @propertycache
    def copymap(self):
        self.copymap = {}
        self._map
        return self.copymap

    def clear(self):
        self._map.clear()
        self.copymap.clear()
        self.setparents(self._nodeconstants.nullid, self._nodeconstants.nullid)
        util.clearcachedproperty(self, b"_dirs")
        util.clearcachedproperty(self, b"_alldirs")
        util.clearcachedproperty(self, b"filefoldmap")
        util.clearcachedproperty(self, b"dirfoldmap")

    def items(self):
        return self._map.items()

    # forward for python2,3 compat
    iteritems = items

    def debug_iter(self, all):
        """
        Return an iterator of (filename, state, mode, size, mtime) tuples

        `all` is unused when Rust is not enabled
        """
        for (filename, item) in self.items():
            yield (filename, item.state, item.mode, item.size, item.mtime)

    def keys(self):
        return self._map.keys()

    ### reading/setting parents

    def setparents(self, p1, p2, fold_p2=False):
        self._parents = (p1, p2)
        self._dirtyparents = True
        copies = {}
        if fold_p2:
            for f, s in self._map.items():
                # Discard "merged" markers when moving away from a merge state
                if s.p2_info:
                    source = self.copymap.pop(f, None)
                    if source:
                        copies[f] = source
                    s.drop_merge_data()
        return copies

    ### disk interaction

    def read(self):
<<<<<<< HEAD
        # ignore HG_PENDING because identity is used only for writing
        self._set_identity()

=======
        testing.wait_on_cfg(self._ui, b'dirstate.pre-read-file')
>>>>>>> 9a98aadd
        if self._use_dirstate_v2:

            if not self.docket.uuid:
                return
            testing.wait_on_cfg(self._ui, b'dirstate.post-docket-read-file')
            st = self._read_v2_data()
        else:
            self._set_identity()
            st = self._readdirstatefile()

        if not st:
            return

        # TODO: adjust this estimate for dirstate-v2
        if util.safehasattr(parsers, b'dict_new_presized'):
            # Make an estimate of the number of files in the dirstate based on
            # its size. This trades wasting some memory for avoiding costly
            # resizes. Each entry have a prefix of 17 bytes followed by one or
            # two path names. Studies on various large-scale real-world repositories
            # found 54 bytes a reasonable upper limit for the average path names.
            # Copy entries are ignored for the sake of this estimate.
            self._map = parsers.dict_new_presized(len(st) // 71)

        # Python's garbage collector triggers a GC each time a certain number
        # of container objects (the number being defined by
        # gc.get_threshold()) are allocated. parse_dirstate creates a tuple
        # for each file in the dirstate. The C version then immediately marks
        # them as not to be tracked by the collector. However, this has no
        # effect on when GCs are triggered, only on what objects the GC looks
        # into. This means that O(number of files) GCs are unavoidable.
        # Depending on when in the process's lifetime the dirstate is parsed,
        # this can get very expensive. As a workaround, disable GC while
        # parsing the dirstate.
        #
        # (we cannot decorate the function directly since it is in a C module)
        if self._use_dirstate_v2:
            p = self.docket.parents
            meta = self.docket.tree_metadata
            parse_dirstate = util.nogc(v2.parse_dirstate)
            parse_dirstate(self._map, self.copymap, st, meta)
        else:
            parse_dirstate = util.nogc(parsers.parse_dirstate)
            p = parse_dirstate(self._map, self.copymap, st)
        if not self._dirtyparents:
            self.setparents(*p)

        # Avoid excess attribute lookups by fast pathing certain checks
        self.__contains__ = self._map.__contains__
        self.__getitem__ = self._map.__getitem__
        self.get = self._map.get

    def write(self, tr, st):
        if self._use_dirstate_v2:
            packed, meta = v2.pack_dirstate(self._map, self.copymap)
            self.write_v2_no_append(tr, st, meta, packed)
        else:
            packed = parsers.pack_dirstate(
                self._map, self.copymap, self.parents()
            )
            st.write(packed)
            st.close()
        self._dirtyparents = False

    @propertycache
    def identity(self):
        self._map
        return self.identity

    ### code related to maintaining and accessing "extra" property
    # (e.g. "has_dir")

    def _dirs_incr(self, filename, old_entry=None):
        """increment the dirstate counter if applicable"""
        if (
            old_entry is None or old_entry.removed
        ) and "_dirs" in self.__dict__:
            self._dirs.addpath(filename)
        if old_entry is None and "_alldirs" in self.__dict__:
            self._alldirs.addpath(filename)

    def _dirs_decr(self, filename, old_entry=None, remove_variant=False):
        """decrement the dirstate counter if applicable"""
        if old_entry is not None:
            if "_dirs" in self.__dict__ and not old_entry.removed:
                self._dirs.delpath(filename)
            if "_alldirs" in self.__dict__ and not remove_variant:
                self._alldirs.delpath(filename)
        elif remove_variant and "_alldirs" in self.__dict__:
            self._alldirs.addpath(filename)
        if "filefoldmap" in self.__dict__:
            normed = util.normcase(filename)
            self.filefoldmap.pop(normed, None)

    @propertycache
    def filefoldmap(self):
        """Returns a dictionary mapping normalized case paths to their
        non-normalized versions.
        """
        try:
            makefilefoldmap = parsers.make_file_foldmap
        except AttributeError:
            pass
        else:
            return makefilefoldmap(
                self._map, util.normcasespec, util.normcasefallback
            )

        f = {}
        normcase = util.normcase
        for name, s in self._map.items():
            if not s.removed:
                f[normcase(name)] = name
        f[b'.'] = b'.'  # prevents useless util.fspath() invocation
        return f

    @propertycache
    def dirfoldmap(self):
        f = {}
        normcase = util.normcase
        for name in self._dirs:
            f[normcase(name)] = name
        return f

    def hastrackeddir(self, d):
        """
        Returns True if the dirstate contains a tracked (not removed) file
        in this directory.
        """
        return d in self._dirs

    def hasdir(self, d):
        """
        Returns True if the dirstate contains a file (tracked or removed)
        in this directory.
        """
        return d in self._alldirs

    @propertycache
    def _dirs(self):
        return pathutil.dirs(self._map, only_tracked=True)

    @propertycache
    def _alldirs(self):
        return pathutil.dirs(self._map)

    ### code related to manipulation of entries and copy-sources

    def reset_state(
        self,
        filename,
        wc_tracked=False,
        p1_tracked=False,
        p2_info=False,
        has_meaningful_mtime=True,
        parentfiledata=None,
    ):
        """Set a entry to a given state, diregarding all previous state

        This is to be used by the part of the dirstate API dedicated to
        adjusting the dirstate after a update/merge.

        note: calling this might result to no entry existing at all if the
        dirstate map does not see any point at having one for this file
        anymore.
        """
        # copy information are now outdated
        # (maybe new information should be in directly passed to this function)
        self.copymap.pop(filename, None)

        if not (p1_tracked or p2_info or wc_tracked):
            old_entry = self._map.get(filename)
            self._drop_entry(filename)
            self._dirs_decr(filename, old_entry=old_entry)
            return

        old_entry = self._map.get(filename)
        self._dirs_incr(filename, old_entry)
        entry = DirstateItem(
            wc_tracked=wc_tracked,
            p1_tracked=p1_tracked,
            p2_info=p2_info,
            has_meaningful_mtime=has_meaningful_mtime,
            parentfiledata=parentfiledata,
        )
        self._map[filename] = entry

    def set_tracked(self, filename):
        new = False
        entry = self.get(filename)
        if entry is None:
            self._dirs_incr(filename)
            entry = DirstateItem(
                wc_tracked=True,
            )

            self._map[filename] = entry
            new = True
        elif not entry.tracked:
            self._dirs_incr(filename, entry)
            entry.set_tracked()
            self._refresh_entry(filename, entry)
            new = True
        else:
            # XXX This is probably overkill for more case, but we need this to
            # fully replace the `normallookup` call with `set_tracked` one.
            # Consider smoothing this in the future.
            entry.set_possibly_dirty()
            self._refresh_entry(filename, entry)
        return new

    def set_untracked(self, f):
        """Mark a file as no longer tracked in the dirstate map"""
        entry = self.get(f)
        if entry is None:
            return False
        else:
            self._dirs_decr(f, old_entry=entry, remove_variant=not entry.added)
            if not entry.p2_info:
                self.copymap.pop(f, None)
            entry.set_untracked()
            self._refresh_entry(f, entry)
            return True

    def set_clean(self, filename, mode, size, mtime):
        """mark a file as back to a clean state"""
        entry = self[filename]
        size = size & rangemask
        entry.set_clean(mode, size, mtime)
        self._refresh_entry(filename, entry)
        self.copymap.pop(filename, None)

    def set_possibly_dirty(self, filename):
        """record that the current state of the file on disk is unknown"""
        entry = self[filename]
        entry.set_possibly_dirty()
        self._refresh_entry(filename, entry)

    def _refresh_entry(self, f, entry):
        """record updated state of an entry"""
        if not entry.any_tracked:
            self._map.pop(f, None)

    def _drop_entry(self, f):
        """remove any entry for file f

        This should also drop associated copy information

        The fact we actually need to drop it is the responsability of the caller"""
        self._map.pop(f, None)
        self.copymap.pop(f, None)


if rustmod is not None:

    class dirstatemap(_dirstatemapcommon):

        ### Core data storage and access

        @propertycache
        def _map(self):
            """
            Fills the Dirstatemap when called.
            """
            # ignore HG_PENDING because identity is used only for writing
            self._set_identity()

            testing.wait_on_cfg(self._ui, b'dirstate.pre-read-file')
            if self._use_dirstate_v2:
                self.docket  # load the data if needed
                inode = (
                    self.identity.stat.st_ino
                    if self.identity is not None
                    and self.identity.stat is not None
                    else None
                )
                testing.wait_on_cfg(self._ui, b'dirstate.post-docket-read-file')
                if not self.docket.uuid:
                    data = b''
                    self._map = rustmod.DirstateMap.new_empty()
                else:
                    data = self._read_v2_data()
                    self._map = rustmod.DirstateMap.new_v2(
                        data,
                        self.docket.data_size,
                        self.docket.tree_metadata,
                        self.docket.uuid,
                        inode,
                    )
                parents = self.docket.parents
            else:
                self._set_identity()
                inode = (
                    self.identity.stat.st_ino
                    if self.identity is not None
                    and self.identity.stat is not None
                    else None
                )
                self._map, parents = rustmod.DirstateMap.new_v1(
                    self._readdirstatefile(), inode
                )

            if parents and not self._dirtyparents:
                self.setparents(*parents)

            self.__contains__ = self._map.__contains__
            self.__getitem__ = self._map.__getitem__
            self.get = self._map.get
            return self._map

        @property
        def copymap(self):
            return self._map.copymap()

        def debug_iter(self, all):
            """
            Return an iterator of (filename, state, mode, size, mtime) tuples

            `all`: also include with `state == b' '` dirstate tree nodes that
            don't have an associated `DirstateItem`.

            """
            return self._map.debug_iter(all)

        def clear(self):
            self._map.clear()
            self.setparents(
                self._nodeconstants.nullid, self._nodeconstants.nullid
            )
            util.clearcachedproperty(self, b"_dirs")
            util.clearcachedproperty(self, b"_alldirs")
            util.clearcachedproperty(self, b"dirfoldmap")

        def items(self):
            return self._map.items()

        # forward for python2,3 compat
        iteritems = items

        def keys(self):
            return iter(self._map)

        ### reading/setting parents

        def setparents(self, p1, p2, fold_p2=False):
            self._parents = (p1, p2)
            self._dirtyparents = True
            copies = {}
            if fold_p2:
                copies = self._map.setparents_fixup()
            return copies

        ### disk interaction

        @propertycache
        def identity(self):
            self._map
            return self.identity

        def write(self, tr, st):
            if not self._use_dirstate_v2:
                p1, p2 = self.parents()
                packed = self._map.write_v1(p1, p2)
                st.write(packed)
                st.close()
                self._dirtyparents = False
                return

            # We can only append to an existing data file if there is one
            write_mode = self._write_mode
            if self.docket.uuid is None:
                write_mode = WRITE_MODE_FORCE_NEW
            packed, meta, append = self._map.write_v2(write_mode)
            if append:
                docket = self.docket
                data_filename = docket.data_filename()
                # We mark it for backup to make sure a future `hg rollback` (or
                # `hg recover`?) call find the data it needs to restore a
                # working repository.
                #
                # The backup can use a hardlink because the format is resistant
                # to trailing "dead" data.
                if tr is not None:
                    tr.addbackup(data_filename, location=b'plain')
                with self._opener(data_filename, b'r+b') as fp:
                    fp.seek(docket.data_size)
                    assert fp.tell() == docket.data_size
                    written = fp.write(packed)
                    if written is not None:  # py2 may return None
                        assert written == len(packed), (written, len(packed))
                docket.data_size += len(packed)
                docket.parents = self.parents()
                docket.tree_metadata = meta
                st.write(docket.serialize())
                st.close()
            else:
                self.write_v2_no_append(tr, st, meta, packed)
            # Reload from the newly-written file
            util.clearcachedproperty(self, b"_map")
            self._dirtyparents = False

        ### code related to maintaining and accessing "extra" property
        # (e.g. "has_dir")

        @propertycache
        def filefoldmap(self):
            """Returns a dictionary mapping normalized case paths to their
            non-normalized versions.
            """
            return self._map.filefoldmapasdict()

        def hastrackeddir(self, d):
            return self._map.hastrackeddir(d)

        def hasdir(self, d):
            return self._map.hasdir(d)

        @propertycache
        def dirfoldmap(self):
            f = {}
            normcase = util.normcase
            for name in self._map.tracked_dirs():
                f[normcase(name)] = name
            return f

        ### code related to manipulation of entries and copy-sources

        def set_tracked(self, f):
            return self._map.set_tracked(f)

        def set_untracked(self, f):
            return self._map.set_untracked(f)

        def set_clean(self, filename, mode, size, mtime):
            self._map.set_clean(filename, mode, size, mtime)

        def set_possibly_dirty(self, f):
            self._map.set_possibly_dirty(f)

        def reset_state(
            self,
            filename,
            wc_tracked=False,
            p1_tracked=False,
            p2_info=False,
            has_meaningful_mtime=True,
            parentfiledata=None,
        ):
            return self._map.reset_state(
                filename,
                wc_tracked,
                p1_tracked,
                p2_info,
                has_meaningful_mtime,
                parentfiledata,
            )<|MERGE_RESOLUTION|>--- conflicted
+++ resolved
@@ -77,7 +77,6 @@
         self._pendingmode = None
 
     def _set_identity(self):
-<<<<<<< HEAD
         self.identity = self._get_current_identity()
 
     def _get_current_identity(self):
@@ -104,11 +103,6 @@
             # XXX this is a problem on windows, NFS, or other inode less system
             return True
         return current_identity != self.identity
-=======
-        # ignore HG_PENDING because identity is used only for writing
-        file_path = self._opener.join(self._filename)
-        self.identity = util.filestat.frompath(file_path)
->>>>>>> 9a98aadd
 
     def preload(self):
         """Loads the underlying data, if it's not already loaded"""
@@ -334,13 +328,7 @@
     ### disk interaction
 
     def read(self):
-<<<<<<< HEAD
-        # ignore HG_PENDING because identity is used only for writing
-        self._set_identity()
-
-=======
         testing.wait_on_cfg(self._ui, b'dirstate.pre-read-file')
->>>>>>> 9a98aadd
         if self._use_dirstate_v2:
 
             if not self.docket.uuid:
