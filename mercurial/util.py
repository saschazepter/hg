"""
util.py - Mercurial utility functions and platform specfic implementations

 Copyright 2005 K. Thananchayan <thananck@yahoo.com>
 Copyright 2005, 2006 Matt Mackall <mpm@selenic.com>
 Copyright 2006 Vadim Gelfer <vadim.gelfer@gmail.com>

This software may be used and distributed according to the terms
of the GNU General Public License, incorporated herein by reference.

This contains helper routines that are independent of the SCM core and hide
platform-specific details from the core.
"""

<<<<<<< HEAD
from i18n import gettext as _
=======
from i18n import _
>>>>>>> 8ed15d02
import cStringIO, errno, getpass, popen2, re, shutil, sys, tempfile
import os, threading, time, calendar, ConfigParser, locale

_encoding = os.environ.get("HGENCODING") or locale.getpreferredencoding() \
            or "ascii"
_encodingmode = os.environ.get("HGENCODINGMODE", "strict")
_fallbackencoding = 'ISO-8859-1'

def tolocal(s):
    """
    Convert a string from internal UTF-8 to local encoding

    All internal strings should be UTF-8 but some repos before the
    implementation of locale support may contain latin1 or possibly
    other character sets. We attempt to decode everything strictly
    using UTF-8, then Latin-1, and failing that, we use UTF-8 and
    replace unknown characters.
    """
    for e in ('UTF-8', _fallbackencoding):
        try:
            u = s.decode(e) # attempt strict decoding
            return u.encode(_encoding, "replace")
        except LookupError, k:
            raise Abort(_("%s, please check your locale settings") % k)
        except UnicodeDecodeError:
            pass
    u = s.decode("utf-8", "replace") # last ditch
    return u.encode(_encoding, "replace")

def fromlocal(s):
    """
    Convert a string from the local character encoding to UTF-8

    We attempt to decode strings using the encoding mode set by
    HG_ENCODINGMODE, which defaults to 'strict'. In this mode, unknown
    characters will cause an error message. Other modes include
    'replace', which replaces unknown characters with a special
    Unicode character, and 'ignore', which drops the character.
    """
    try:
        return s.decode(_encoding, _encodingmode).encode("utf-8")
    except UnicodeDecodeError, inst:
        sub = s[max(0, inst.start-10):inst.start+10]
        raise Abort("decoding near '%s': %s!" % (sub, inst))
    except LookupError, k:
        raise Abort(_("%s, please check your locale settings") % k)

def locallen(s):
    """Find the length in characters of a local string"""
    return len(s.decode(_encoding, "replace"))

def localsub(s, a, b=None):
    try:
        u = s.decode(_encoding, _encodingmode)
        if b is not None:
            u = u[a:b]
        else:
            u = u[:a]
        return u.encode(_encoding, _encodingmode)
    except UnicodeDecodeError, inst:
        sub = s[max(0, inst.start-10), inst.start+10]
        raise Abort(_("decoding near '%s': %s!\n") % (sub, inst))

# used by parsedate
defaultdateformats = (
    '%Y-%m-%d %H:%M:%S',
    '%Y-%m-%d %I:%M:%S%p',
    '%Y-%m-%d %H:%M',
    '%Y-%m-%d %I:%M%p',
    '%Y-%m-%d',
    '%m-%d',
    '%m/%d',
    '%m/%d/%y',
    '%m/%d/%Y',
    '%a %b %d %H:%M:%S %Y',
    '%a %b %d %I:%M:%S%p %Y',
    '%b %d %H:%M:%S %Y',
    '%b %d %I:%M:%S%p %Y',
    '%b %d %H:%M:%S',
    '%b %d %I:%M:%S%p',
    '%b %d %H:%M',
    '%b %d %I:%M%p',
    '%b %d %Y',
    '%b %d',
    '%H:%M:%S',
    '%I:%M:%SP',
    '%H:%M',
    '%I:%M%p',
)

extendeddateformats = defaultdateformats + (
    "%Y",
    "%Y-%m",
    "%b",
    "%b %Y",
    )

class SignalInterrupt(Exception):
    """Exception raised on SIGTERM and SIGHUP."""

# like SafeConfigParser but with case-sensitive keys
class configparser(ConfigParser.SafeConfigParser):
    def optionxform(self, optionstr):
        return optionstr

def cachefunc(func):
    '''cache the result of function calls'''
    # XXX doesn't handle keywords args
    cache = {}
    if func.func_code.co_argcount == 1:
        # we gain a small amount of time because
        # we don't need to pack/unpack the list
        def f(arg):
            if arg not in cache:
                cache[arg] = func(arg)
            return cache[arg]
    else:
        def f(*args):
            if args not in cache:
                cache[args] = func(*args)
            return cache[args]

    return f

def pipefilter(s, cmd):
    '''filter string S through command CMD, returning its output'''
    (pout, pin) = popen2.popen2(cmd, -1, 'b')
    def writer():
        try:
            pin.write(s)
            pin.close()
        except IOError, inst:
            if inst.errno != errno.EPIPE:
                raise

    # we should use select instead on UNIX, but this will work on most
    # systems, including Windows
    w = threading.Thread(target=writer)
    w.start()
    f = pout.read()
    pout.close()
    w.join()
    return f

def tempfilter(s, cmd):
    '''filter string S through a pair of temporary files with CMD.
    CMD is used as a template to create the real command to be run,
    with the strings INFILE and OUTFILE replaced by the real names of
    the temporary files generated.'''
    inname, outname = None, None
    try:
        infd, inname = tempfile.mkstemp(prefix='hg-filter-in-')
        fp = os.fdopen(infd, 'wb')
        fp.write(s)
        fp.close()
        outfd, outname = tempfile.mkstemp(prefix='hg-filter-out-')
        os.close(outfd)
        cmd = cmd.replace('INFILE', inname)
        cmd = cmd.replace('OUTFILE', outname)
        code = os.system(cmd)
        if code: raise Abort(_("command '%s' failed: %s") %
                             (cmd, explain_exit(code)))
        return open(outname, 'rb').read()
    finally:
        try:
            if inname: os.unlink(inname)
        except: pass
        try:
            if outname: os.unlink(outname)
        except: pass

filtertable = {
    'tempfile:': tempfilter,
    'pipe:': pipefilter,
    }

def filter(s, cmd):
    "filter a string through a command that transforms its input to its output"
    for name, fn in filtertable.iteritems():
        if cmd.startswith(name):
            return fn(s, cmd[len(name):].lstrip())
    return pipefilter(s, cmd)

def find_in_path(name, path, default=None):
    '''find name in search path. path can be string (will be split
    with os.pathsep), or iterable thing that returns strings.  if name
    found, return path to name. else return default.'''
    if isinstance(path, str):
        path = path.split(os.pathsep)
    for p in path:
        p_name = os.path.join(p, name)
        if os.path.exists(p_name):
            return p_name
    return default

def binary(s):
    """return true if a string is binary data using diff's heuristic"""
    if s and '\0' in s[:4096]:
        return True
    return False

def unique(g):
    """return the uniq elements of iterable g"""
    seen = {}
    l = []
    for f in g:
        if f not in seen:
            seen[f] = 1
            l.append(f)
    return l

class Abort(Exception):
    """Raised if a command needs to print an error and exit."""

class UnexpectedOutput(Abort):
    """Raised to print an error with part of output and exit."""

def always(fn): return True
def never(fn): return False

def patkind(name, dflt_pat='glob'):
    """Split a string into an optional pattern kind prefix and the
    actual pattern."""
    for prefix in 're', 'glob', 'path', 'relglob', 'relpath', 'relre':
        if name.startswith(prefix + ':'): return name.split(':', 1)
    return dflt_pat, name

def globre(pat, head='^', tail='$'):
    "convert a glob pattern into a regexp"
    i, n = 0, len(pat)
    res = ''
    group = False
    def peek(): return i < n and pat[i]
    while i < n:
        c = pat[i]
        i = i+1
        if c == '*':
            if peek() == '*':
                i += 1
                res += '.*'
            else:
                res += '[^/]*'
        elif c == '?':
            res += '.'
        elif c == '[':
            j = i
            if j < n and pat[j] in '!]':
                j += 1
            while j < n and pat[j] != ']':
                j += 1
            if j >= n:
                res += '\\['
            else:
                stuff = pat[i:j].replace('\\','\\\\')
                i = j + 1
                if stuff[0] == '!':
                    stuff = '^' + stuff[1:]
                elif stuff[0] == '^':
                    stuff = '\\' + stuff
                res = '%s[%s]' % (res, stuff)
        elif c == '{':
            group = True
            res += '(?:'
        elif c == '}' and group:
            res += ')'
            group = False
        elif c == ',' and group:
            res += '|'
        elif c == '\\':
            p = peek()
            if p:
                i += 1
                res += re.escape(p)
            else:
                res += re.escape(c)
        else:
            res += re.escape(c)
    return head + res + tail

_globchars = {'[': 1, '{': 1, '*': 1, '?': 1}

def pathto(n1, n2):
    '''return the relative path from one place to another.
    n1 should use os.sep to separate directories
    n2 should use "/" to separate directories
    returns an os.sep-separated path.
    '''
    if not n1: return localpath(n2)
    a, b = n1.split(os.sep), n2.split('/')
    a.reverse()
    b.reverse()
    while a and b and a[-1] == b[-1]:
        a.pop()
        b.pop()
    b.reverse()
    return os.sep.join((['..'] * len(a)) + b)

def canonpath(root, cwd, myname):
    """return the canonical path of myname, given cwd and root"""
    if root == os.sep:
        rootsep = os.sep
    elif root.endswith(os.sep):
        rootsep = root
    else:
        rootsep = root + os.sep
    name = myname
    if not os.path.isabs(name):
        name = os.path.join(root, cwd, name)
    name = os.path.normpath(name)
    if name != rootsep and name.startswith(rootsep):
        name = name[len(rootsep):]
        audit_path(name)
        return pconvert(name)
    elif name == root:
        return ''
    else:
        # Determine whether `name' is in the hierarchy at or beneath `root',
        # by iterating name=dirname(name) until that causes no change (can't
        # check name == '/', because that doesn't work on windows).  For each
        # `name', compare dev/inode numbers.  If they match, the list `rel'
        # holds the reversed list of components making up the relative file
        # name we want.
        root_st = os.stat(root)
        rel = []
        while True:
            try:
                name_st = os.stat(name)
            except OSError:
                break
            if samestat(name_st, root_st):
                rel.reverse()
                name = os.path.join(*rel)
                audit_path(name)
                return pconvert(name)
            dirname, basename = os.path.split(name)
            rel.append(basename)
            if dirname == name:
                break
            name = dirname

        raise Abort('%s not under root' % myname)

def matcher(canonroot, cwd='', names=['.'], inc=[], exc=[], head='', src=None):
    return _matcher(canonroot, cwd, names, inc, exc, head, 'glob', src)

def cmdmatcher(canonroot, cwd='', names=['.'], inc=[], exc=[], head='', src=None):
    if os.name == 'nt':
        dflt_pat = 'glob'
    else:
        dflt_pat = 'relpath'
    return _matcher(canonroot, cwd, names, inc, exc, head, dflt_pat, src)

def _matcher(canonroot, cwd, names, inc, exc, head, dflt_pat, src):
    """build a function to match a set of file patterns

    arguments:
    canonroot - the canonical root of the tree you're matching against
    cwd - the current working directory, if relevant
    names - patterns to find
    inc - patterns to include
    exc - patterns to exclude
    head - a regex to prepend to patterns to control whether a match is rooted

    a pattern is one of:
    'glob:<rooted glob>'
    're:<rooted regexp>'
    'path:<rooted path>'
    'relglob:<relative glob>'
    'relpath:<relative path>'
    'relre:<relative regexp>'
    '<rooted path or regexp>'

    returns:
    a 3-tuple containing
    - list of explicit non-pattern names passed in
    - a bool match(filename) function
    - a bool indicating if any patterns were passed in

    todo:
    make head regex a rooted bool
    """

    def contains_glob(name):
        for c in name:
            if c in _globchars: return True
        return False

    def regex(kind, name, tail):
        '''convert a pattern into a regular expression'''
        if kind == 're':
            return name
        elif kind == 'path':
            return '^' + re.escape(name) + '(?:/|$)'
        elif kind == 'relglob':
            return head + globre(name, '(?:|.*/)', tail)
        elif kind == 'relpath':
            return head + re.escape(name) + tail
        elif kind == 'relre':
            if name.startswith('^'):
                return name
            return '.*' + name
        return head + globre(name, '', tail)

    def matchfn(pats, tail):
        """build a matching function from a set of patterns"""
        if not pats:
            return
        matches = []
        for k, p in pats:
            try:
                pat = '(?:%s)' % regex(k, p, tail)
                matches.append(re.compile(pat).match)
            except re.error:
                if src: raise Abort("%s: invalid pattern (%s): %s" % (src, k, p))
                else: raise Abort("invalid pattern (%s): %s" % (k, p))

        def buildfn(text):
            for m in matches:
                r = m(text)
                if r:
                    return r

        return buildfn

    def globprefix(pat):
        '''return the non-glob prefix of a path, e.g. foo/* -> foo'''
        root = []
        for p in pat.split(os.sep):
            if contains_glob(p): break
            root.append(p)
        return '/'.join(root)

    pats = []
    files = []
    roots = []
    for kind, name in [patkind(p, dflt_pat) for p in names]:
        if kind in ('glob', 'relpath'):
            name = canonpath(canonroot, cwd, name)
            if name == '':
                kind, name = 'glob', '**'
        if kind in ('glob', 'path', 're'):
            pats.append((kind, name))
        if kind == 'glob':
            root = globprefix(name)
            if root: roots.append(root)
        elif kind == 'relpath':
            files.append((kind, name))
            roots.append(name)

    patmatch = matchfn(pats, '$') or always
    filematch = matchfn(files, '(?:/|$)') or always
    incmatch = always
    if inc:
        inckinds = [patkind(canonpath(canonroot, cwd, i)) for i in inc]
        incmatch = matchfn(inckinds, '(?:/|$)')
    excmatch = lambda fn: False
    if exc:
        exckinds = [patkind(canonpath(canonroot, cwd, x)) for x in exc]
        excmatch = matchfn(exckinds, '(?:/|$)')

    return (roots,
            lambda fn: (incmatch(fn) and not excmatch(fn) and
                        (fn.endswith('/') or
                         (not pats and not files) or
                         (pats and patmatch(fn)) or
                         (files and filematch(fn)))),
            (inc or exc or (pats and pats != [('glob', '**')])) and True)

def system(cmd, environ={}, cwd=None, onerr=None, errprefix=None):
    '''enhanced shell command execution.
    run with environment maybe modified, maybe in different dir.

    if command fails and onerr is None, return status.  if ui object,
    print error message and return status, else raise onerr object as
    exception.'''
    def py2shell(val):
        'convert python object into string that is useful to shell'
        if val in (None, False):
            return '0'
        if val == True:
            return '1'
        return str(val)
    oldenv = {}
    for k in environ:
        oldenv[k] = os.environ.get(k)
    if cwd is not None:
        oldcwd = os.getcwd()
    try:
        for k, v in environ.iteritems():
            os.environ[k] = py2shell(v)
        if cwd is not None and oldcwd != cwd:
            os.chdir(cwd)
        rc = os.system(cmd)
        if rc and onerr:
            errmsg = '%s %s' % (os.path.basename(cmd.split(None, 1)[0]),
                                explain_exit(rc)[0])
            if errprefix:
                errmsg = '%s: %s' % (errprefix, errmsg)
            try:
                onerr.warn(errmsg + '\n')
            except AttributeError:
                raise onerr(errmsg)
        return rc
    finally:
        for k, v in oldenv.iteritems():
            if v is None:
                del os.environ[k]
            else:
                os.environ[k] = v
        if cwd is not None and oldcwd != cwd:
            os.chdir(oldcwd)

def rename(src, dst):
    """forcibly rename a file"""
    try:
        os.rename(src, dst)
    except OSError, err:
        # on windows, rename to existing file is not allowed, so we
        # must delete destination first. but if file is open, unlink
        # schedules it for delete but does not delete it. rename
        # happens immediately even for open files, so we create
        # temporary file, delete it, rename destination to that name,
        # then delete that. then rename is safe to do.
        fd, temp = tempfile.mkstemp(dir=os.path.dirname(dst) or '.')
        os.close(fd)
        os.unlink(temp)
        os.rename(dst, temp)
        os.unlink(temp)
        os.rename(src, dst)

def unlink(f):
    """unlink and remove the directory if it is empty"""
    os.unlink(f)
    # try removing directories that might now be empty
    try:
        os.removedirs(os.path.dirname(f))
    except OSError:
        pass

def copyfile(src, dest):
    "copy a file, preserving mode"
    try:
        shutil.copyfile(src, dest)
        shutil.copymode(src, dest)
    except shutil.Error, inst:
        raise util.Abort(str(inst))

def copyfiles(src, dst, hardlink=None):
    """Copy a directory tree using hardlinks if possible"""

    if hardlink is None:
        hardlink = (os.stat(src).st_dev ==
                    os.stat(os.path.dirname(dst)).st_dev)

    if os.path.isdir(src):
        os.mkdir(dst)
        for name in os.listdir(src):
            srcname = os.path.join(src, name)
            dstname = os.path.join(dst, name)
            copyfiles(srcname, dstname, hardlink)
    else:
        if hardlink:
            try:
                os_link(src, dst)
            except (IOError, OSError):
                hardlink = False
                shutil.copy(src, dst)
        else:
            shutil.copy(src, dst)

def audit_path(path):
    """Abort if path contains dangerous components"""
    parts = os.path.normcase(path).split(os.sep)
    if (os.path.splitdrive(path)[0] or parts[0] in ('.hg', '')
        or os.pardir in parts):
        raise Abort(_("path contains illegal component: %s\n") % path)

def _makelock_file(info, pathname):
    ld = os.open(pathname, os.O_CREAT | os.O_WRONLY | os.O_EXCL)
    os.write(ld, info)
    os.close(ld)

def _readlock_file(pathname):
    return posixfile(pathname).read()

def nlinks(pathname):
    """Return number of hardlinks for the given file."""
    return os.lstat(pathname).st_nlink

if hasattr(os, 'link'):
    os_link = os.link
else:
    def os_link(src, dst):
        raise OSError(0, _("Hardlinks not supported"))

def fstat(fp):
    '''stat file object that may not have fileno method.'''
    try:
        return os.fstat(fp.fileno())
    except AttributeError:
        return os.stat(fp.name)

posixfile = file

def is_win_9x():
    '''return true if run on windows 95, 98 or me.'''
    try:
        return sys.getwindowsversion()[3] == 1
    except AttributeError:
        return os.name == 'nt' and 'command' in os.environ.get('comspec', '')

getuser_fallback = None

def getuser():
    '''return name of current user'''
    try:
        return getpass.getuser()
    except ImportError:
        # import of pwd will fail on windows - try fallback
        if getuser_fallback:
            return getuser_fallback()
    # raised if win32api not available
    raise Abort(_('user name not available - set USERNAME '
                  'environment variable'))

def username(uid=None):
    """Return the name of the user with the given uid.

    If uid is None, return the name of the current user."""
    try:
        import pwd
        if uid is None:
            uid = os.getuid()
        try:
            return pwd.getpwuid(uid)[0]
        except KeyError:
            return str(uid)
    except ImportError:
        return None

def groupname(gid=None):
    """Return the name of the group with the given gid.

    If gid is None, return the name of the current group."""
    try:
        import grp
        if gid is None:
            gid = os.getgid()
        try:
            return grp.getgrgid(gid)[0]
        except KeyError:
            return str(gid)
    except ImportError:
        return None

# File system features

def checkfolding(path):
    """
    Check whether the given path is on a case-sensitive filesystem

    Requires a path (like /foo/.hg) ending with a foldable final
    directory component.
    """
    s1 = os.stat(path)
    d, b = os.path.split(path)
    p2 = os.path.join(d, b.upper())
    if path == p2:
        p2 = os.path.join(d, b.lower())
    try:
        s2 = os.stat(p2)
        if s2 == s1:
            return False
        return True
    except:
        return True

# Platform specific variants
if os.name == 'nt':
    import msvcrt
    nulldev = 'NUL:'

    class winstdout:
        '''stdout on windows misbehaves if sent through a pipe'''

        def __init__(self, fp):
            self.fp = fp

        def __getattr__(self, key):
            return getattr(self.fp, key)

        def close(self):
            try:
                self.fp.close()
            except: pass

        def write(self, s):
            try:
                return self.fp.write(s)
            except IOError, inst:
                if inst.errno != 0: raise
                self.close()
                raise IOError(errno.EPIPE, 'Broken pipe')

    sys.stdout = winstdout(sys.stdout)

    def system_rcpath():
        try:
            return system_rcpath_win32()
        except:
            return [r'c:\mercurial\mercurial.ini']

    def os_rcpath():
        '''return default os-specific hgrc search path'''
        path = system_rcpath()
        path.append(user_rcpath())
        userprofile = os.environ.get('USERPROFILE')
        if userprofile:
            path.append(os.path.join(userprofile, 'mercurial.ini'))
        return path

    def user_rcpath():
        '''return os-specific hgrc search path to the user dir'''
        return os.path.join(os.path.expanduser('~'), 'mercurial.ini')

    def parse_patch_output(output_line):
        """parses the output produced by patch and returns the file name"""
        pf = output_line[14:]
        if pf[0] == '`':
            pf = pf[1:-1] # Remove the quotes
        return pf

    def testpid(pid):
        '''return False if pid dead, True if running or not known'''
        return True

    def is_exec(f, last):
        return last

    def set_exec(f, mode):
        pass

    def set_binary(fd):
        msvcrt.setmode(fd.fileno(), os.O_BINARY)

    def pconvert(path):
        return path.replace("\\", "/")

    def localpath(path):
        return path.replace('/', '\\')

    def normpath(path):
        return pconvert(os.path.normpath(path))

    makelock = _makelock_file
    readlock = _readlock_file

    def samestat(s1, s2):
        return False

    def shellquote(s):
        return '"%s"' % s.replace('"', '\\"')

    def explain_exit(code):
        return _("exited with status %d") % code, code

    # if you change this stub into a real check, please try to implement the
    # username and groupname functions above, too.
    def isowner(fp, st=None):
        return True

    try:
        # override functions with win32 versions if possible
        from util_win32 import *
        if not is_win_9x():
            posixfile = posixfile_nt
    except ImportError:
        pass

else:
    nulldev = '/dev/null'

    def rcfiles(path):
        rcs = [os.path.join(path, 'hgrc')]
        rcdir = os.path.join(path, 'hgrc.d')
        try:
            rcs.extend([os.path.join(rcdir, f) for f in os.listdir(rcdir)
                        if f.endswith(".rc")])
        except OSError:
            pass
        return rcs

    def os_rcpath():
        '''return default os-specific hgrc search path'''
        path = []
        # old mod_python does not set sys.argv
        if len(getattr(sys, 'argv', [])) > 0:
            path.extend(rcfiles(os.path.dirname(sys.argv[0]) +
                                  '/../etc/mercurial'))
        path.extend(rcfiles('/etc/mercurial'))
        path.append(os.path.expanduser('~/.hgrc'))
        path = [os.path.normpath(f) for f in path]
        return path

    def parse_patch_output(output_line):
        """parses the output produced by patch and returns the file name"""
        pf = output_line[14:]
        if pf.startswith("'") and pf.endswith("'") and " " in pf:
            pf = pf[1:-1] # Remove the quotes
        return pf

    def is_exec(f, last):
        """check whether a file is executable"""
        return (os.lstat(f).st_mode & 0100 != 0)

    def set_exec(f, mode):
        s = os.lstat(f).st_mode
        if (s & 0100 != 0) == mode:
            return
        if mode:
            # Turn on +x for every +r bit when making a file executable
            # and obey umask.
            umask = os.umask(0)
            os.umask(umask)
            os.chmod(f, s | (s & 0444) >> 2 & ~umask)
        else:
            os.chmod(f, s & 0666)

    def set_binary(fd):
        pass

    def pconvert(path):
        return path

    def localpath(path):
        return path

    normpath = os.path.normpath
    samestat = os.path.samestat

    def makelock(info, pathname):
        try:
            os.symlink(info, pathname)
        except OSError, why:
            if why.errno == errno.EEXIST:
                raise
            else:
                _makelock_file(info, pathname)

    def readlock(pathname):
        try:
            return os.readlink(pathname)
        except OSError, why:
            if why.errno == errno.EINVAL:
                return _readlock_file(pathname)
            else:
                raise

    def shellquote(s):
        return "'%s'" % s.replace("'", "'\\''")

    def testpid(pid):
        '''return False if pid dead, True if running or not sure'''
        try:
            os.kill(pid, 0)
            return True
        except OSError, inst:
            return inst.errno != errno.ESRCH

    def explain_exit(code):
        """return a 2-tuple (desc, code) describing a process's status"""
        if os.WIFEXITED(code):
            val = os.WEXITSTATUS(code)
            return _("exited with status %d") % val, val
        elif os.WIFSIGNALED(code):
            val = os.WTERMSIG(code)
            return _("killed by signal %d") % val, val
        elif os.WIFSTOPPED(code):
            val = os.WSTOPSIG(code)
            return _("stopped by signal %d") % val, val
        raise ValueError(_("invalid exit code"))

    def isowner(fp, st=None):
        """Return True if the file object f belongs to the current user.

        The return value of a util.fstat(f) may be passed as the st argument.
        """
        if st is None:
            st = fstat(fp)
        return st.st_uid == os.getuid()

def _buildencodefun():
    e = '_'
    win_reserved = [ord(x) for x in '\\:*?"<>|']
    cmap = dict([ (chr(x), chr(x)) for x in xrange(127) ])
    for x in (range(32) + range(126, 256) + win_reserved):
        cmap[chr(x)] = "~%02x" % x
    for x in range(ord("A"), ord("Z")+1) + [ord(e)]:
        cmap[chr(x)] = e + chr(x).lower()
    dmap = {}
    for k, v in cmap.iteritems():
        dmap[v] = k
    def decode(s):
        i = 0
        while i < len(s):
            for l in xrange(1, 4):
                try:
                    yield dmap[s[i:i+l]]
                    i += l
                    break
                except KeyError:
                    pass
            else:
                raise KeyError
    return (lambda s: "".join([cmap[c] for c in s]),
            lambda s: "".join(list(decode(s))))

encodefilename, decodefilename = _buildencodefun()

def encodedopener(openerfn, fn):
    def o(path, *args, **kw):
        return openerfn(fn(path), *args, **kw)
    return o

def opener(base, audit=True):
    """
    return a function that opens files relative to base

    this function is used to hide the details of COW semantics and
    remote file access from higher level code.
    """
    p = base
    audit_p = audit

    def mktempcopy(name):
        d, fn = os.path.split(name)
        fd, temp = tempfile.mkstemp(prefix='.%s-' % fn, dir=d)
        os.close(fd)
        ofp = posixfile(temp, "wb")
        try:
            try:
                ifp = posixfile(name, "rb")
            except IOError, inst:
                if not getattr(inst, 'filename', None):
                    inst.filename = name
                raise
            for chunk in filechunkiter(ifp):
                ofp.write(chunk)
            ifp.close()
            ofp.close()
        except:
            try: os.unlink(temp)
            except: pass
            raise
        st = os.lstat(name)
        os.chmod(temp, st.st_mode)
        return temp

    class atomictempfile(posixfile):
        """the file will only be copied when rename is called"""
        def __init__(self, name, mode):
            self.__name = name
            self.temp = mktempcopy(name)
            posixfile.__init__(self, self.temp, mode)
        def rename(self):
            if not self.closed:
                posixfile.close(self)
                rename(self.temp, localpath(self.__name))
        def __del__(self):
            if not self.closed:
                try:
                    os.unlink(self.temp)
                except: pass
                posixfile.close(self)

    class atomicfile(atomictempfile):
        """the file will only be copied on close"""
        def __init__(self, name, mode):
            atomictempfile.__init__(self, name, mode)
        def close(self):
            self.rename()
        def __del__(self):
            self.rename()

    def o(path, mode="r", text=False, atomic=False, atomictemp=False):
        if audit_p:
            audit_path(path)
        f = os.path.join(p, path)

        if not text:
            mode += "b" # for that other OS

        if mode[0] != "r":
            try:
                nlink = nlinks(f)
            except OSError:
                d = os.path.dirname(f)
                if not os.path.isdir(d):
                    os.makedirs(d)
            else:
                if atomic:
                    return atomicfile(f, mode)
                elif atomictemp:
                    return atomictempfile(f, mode)
                if nlink > 1:
                    rename(mktempcopy(f), f)
        return posixfile(f, mode)

    return o

class chunkbuffer(object):
    """Allow arbitrary sized chunks of data to be efficiently read from an
    iterator over chunks of arbitrary size."""

    def __init__(self, in_iter, targetsize = 2**16):
        """in_iter is the iterator that's iterating over the input chunks.
        targetsize is how big a buffer to try to maintain."""
        self.in_iter = iter(in_iter)
        self.buf = ''
        self.targetsize = int(targetsize)
        if self.targetsize <= 0:
            raise ValueError(_("targetsize must be greater than 0, was %d") %
                             targetsize)
        self.iterempty = False

    def fillbuf(self):
        """Ignore target size; read every chunk from iterator until empty."""
        if not self.iterempty:
            collector = cStringIO.StringIO()
            collector.write(self.buf)
            for ch in self.in_iter:
                collector.write(ch)
            self.buf = collector.getvalue()
            self.iterempty = True

    def read(self, l):
        """Read L bytes of data from the iterator of chunks of data.
        Returns less than L bytes if the iterator runs dry."""
        if l > len(self.buf) and not self.iterempty:
            # Clamp to a multiple of self.targetsize
            targetsize = self.targetsize * ((l // self.targetsize) + 1)
            collector = cStringIO.StringIO()
            collector.write(self.buf)
            collected = len(self.buf)
            for chunk in self.in_iter:
                collector.write(chunk)
                collected += len(chunk)
                if collected >= targetsize:
                    break
            if collected < targetsize:
                self.iterempty = True
            self.buf = collector.getvalue()
        s, self.buf = self.buf[:l], buffer(self.buf, l)
        return s

def filechunkiter(f, size=65536, limit=None):
    """Create a generator that produces the data in the file size
    (default 65536) bytes at a time, up to optional limit (default is
    to read all data).  Chunks may be less than size bytes if the
    chunk is the last chunk in the file, or the file is a socket or
    some other type of file that sometimes reads less data than is
    requested."""
    assert size >= 0
    assert limit is None or limit >= 0
    while True:
        if limit is None: nbytes = size
        else: nbytes = min(limit, size)
        s = nbytes and f.read(nbytes)
        if not s: break
        if limit: limit -= len(s)
        yield s

def makedate():
    lt = time.localtime()
    if lt[8] == 1 and time.daylight:
        tz = time.altzone
    else:
        tz = time.timezone
    return time.mktime(lt), tz

def datestr(date=None, format='%a %b %d %H:%M:%S %Y', timezone=True):
    """represent a (unixtime, offset) tuple as a localized time.
    unixtime is seconds since the epoch, and offset is the time zone's
    number of seconds away from UTC. if timezone is false, do not
    append time zone to string."""
    t, tz = date or makedate()
    s = time.strftime(format, time.gmtime(float(t) - tz))
    if timezone:
        s += " %+03d%02d" % (-tz / 3600, ((-tz % 3600) / 60))
    return s

def strdate(string, format, defaults):
    """parse a localized time string and return a (unixtime, offset) tuple.
    if the string cannot be parsed, ValueError is raised."""
    def timezone(string):
        tz = string.split()[-1]
        if tz[0] in "+-" and len(tz) == 5 and tz[1:].isdigit():
            tz = int(tz)
            offset = - 3600 * (tz / 100) - 60 * (tz % 100)
            return offset
        if tz == "GMT" or tz == "UTC":
            return 0
        return None

    # NOTE: unixtime = localunixtime + offset
    offset, date = timezone(string), string
    if offset != None:
        date = " ".join(string.split()[:-1])

    # add missing elements from defaults
    for part in defaults:
        found = [True for p in part if ("%"+p) in format]
        if not found:
            date += "@" + defaults[part]
            format += "@%" + part[0]

    timetuple = time.strptime(date, format)
    localunixtime = int(calendar.timegm(timetuple))
    if offset is None:
        # local timezone
        unixtime = int(time.mktime(timetuple))
        offset = unixtime - localunixtime
    else:
        unixtime = localunixtime + offset
    return unixtime, offset

def parsedate(string, formats=None, defaults=None):
    """parse a localized time string and return a (unixtime, offset) tuple.
    The date may be a "unixtime offset" string or in one of the specified
    formats."""
    if not string:
        return 0, 0
    if not formats:
        formats = defaultdateformats
    string = string.strip()
    try:
        when, offset = map(int, string.split(' '))
    except ValueError:
        # fill out defaults
        if not defaults:
            defaults = {}
        now = makedate()
        for part in "d mb yY HI M S".split():
            if part not in defaults:
                if part[0] in "HMS":
                    defaults[part] = "00"
                elif part[0] in "dm":
                    defaults[part] = "1"
                else:
                    defaults[part] = datestr(now, "%" + part[0], False)

        for format in formats:
            try:
                when, offset = strdate(string, format, defaults)
            except ValueError:
                pass
            else:
                break
        else:
            raise Abort(_('invalid date: %r ') % string)
    # validate explicit (probably user-specified) date and
    # time zone offset. values must fit in signed 32 bits for
    # current 32-bit linux runtimes. timezones go from UTC-12
    # to UTC+14
    if abs(when) > 0x7fffffff:
        raise Abort(_('date exceeds 32 bits: %d') % when)
    if offset < -50400 or offset > 43200:
        raise Abort(_('impossible time zone offset: %d') % offset)
    return when, offset

def matchdate(date):
    """Return a function that matches a given date match specifier

    Formats include:

    '{date}' match a given date to the accuracy provided

    '<{date}' on or before a given date

    '>{date}' on or after a given date

    """

    def lower(date):
        return parsedate(date, extendeddateformats)[0]

    def upper(date):
        d = dict(mb="12", HI="23", M="59", S="59")
        for days in "31 30 29".split():
            try:
                d["d"] = days
                return parsedate(date, extendeddateformats, d)[0]
            except:
                pass
        d["d"] = "28"
        return parsedate(date, extendeddateformats, d)[0]

    if date[0] == "<":
        when = upper(date[1:])
        return lambda x: x <= when
    elif date[0] == ">":
        when = lower(date[1:])
        return lambda x: x >= when
    elif date[0] == "-":
        try:
            days = int(date[1:])
        except ValueError:
            raise Abort(_("invalid day spec: %s") % date[1:])
        when = makedate()[0] - days * 3600 * 24
        return lambda x: x >= when
    elif " to " in date:
        a, b = date.split(" to ")
        start, stop = lower(a), upper(b)
        return lambda x: x >= start and x <= stop
    else:
        start, stop = lower(date), upper(date)
        return lambda x: x >= start and x <= stop

def shortuser(user):
    """Return a short representation of a user name or email address."""
    f = user.find('@')
    if f >= 0:
        user = user[:f]
    f = user.find('<')
    if f >= 0:
        user = user[f+1:]
    f = user.find(' ')
    if f >= 0:
        user = user[:f]
    f = user.find('.')
    if f >= 0:
        user = user[:f]
    return user

def ellipsis(text, maxlength=400):
    """Trim string to at most maxlength (default: 400) characters."""
    if len(text) <= maxlength:
        return text
    else:
        return "%s..." % (text[:maxlength-3])

def walkrepos(path):
    '''yield every hg repository under path, recursively.'''
    def errhandler(err):
        if err.filename == path:
            raise err

    for root, dirs, files in os.walk(path, onerror=errhandler):
        for d in dirs:
            if d == '.hg':
                yield root
                dirs[:] = []
                break

_rcpath = None

def rcpath():
    '''return hgrc search path. if env var HGRCPATH is set, use it.
    for each item in path, if directory, use files ending in .rc,
    else use item.
    make HGRCPATH empty to only look in .hg/hgrc of current repo.
    if no HGRCPATH, use default os-specific path.'''
    global _rcpath
    if _rcpath is None:
        if 'HGRCPATH' in os.environ:
            _rcpath = []
            for p in os.environ['HGRCPATH'].split(os.pathsep):
                if not p: continue
                if os.path.isdir(p):
                    for f in os.listdir(p):
                        if f.endswith('.rc'):
                            _rcpath.append(os.path.join(p, f))
                else:
                    _rcpath.append(p)
        else:
            _rcpath = os_rcpath()
    return _rcpath

def bytecount(nbytes):
    '''return byte count formatted as readable string, with units'''

    units = (
        (100, 1<<30, _('%.0f GB')),
        (10, 1<<30, _('%.1f GB')),
        (1, 1<<30, _('%.2f GB')),
        (100, 1<<20, _('%.0f MB')),
        (10, 1<<20, _('%.1f MB')),
        (1, 1<<20, _('%.2f MB')),
        (100, 1<<10, _('%.0f KB')),
        (10, 1<<10, _('%.1f KB')),
        (1, 1<<10, _('%.2f KB')),
        (1, 1, _('%.0f bytes')),
        )

    for multiplier, divisor, format in units:
        if nbytes >= divisor * multiplier:
            return format % (nbytes / float(divisor))
    return units[-1][2] % nbytes

def drop_scheme(scheme, path):
    sc = scheme + ':'
    if path.startswith(sc):
        path = path[len(sc):]
        if path.startswith('//'):
            path = path[2:]
    return path<|MERGE_RESOLUTION|>--- conflicted
+++ resolved
@@ -12,11 +12,7 @@
 platform-specific details from the core.
 """
 
-<<<<<<< HEAD
-from i18n import gettext as _
-=======
 from i18n import _
->>>>>>> 8ed15d02
 import cStringIO, errno, getpass, popen2, re, shutil, sys, tempfile
 import os, threading, time, calendar, ConfigParser, locale
 
